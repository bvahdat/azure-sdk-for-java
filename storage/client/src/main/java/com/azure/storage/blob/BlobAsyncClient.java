--- conflicted
+++ resolved
@@ -64,7 +64,7 @@
 public class BlobAsyncClient {
     private static final long BLOB_DEFAULT_DOWNLOAD_BLOCK_SIZE = 4 * Constants.MB;
 
-    private final BlobAsyncRawClient blobAsyncRawClient;
+    final BlobAsyncRawClient blobAsyncRawClient;
 
     private final String snapshot;
 
@@ -95,11 +95,7 @@
      *      A {@link BlockBlobAsyncClient} to this resource.
      */
     public BlockBlobAsyncClient asBlockBlobAsyncClient() {
-<<<<<<< HEAD
-        return new BlockBlobAsyncClient(new AzureBlobStorageBuilder().url(getBlobUrl().toString()).pipeline(blobAsyncRawClient.azureBlobStorage.httpPipeline()));
-=======
-        return new BlockBlobAsyncClient(new AzureBlobStorageBuilder().url(getUrl().toString()).pipeline(blobAsyncRawClient.azureBlobStorage.httpPipeline()), snapshot);
->>>>>>> a91b6b43
+        return new BlockBlobAsyncClient(new AzureBlobStorageBuilder().url(getBlobUrl().toString()).pipeline(blobAsyncRawClient.azureBlobStorage.httpPipeline()), snapshot);
     }
 
     /**
@@ -121,11 +117,7 @@
      *      A {@link PageBlobAsyncClient} to this resource.
      */
     public PageBlobAsyncClient asPageBlobAsyncClient() {
-<<<<<<< HEAD
-        return new PageBlobAsyncClient(new AzureBlobStorageBuilder().url(getBlobUrl().toString()).pipeline(blobAsyncRawClient.azureBlobStorage.httpPipeline()));
-=======
-        return new PageBlobAsyncClient(new AzureBlobStorageBuilder().url(getUrl().toString()).pipeline(blobAsyncRawClient.azureBlobStorage.httpPipeline()), snapshot);
->>>>>>> a91b6b43
+        return new PageBlobAsyncClient(new AzureBlobStorageBuilder().url(getBlobUrl().toString()).pipeline(blobAsyncRawClient.azureBlobStorage.httpPipeline()), snapshot);
     }
 
     /**
@@ -139,7 +131,7 @@
     public ContainerAsyncClient getContainerAsyncClient() {
         return new ContainerAsyncClient(new AzureBlobStorageBuilder()
             .url(Utility.stripLastPathSegment(getBlobUrl()).toString())
-            .pipeline(blobAsyncRawClient.azureBlobStorage.httpPipeline()));
+            .pipeline(blobAsyncRawClient.azureBlobStorage.httpPipeline()), snapshot);
     }
 
     /**

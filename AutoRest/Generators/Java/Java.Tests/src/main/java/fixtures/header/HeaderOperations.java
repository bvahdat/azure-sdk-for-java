--- conflicted
+++ resolved
@@ -89,29 +89,13 @@
         Call<ResponseBody> paramDatetime(@Header("scenario") String scenario, @Header("value") String value);
 
         @POST("/header/response/prim/datetime")
-<<<<<<< HEAD
         Call<ResponseBody> responseDatetime(@Header("scenario") String scenario);
-=======
-        Response responseDatetime(@Header("scenario") String scenario) throws ServiceException;
-
-        @POST("/header/response/prim/datetime")
-        void responseDatetimeAsync(@Header("scenario") String scenario, ServiceResponseCallback cb);
 
         @POST("/header/param/prim/duration")
-        Response paramDuration(@Header("scenario") String scenario, @Header("value") Period value) throws ServiceException;
-
-        @POST("/header/param/prim/duration")
-        void paramDurationAsync(@Header("scenario") String scenario, @Header("value") Period value, ServiceResponseCallback cb);
+        Call<ResponseBody> paramDuration(@Header("scenario") String scenario, @Header("value") Period value);
 
         @POST("/header/response/prim/duration")
-        Response responseDuration(@Header("scenario") String scenario) throws ServiceException;
-
-        @POST("/header/response/prim/duration")
-        void responseDurationAsync(@Header("scenario") String scenario, ServiceResponseCallback cb);
-
-        @POST("/header/param/prim/byte")
-        Response paramByte(@Header("scenario") String scenario, @Header("value") String value) throws ServiceException;
->>>>>>> 1ba0e1bb
+        Call<ResponseBody> responseDuration(@Header("scenario") String scenario);
 
         @POST("/header/param/prim/byte")
         Call<ResponseBody> paramByte(@Header("scenario") String scenario, @Header("value") String value);
@@ -130,6 +114,7 @@
 
     }
     /**
+     * Send a post request with header value "User-Agent": "overwrite"
      *
      * @param userAgent Send a post request with header value "User-Agent": "overwrite"
      * @throws ServiceException the exception wrapped in ServiceException if failed.
@@ -137,6 +122,7 @@
     void paramExistingKey(String userAgent) throws ServiceException;
 
     /**
+     * Send a post request with header value "User-Agent": "overwrite"
      *
      * @param userAgent Send a post request with header value "User-Agent": "overwrite"
      * @param serviceCallback the async ServiceCallback to handle successful and failed responses.
@@ -145,12 +131,14 @@
     Call<ResponseBody> paramExistingKeyAsync(String userAgent, final ServiceCallback<Void> serviceCallback);
 
     /**
+     * Get a response with header value "User-Agent": "overwrite"
      *
      * @throws ServiceException the exception wrapped in ServiceException if failed.
      */
     void responseExistingKey() throws ServiceException;
 
     /**
+     * Get a response with header value "User-Agent": "overwrite"
      *
      * @param serviceCallback the async ServiceCallback to handle successful and failed responses.
      * @return the {@link Call} object
@@ -158,6 +146,7 @@
     Call<ResponseBody> responseExistingKeyAsync(final ServiceCallback<Void> serviceCallback);
 
     /**
+     * Send a post request with header value "Content-Type": "text/html"
      *
      * @param contentType Send a post request with header value "Content-Type": "text/html"
      * @throws ServiceException the exception wrapped in ServiceException if failed.
@@ -165,6 +154,7 @@
     void paramProtectedKey(String contentType) throws ServiceException;
 
     /**
+     * Send a post request with header value "Content-Type": "text/html"
      *
      * @param contentType Send a post request with header value "Content-Type": "text/html"
      * @param serviceCallback the async ServiceCallback to handle successful and failed responses.
@@ -173,12 +163,14 @@
     Call<ResponseBody> paramProtectedKeyAsync(String contentType, final ServiceCallback<Void> serviceCallback);
 
     /**
+     * Get a response with header value "Content-Type": "text/html"
      *
      * @throws ServiceException the exception wrapped in ServiceException if failed.
      */
     void responseProtectedKey() throws ServiceException;
 
     /**
+     * Get a response with header value "Content-Type": "text/html"
      *
      * @param serviceCallback the async ServiceCallback to handle successful and failed responses.
      * @return the {@link Call} object
@@ -186,10 +178,7 @@
     Call<ResponseBody> responseProtectedKeyAsync(final ServiceCallback<Void> serviceCallback);
 
     /**
-<<<<<<< HEAD
-=======
      * Send a post request with header values "scenario": "positive", "value": 1 or "scenario": "negative", "value": -2 
->>>>>>> 1ba0e1bb
      *
      * @param scenario Send a post request with header values "scenario": "positive" or "negative"
      * @param value Send a post request with header values 1 or -2
@@ -198,10 +187,7 @@
     void paramInteger(String scenario, int value) throws ServiceException;
 
     /**
-<<<<<<< HEAD
-=======
      * Send a post request with header values "scenario": "positive", "value": 1 or "scenario": "negative", "value": -2 
->>>>>>> 1ba0e1bb
      *
      * @param scenario Send a post request with header values "scenario": "positive" or "negative"
      * @param value Send a post request with header values 1 or -2
@@ -211,6 +197,7 @@
     Call<ResponseBody> paramIntegerAsync(String scenario, int value, final ServiceCallback<Void> serviceCallback);
 
     /**
+     * Get a response with header value "value": 1 or -2
      *
      * @param scenario Send a post request with header values "scenario": "positive" or "negative"
      * @throws ServiceException the exception wrapped in ServiceException if failed.
@@ -218,6 +205,7 @@
     void responseInteger(String scenario) throws ServiceException;
 
     /**
+     * Get a response with header value "value": 1 or -2
      *
      * @param scenario Send a post request with header values "scenario": "positive" or "negative"
      * @param serviceCallback the async ServiceCallback to handle successful and failed responses.
@@ -226,10 +214,7 @@
     Call<ResponseBody> responseIntegerAsync(String scenario, final ServiceCallback<Void> serviceCallback);
 
     /**
-<<<<<<< HEAD
-=======
      * Send a post request with header values "scenario": "positive", "value": 105 or "scenario": "negative", "value": -2 
->>>>>>> 1ba0e1bb
      *
      * @param scenario Send a post request with header values "scenario": "positive" or "negative"
      * @param value Send a post request with header values 105 or -2
@@ -238,10 +223,7 @@
     void paramLong(String scenario, long value) throws ServiceException;
 
     /**
-<<<<<<< HEAD
-=======
      * Send a post request with header values "scenario": "positive", "value": 105 or "scenario": "negative", "value": -2 
->>>>>>> 1ba0e1bb
      *
      * @param scenario Send a post request with header values "scenario": "positive" or "negative"
      * @param value Send a post request with header values 105 or -2
@@ -251,6 +233,7 @@
     Call<ResponseBody> paramLongAsync(String scenario, long value, final ServiceCallback<Void> serviceCallback);
 
     /**
+     * Get a response with header value "value": 105 or -2
      *
      * @param scenario Send a post request with header values "scenario": "positive" or "negative"
      * @throws ServiceException the exception wrapped in ServiceException if failed.
@@ -258,6 +241,7 @@
     void responseLong(String scenario) throws ServiceException;
 
     /**
+     * Get a response with header value "value": 105 or -2
      *
      * @param scenario Send a post request with header values "scenario": "positive" or "negative"
      * @param serviceCallback the async ServiceCallback to handle successful and failed responses.
@@ -266,10 +250,7 @@
     Call<ResponseBody> responseLongAsync(String scenario, final ServiceCallback<Void> serviceCallback);
 
     /**
-<<<<<<< HEAD
-=======
      * Send a post request with header values "scenario": "positive", "value": 0.07 or "scenario": "negative", "value": -3.0
->>>>>>> 1ba0e1bb
      *
      * @param scenario Send a post request with header values "scenario": "positive" or "negative"
      * @param value Send a post request with header values 0.07 or -3.0
@@ -278,10 +259,7 @@
     void paramFloat(String scenario, double value) throws ServiceException;
 
     /**
-<<<<<<< HEAD
-=======
      * Send a post request with header values "scenario": "positive", "value": 0.07 or "scenario": "negative", "value": -3.0
->>>>>>> 1ba0e1bb
      *
      * @param scenario Send a post request with header values "scenario": "positive" or "negative"
      * @param value Send a post request with header values 0.07 or -3.0
@@ -291,6 +269,7 @@
     Call<ResponseBody> paramFloatAsync(String scenario, double value, final ServiceCallback<Void> serviceCallback);
 
     /**
+     * Get a response with header value "value": 0.07 or -3.0
      *
      * @param scenario Send a post request with header values "scenario": "positive" or "negative"
      * @throws ServiceException the exception wrapped in ServiceException if failed.
@@ -298,6 +277,7 @@
     void responseFloat(String scenario) throws ServiceException;
 
     /**
+     * Get a response with header value "value": 0.07 or -3.0
      *
      * @param scenario Send a post request with header values "scenario": "positive" or "negative"
      * @param serviceCallback the async ServiceCallback to handle successful and failed responses.
@@ -306,10 +286,7 @@
     Call<ResponseBody> responseFloatAsync(String scenario, final ServiceCallback<Void> serviceCallback);
 
     /**
-<<<<<<< HEAD
-=======
      * Send a post request with header values "scenario": "positive", "value": 7e120 or "scenario": "negative", "value": -3.0
->>>>>>> 1ba0e1bb
      *
      * @param scenario Send a post request with header values "scenario": "positive" or "negative"
      * @param value Send a post request with header values 7e120 or -3.0
@@ -318,10 +295,7 @@
     void paramDouble(String scenario, double value) throws ServiceException;
 
     /**
-<<<<<<< HEAD
-=======
      * Send a post request with header values "scenario": "positive", "value": 7e120 or "scenario": "negative", "value": -3.0
->>>>>>> 1ba0e1bb
      *
      * @param scenario Send a post request with header values "scenario": "positive" or "negative"
      * @param value Send a post request with header values 7e120 or -3.0
@@ -331,6 +305,7 @@
     Call<ResponseBody> paramDoubleAsync(String scenario, double value, final ServiceCallback<Void> serviceCallback);
 
     /**
+     * Get a response with header value "value": 7e120 or -3.0
      *
      * @param scenario Send a post request with header values "scenario": "positive" or "negative"
      * @throws ServiceException the exception wrapped in ServiceException if failed.
@@ -338,6 +313,7 @@
     void responseDouble(String scenario) throws ServiceException;
 
     /**
+     * Get a response with header value "value": 7e120 or -3.0
      *
      * @param scenario Send a post request with header values "scenario": "positive" or "negative"
      * @param serviceCallback the async ServiceCallback to handle successful and failed responses.
@@ -346,10 +322,7 @@
     Call<ResponseBody> responseDoubleAsync(String scenario, final ServiceCallback<Void> serviceCallback);
 
     /**
-<<<<<<< HEAD
-=======
      * Send a post request with header values "scenario": "true", "value": true or "scenario": "false", "value": false
->>>>>>> 1ba0e1bb
      *
      * @param scenario Send a post request with header values "scenario": "true" or "false"
      * @param value Send a post request with header values true or false
@@ -358,10 +331,7 @@
     void paramBool(String scenario, boolean value) throws ServiceException;
 
     /**
-<<<<<<< HEAD
-=======
      * Send a post request with header values "scenario": "true", "value": true or "scenario": "false", "value": false
->>>>>>> 1ba0e1bb
      *
      * @param scenario Send a post request with header values "scenario": "true" or "false"
      * @param value Send a post request with header values true or false
@@ -371,6 +341,7 @@
     Call<ResponseBody> paramBoolAsync(String scenario, boolean value, final ServiceCallback<Void> serviceCallback);
 
     /**
+     * Get a response with header value "value": true or false
      *
      * @param scenario Send a post request with header values "scenario": "true" or "false"
      * @throws ServiceException the exception wrapped in ServiceException if failed.
@@ -378,6 +349,7 @@
     void responseBool(String scenario) throws ServiceException;
 
     /**
+     * Get a response with header value "value": true or false
      *
      * @param scenario Send a post request with header values "scenario": "true" or "false"
      * @param serviceCallback the async ServiceCallback to handle successful and failed responses.
@@ -386,10 +358,7 @@
     Call<ResponseBody> responseBoolAsync(String scenario, final ServiceCallback<Void> serviceCallback);
 
     /**
-<<<<<<< HEAD
-=======
      * Send a post request with header values "scenario": "valid", "value": "The quick brown fox jumps over the lazy dog" or "scenario": "null", "value": null or "scenario": "empty", "value": ""
->>>>>>> 1ba0e1bb
      *
      * @param scenario Send a post request with header values "scenario": "valid" or "null" or "empty"
      * @param value Send a post request with header values "The quick brown fox jumps over the lazy dog" or null or ""
@@ -398,10 +367,7 @@
     void paramString(String scenario, String value) throws ServiceException;
 
     /**
-<<<<<<< HEAD
-=======
      * Send a post request with header values "scenario": "valid", "value": "The quick brown fox jumps over the lazy dog" or "scenario": "null", "value": null or "scenario": "empty", "value": ""
->>>>>>> 1ba0e1bb
      *
      * @param scenario Send a post request with header values "scenario": "valid" or "null" or "empty"
      * @param value Send a post request with header values "The quick brown fox jumps over the lazy dog" or null or ""
@@ -411,10 +377,7 @@
     Call<ResponseBody> paramStringAsync(String scenario, String value, final ServiceCallback<Void> serviceCallback);
 
     /**
-<<<<<<< HEAD
-=======
      * Get a response with header values "The quick brown fox jumps over the lazy dog" or null or ""
->>>>>>> 1ba0e1bb
      *
      * @param scenario Send a post request with header values "scenario": "valid" or "null" or "empty"
      * @throws ServiceException the exception wrapped in ServiceException if failed.
@@ -422,10 +385,7 @@
     void responseString(String scenario) throws ServiceException;
 
     /**
-<<<<<<< HEAD
-=======
      * Get a response with header values "The quick brown fox jumps over the lazy dog" or null or ""
->>>>>>> 1ba0e1bb
      *
      * @param scenario Send a post request with header values "scenario": "valid" or "null" or "empty"
      * @param serviceCallback the async ServiceCallback to handle successful and failed responses.
@@ -434,10 +394,7 @@
     Call<ResponseBody> responseStringAsync(String scenario, final ServiceCallback<Void> serviceCallback);
 
     /**
-<<<<<<< HEAD
-=======
      * Send a post request with header values "scenario": "valid", "value": "2010-01-01" or "scenario": "min", "value": "0001-01-01"
->>>>>>> 1ba0e1bb
      *
      * @param scenario Send a post request with header values "scenario": "valid" or "min"
      * @param value Send a post request with header values "2010-01-01" or "0001-01-01"
@@ -446,10 +403,7 @@
     void paramDate(String scenario, LocalDate value) throws ServiceException;
 
     /**
-<<<<<<< HEAD
-=======
      * Send a post request with header values "scenario": "valid", "value": "2010-01-01" or "scenario": "min", "value": "0001-01-01"
->>>>>>> 1ba0e1bb
      *
      * @param scenario Send a post request with header values "scenario": "valid" or "min"
      * @param value Send a post request with header values "2010-01-01" or "0001-01-01"
@@ -459,6 +413,7 @@
     Call<ResponseBody> paramDateAsync(String scenario, LocalDate value, final ServiceCallback<Void> serviceCallback);
 
     /**
+     * Get a response with header values "2010-01-01" or "0001-01-01"
      *
      * @param scenario Send a post request with header values "scenario": "valid" or "min"
      * @throws ServiceException the exception wrapped in ServiceException if failed.
@@ -466,6 +421,7 @@
     void responseDate(String scenario) throws ServiceException;
 
     /**
+     * Get a response with header values "2010-01-01" or "0001-01-01"
      *
      * @param scenario Send a post request with header values "scenario": "valid" or "min"
      * @param serviceCallback the async ServiceCallback to handle successful and failed responses.
@@ -474,10 +430,7 @@
     Call<ResponseBody> responseDateAsync(String scenario, final ServiceCallback<Void> serviceCallback);
 
     /**
-<<<<<<< HEAD
-=======
      * Send a post request with header values "scenario": "valid", "value": "2010-01-01T12:34:56Z" or "scenario": "min", "value": "0001-01-01T00:00:00Z"
->>>>>>> 1ba0e1bb
      *
      * @param scenario Send a post request with header values "scenario": "valid" or "min"
      * @param value Send a post request with header values "2010-01-01T12:34:56Z" or "0001-01-01T00:00:00Z"
@@ -486,10 +439,7 @@
     void paramDatetime(String scenario, DateTime value) throws ServiceException;
 
     /**
-<<<<<<< HEAD
-=======
      * Send a post request with header values "scenario": "valid", "value": "2010-01-01T12:34:56Z" or "scenario": "min", "value": "0001-01-01T00:00:00Z"
->>>>>>> 1ba0e1bb
      *
      * @param scenario Send a post request with header values "scenario": "valid" or "min"
      * @param value Send a post request with header values "2010-01-01T12:34:56Z" or "0001-01-01T00:00:00Z"
@@ -499,10 +449,7 @@
     Call<ResponseBody> paramDatetimeAsync(String scenario, DateTime value, final ServiceCallback<Void> serviceCallback);
 
     /**
-<<<<<<< HEAD
-=======
      * Get a response with header values "2010-01-01T12:34:56Z" or "0001-01-01T00:00:00Z"
->>>>>>> 1ba0e1bb
      *
      * @param scenario Send a post request with header values "scenario": "valid" or "min"
      * @throws ServiceException the exception wrapped in ServiceException if failed.
@@ -510,10 +457,7 @@
     void responseDatetime(String scenario) throws ServiceException;
 
     /**
-<<<<<<< HEAD
-=======
      * Get a response with header values "2010-01-01T12:34:56Z" or "0001-01-01T00:00:00Z"
->>>>>>> 1ba0e1bb
      *
      * @param scenario Send a post request with header values "scenario": "valid" or "min"
      * @param serviceCallback the async ServiceCallback to handle successful and failed responses.
@@ -522,8 +466,6 @@
     Call<ResponseBody> responseDatetimeAsync(String scenario, final ServiceCallback<Void> serviceCallback);
 
     /**
-<<<<<<< HEAD
-=======
      * Send a post request with header values "scenario": "valid", "value": "P123DT22H14M12.011S"
      *
      * @param scenario Send a post request with header values "scenario": "valid"
@@ -538,8 +480,9 @@
      * @param scenario Send a post request with header values "scenario": "valid"
      * @param value Send a post request with header values "P123DT22H14M12.011S"
      * @param serviceCallback the async ServiceCallback to handle successful and failed responses.
-     */
-    void paramDurationAsync(String scenario, Period value, final ServiceCallback<Void> serviceCallback);
+     * @return the {@link Call} object
+     */
+    Call<ResponseBody> paramDurationAsync(String scenario, Period value, final ServiceCallback<Void> serviceCallback);
 
     /**
      * Get a response with header values "P123DT22H14M12.011S"
@@ -554,12 +497,12 @@
      *
      * @param scenario Send a post request with header values "scenario": "valid"
      * @param serviceCallback the async ServiceCallback to handle successful and failed responses.
-     */
-    void responseDurationAsync(String scenario, final ServiceCallback<Void> serviceCallback);
+     * @return the {@link Call} object
+     */
+    Call<ResponseBody> responseDurationAsync(String scenario, final ServiceCallback<Void> serviceCallback);
 
     /**
      * Send a post request with header values "scenario": "valid", "value": "啊齄丂狛狜隣郎隣兀﨩"
->>>>>>> 1ba0e1bb
      *
      * @param scenario Send a post request with header values "scenario": "valid"
      * @param value Send a post request with header values "啊齄丂狛狜隣郎隣兀﨩"
@@ -568,10 +511,7 @@
     void paramByte(String scenario, byte[] value) throws ServiceException;
 
     /**
-<<<<<<< HEAD
-=======
      * Send a post request with header values "scenario": "valid", "value": "啊齄丂狛狜隣郎隣兀﨩"
->>>>>>> 1ba0e1bb
      *
      * @param scenario Send a post request with header values "scenario": "valid"
      * @param value Send a post request with header values "啊齄丂狛狜隣郎隣兀﨩"
@@ -581,6 +521,7 @@
     Call<ResponseBody> paramByteAsync(String scenario, byte[] value, final ServiceCallback<Void> serviceCallback);
 
     /**
+     * Get a response with header values "啊齄丂狛狜隣郎隣兀﨩"
      *
      * @param scenario Send a post request with header values "scenario": "valid"
      * @throws ServiceException the exception wrapped in ServiceException if failed.
@@ -588,6 +529,7 @@
     void responseByte(String scenario) throws ServiceException;
 
     /**
+     * Get a response with header values "啊齄丂狛狜隣郎隣兀﨩"
      *
      * @param scenario Send a post request with header values "scenario": "valid"
      * @param serviceCallback the async ServiceCallback to handle successful and failed responses.
@@ -596,10 +538,7 @@
     Call<ResponseBody> responseByteAsync(String scenario, final ServiceCallback<Void> serviceCallback);
 
     /**
-<<<<<<< HEAD
-=======
      * Send a post request with header values "scenario": "valid", "value": "GREY" or "scenario": "null", "value": null
->>>>>>> 1ba0e1bb
      *
      * @param scenario Send a post request with header values "scenario": "valid" or "null" or "empty"
      * @param value Send a post request with header values 'GREY' . Possible values for this parameter include: 'White', 'black', 'GREY'
@@ -608,10 +547,7 @@
     void paramEnum(String scenario, GreyscaleColors value) throws ServiceException;
 
     /**
-<<<<<<< HEAD
-=======
      * Send a post request with header values "scenario": "valid", "value": "GREY" or "scenario": "null", "value": null
->>>>>>> 1ba0e1bb
      *
      * @param scenario Send a post request with header values "scenario": "valid" or "null" or "empty"
      * @param value Send a post request with header values 'GREY' . Possible values for this parameter include: 'White', 'black', 'GREY'
@@ -621,6 +557,7 @@
     Call<ResponseBody> paramEnumAsync(String scenario, GreyscaleColors value, final ServiceCallback<Void> serviceCallback);
 
     /**
+     * Get a response with header values "GREY" or null
      *
      * @param scenario Send a post request with header values "scenario": "valid" or "null" or "empty"
      * @throws ServiceException the exception wrapped in ServiceException if failed.
@@ -628,6 +565,7 @@
     void responseEnum(String scenario) throws ServiceException;
 
     /**
+     * Get a response with header values "GREY" or null
      *
      * @param scenario Send a post request with header values "scenario": "valid" or "null" or "empty"
      * @param serviceCallback the async ServiceCallback to handle successful and failed responses.
@@ -636,20 +574,14 @@
     Call<ResponseBody> responseEnumAsync(String scenario, final ServiceCallback<Void> serviceCallback);
 
     /**
-<<<<<<< HEAD
-=======
      * Send x-ms-client-request-id = 9C4D50EE-2D56-4CD3-8152-34347DC9F2B0 in the header of the request
->>>>>>> 1ba0e1bb
      *
      * @throws ServiceException the exception wrapped in ServiceException if failed.
      */
     void customRequestId() throws ServiceException;
 
     /**
-<<<<<<< HEAD
-=======
      * Send x-ms-client-request-id = 9C4D50EE-2D56-4CD3-8152-34347DC9F2B0 in the header of the request
->>>>>>> 1ba0e1bb
      *
      * @param serviceCallback the async ServiceCallback to handle successful and failed responses.
      * @return the {@link Call} object

<project xmlns="http://maven.apache.org/POM/4.0.0"
		xmlns:xsi="http://www.w3.org/2001/XMLSchema-instance" 
		xsi:schemaLocation="http://maven.apache.org/POM/4.0.0 http://maven.apache.org/xsd/maven-4.0.0.xsd">

  <description>libraries and extensions built on Microsoft Azure Event Hubs</description>

  <parent>
<<<<<<< HEAD
	<groupId>com.microsoft.azure</groupId>
	<artifactId>azure-eventhubs-clients</artifactId>
	<version>0.14.1-SNAPSHOT</version>
=======
    <groupId>com.microsoft.azure</groupId>
    <artifactId>azure-eventhubs-clients</artifactId>
    <version>0.14.3</version>
>>>>>>> 77be025a
  </parent>

  <modelVersion>4.0.0</modelVersion>

	<artifactId>azure-eventhubs-extensions</artifactId>
	<name>azure-eventhubs-extensions</name>

	<dependencies>
		<dependency> 
			<groupId>com.microsoft.azure</groupId> 
			<artifactId>azure-eventhubs</artifactId>
			<version>${project.parent.version}</version>
            		<scope>compile</scope>
		</dependency>
		<dependency>
			<groupId>org.apache.logging.log4j</groupId>
			<artifactId>log4j-api</artifactId>
			<version>2.5</version>
		</dependency>
		<dependency>
			<groupId>org.apache.logging.log4j</groupId>
			<artifactId>log4j-core</artifactId>
			<version>2.5</version>
		</dependency>
	</dependencies>

</project>
<|MERGE_RESOLUTION|>--- conflicted
+++ resolved
@@ -5,15 +5,9 @@
   <description>libraries and extensions built on Microsoft Azure Event Hubs</description>
 
   <parent>
-<<<<<<< HEAD
-	<groupId>com.microsoft.azure</groupId>
-	<artifactId>azure-eventhubs-clients</artifactId>
-	<version>0.14.1-SNAPSHOT</version>
-=======
     <groupId>com.microsoft.azure</groupId>
     <artifactId>azure-eventhubs-clients</artifactId>
     <version>0.14.3</version>
->>>>>>> 77be025a
   </parent>
 
   <modelVersion>4.0.0</modelVersion>

--- conflicted
+++ resolved
@@ -48,16 +48,12 @@
     <dependency>
       <groupId>com.azure</groupId>
       <artifactId>azure-core</artifactId>
-<<<<<<< HEAD
-      <version>1.30.0-beta.1</version> <!-- {x-version-update;unreleased_com.azure:azure-core;dependency} -->
+      <version>1.31.0-beta.1</version> <!-- {x-version-update;unreleased_com.azure:azure-core;dependency} -->
     </dependency>
     <dependency>
       <groupId>com.azure</groupId>
       <artifactId>azure-json</artifactId>
       <version>1.0.0-beta.1</version> <!-- {x-version-update;unreleased_com.azure:azure-json;dependency} -->
-=======
-      <version>1.30.0</version> <!-- {x-version-update;com.azure:azure-core;dependency} -->
->>>>>>> 605530cd
     </dependency>
     <dependency>
       <groupId>com.azure</groupId>

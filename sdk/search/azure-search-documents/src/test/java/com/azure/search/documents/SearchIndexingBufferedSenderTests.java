--- conflicted
+++ resolved
@@ -986,34 +986,9 @@
                 statusCode));
         }
 
-<<<<<<< HEAD
         ByteArrayOutputStream outputStream = new ByteArrayOutputStream();
         new IndexDocumentsResult(results).toJson(DefaultJsonWriter.fromStream(outputStream));
         return outputStream.toByteArray();
-=======
-        try {
-            return JACKSON_ADAPTER.serialize(new IndexDocumentsResult(results), SerializerEncoding.JSON)
-                .getBytes(StandardCharsets.UTF_8);
-        } catch (IOException e) {
-            throw new UncheckedIOException(e);
-        }
-    }
-
-    /*
-     * Helper class to ignore write only properties that need to be spoofed.
-     */
-    private static class IgnoreJacksonWriteOnlyAccess extends JacksonAnnotationIntrospector {
-        private static final long serialVersionUID = 1L;
-
-        @Override
-        public JsonProperty.Access findPropertyAccess(Annotated m) {
-            JsonProperty.Access access = super.findPropertyAccess(m);
-            if (access == JsonProperty.Access.WRITE_ONLY) {
-                return JsonProperty.Access.AUTO;
-            }
-            return access;
-        }
->>>>>>> 605530cd
     }
 
     private static Mono<HttpResponse> createMockBatchSplittingResponse(HttpRequest request, int keyIdOffset,

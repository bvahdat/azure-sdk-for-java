--- conflicted
+++ resolved
@@ -65,18 +65,10 @@
      * @param callingServerClient {@link CallingServerClient} to use for recording.
      * @param recordingId Identifier of the recording to pause.
      */
-<<<<<<< HEAD
     public void pauseRecording(CallingServerClient callingServerClient, String recordingId) {
+        // BEGIN: readme-sample-pauseRecording
         callingServerClient.pauseRecording(recordingId);
-=======
-    public void pauseRecording(CallingServerClient callingServerClient,
-                               String serverCallId, String recordingId) {
-        ServerCall serverCall = callingServerClient.initializeServerCall(serverCallId);
-
-        // BEGIN: readme-sample-pauseRecording
-        serverCall.pauseRecording(recordingId);
         // END: readme-sample-pauseRecording
->>>>>>> ef359502
     }
 
     /**
@@ -85,18 +77,10 @@
      * @param callingServerClient {@link CallingServerClient} to use for recording.
      * @param recordingId Identifier of the recording to resume.
      */
-<<<<<<< HEAD
     public void resumeRecording(CallingServerClient callingServerClient, String recordingId) {
+        // BEGIN: readme-sample-resumeRecording
         callingServerClient.resumeRecording(recordingId);
-=======
-    public void resumeRecording(CallingServerClient callingServerClient,
-                                String serverCallId, String recordingId) {
-        ServerCall serverCall = callingServerClient.initializeServerCall(serverCallId);
-
-        // BEGIN: readme-sample-resumeRecording
-        serverCall.resumeRecording(recordingId);
         // END: readme-sample-resumeRecording
->>>>>>> ef359502
     }
 
     /**
@@ -105,18 +89,10 @@
      * @param callingServerClient {@link CallingServerClient} to use for recording.
      * @param recordingId Identifier of the recording to stop.
      */
-<<<<<<< HEAD
     public void stopRecording(CallingServerClient callingServerClient, String recordingId) {
+        // BEGIN: readme-sample-stopRecording
         callingServerClient.stopRecording(recordingId);
-=======
-    public void stopRecording(CallingServerClient callingServerClient,
-                              String serverCallId, String recordingId) {
-        ServerCall serverCall = callingServerClient.initializeServerCall(serverCallId);
-
-        // BEGIN: readme-sample-stopRecording
-        serverCall.stopRecording(recordingId);
         // END: readme-sample-stopRecording
->>>>>>> ef359502
     }
 
     /**
@@ -145,29 +121,18 @@
      * @param serverCallLocator Locator of the current server call.
      * @return information about the play audio request, {@link PlayAudioResult}.
      */
-<<<<<<< HEAD
     public PlayAudioResult playAudio(CallingServerClient callingServerClient, ServerCallLocator serverCallLocator) {
+        // BEGIN: readme-sample-playAudio
         URI audioFileUri = URI.create("<uri of the file to play>");
-=======
-    public PlayAudioResult playAudio(CallingServerClient callingServerClient, String serverCallId) {
-        // BEGIN: readme-sample-playAudio
-        String audioFileUri = "<uri of the file to play>";
->>>>>>> ef359502
         String audioFileId = "<a name to use for caching the audio file>";
         URI callbackUri = URI.create("<webhook endpoint to which calling service can report status>");
         String context = "<Identifier for correlating responses>";
-<<<<<<< HEAD
         PlayAudioOptions options = new PlayAudioOptions()
             .setAudioFileId(audioFileId)
             .setCallbackUri(callbackUri)
             .setOperationContext(context);
         PlayAudioResult playAudioResult = callingServerClient.playAudio(serverCallLocator, audioFileUri, options);
-=======
-        ServerCall serverCall = callingServerClient.initializeServerCall(serverCallId);
-        PlayAudioResult playAudioResult = serverCall.playAudio(audioFileUri, audioFileId, callbackUri, context);
         // END: readme-sample-playAudio
-
->>>>>>> ef359502
         return playAudioResult;
     }
 }
<!-- Copyright (c) Microsoft Corporation. All rights reserved.
     Licensed under the MIT License. -->
<project xmlns="http://maven.apache.org/POM/4.0.0"
         xmlns:xsi="http://www.w3.org/2001/XMLSchema-instance"
         xsi:schemaLocation="http://maven.apache.org/POM/4.0.0
                             http://maven.apache.org/xsd/maven-4.0.0.xsd">
  <parent>
    <groupId>com.azure</groupId>
    <artifactId>azure-data-sdk-parent</artifactId>
    <version>1.3.0</version> <!-- {x-version-update;com.azure:azure-data-sdk-parent;current} -->
    <relativePath>../../parents/azure-data-sdk-parent</relativePath>
  </parent>

  <modelVersion>4.0.0</modelVersion>
  <groupId>com.microsoft.azure</groupId>
  <artifactId>azure-eventhubs-extensions</artifactId>
  <version>3.4.0-beta.1</version> <!-- {x-version-update;com.microsoft.azure:azure-eventhubs-extensions;current} -->

  <name>Microsoft Azure SDK for Event Hubs Extensions</name>
  <description>Extensions built on Microsoft Azure Event Hubs${line.separator}
    This library has been replaced by new Azure SDKs, you can read about them at https://aka.ms/azsdkvalueprop. The latest libraries to interact with the Azure Event Hubs service are:${line.separator}
    1. https://search.maven.org/artifact/com.azure/azure-messaging-eventhubs${line.separator}
    2. https://search.maven.org/artifact/com.azure/azure-messaging-eventhubs-checkpointstore-blob${line.separator}
    It is recommended that you move to the new package.
  </description>
  <url>https://github.com/Azure/azure-sdk-for-java</url>

  <distributionManagement>
    <site>
      <id>azure-java-build-docs</id>
      <url>${site.url}/site/${project.artifactId}</url>
    </site>
  </distributionManagement>

  <scm>
    <url>scm:git:https://github.com/Azure/azure-sdk-for-java</url>
  </scm>

  <dependencies>
    <dependency>
      <groupId>com.microsoft.azure</groupId>
      <artifactId>azure-eventhubs</artifactId>
      <version>3.3.0</version> <!-- {x-version-update;com.microsoft.azure:azure-eventhubs;dependency} -->
    </dependency>
    <dependency>
      <groupId>org.apache.logging.log4j</groupId>
      <artifactId>log4j-api</artifactId>
      <version>2.18.0</version> <!-- {x-version-update;org.apache.logging.log4j:log4j-api;external_dependency} -->
    </dependency>
    <dependency>
      <groupId>org.apache.logging.log4j</groupId>
      <artifactId>log4j-core</artifactId>
      <version>2.18.0</version> <!-- {x-version-update;org.apache.logging.log4j:log4j-core;external_dependency} -->
    </dependency>

    <dependency>
        <groupId>junit</groupId>
        <artifactId>junit</artifactId>
        <version>4.13.2</version> <!-- {x-version-update;junit:junit;external_dependency} -->
        <scope>test</scope>
      </dependency>
      <dependency>
        <groupId>org.slf4j</groupId>
        <artifactId>slf4j-simple</artifactId>
        <version>1.7.36</version> <!-- {x-version-update;org.slf4j:slf4j-simple;external_dependency} -->
        <scope>test</scope>
      </dependency>
      <dependency>
        <groupId>com.microsoft.azure</groupId>
        <artifactId>msal4j</artifactId>
<<<<<<< HEAD
        <version>1.13.0</version> <!-- {x-version-update;com.microsoft.azure:msal4j;external_dependency} -->
=======
        <version>1.13.2</version> <!-- {x-version-update;com.microsoft.azure:msal4j;external_dependency} -->
>>>>>>> d62f8faa
        <scope>test</scope>
      </dependency>
      <dependency>
        <groupId>com.microsoft.azure</groupId>
        <artifactId>adal4j</artifactId>
        <version>1.6.5</version> <!-- {x-version-update;com.microsoft.azure:adal4j;external_dependency} -->
        <scope>test</scope>
      </dependency>
  </dependencies>

  <build>
    <plugins>
      <!-- Now that all checkstyle issues have been resolved, override the
        default behavior to make checkstyle fail on error and violation. -->
      <plugin>
        <groupId>org.apache.maven.plugins</groupId>
        <artifactId>maven-checkstyle-plugin</artifactId>
        <version>3.1.2</version> <!-- {x-version-update;org.apache.maven.plugins:maven-checkstyle-plugin;external_dependency} -->
        <configuration>
          <failsOnError>true</failsOnError>
          <failOnViolation>true</failOnViolation>
        </configuration>
      </plugin>
    </plugins>
  </build>
</project>
<|MERGE_RESOLUTION|>--- conflicted
+++ resolved
@@ -45,12 +45,12 @@
     <dependency>
       <groupId>org.apache.logging.log4j</groupId>
       <artifactId>log4j-api</artifactId>
-      <version>2.18.0</version> <!-- {x-version-update;org.apache.logging.log4j:log4j-api;external_dependency} -->
+      <version>2.17.2</version> <!-- {x-version-update;org.apache.logging.log4j:log4j-api;external_dependency} -->
     </dependency>
     <dependency>
       <groupId>org.apache.logging.log4j</groupId>
       <artifactId>log4j-core</artifactId>
-      <version>2.18.0</version> <!-- {x-version-update;org.apache.logging.log4j:log4j-core;external_dependency} -->
+      <version>2.17.2</version> <!-- {x-version-update;org.apache.logging.log4j:log4j-core;external_dependency} -->
     </dependency>
 
     <dependency>
@@ -68,11 +68,7 @@
       <dependency>
         <groupId>com.microsoft.azure</groupId>
         <artifactId>msal4j</artifactId>
-<<<<<<< HEAD
-        <version>1.13.0</version> <!-- {x-version-update;com.microsoft.azure:msal4j;external_dependency} -->
-=======
         <version>1.13.2</version> <!-- {x-version-update;com.microsoft.azure:msal4j;external_dependency} -->
->>>>>>> d62f8faa
         <scope>test</scope>
       </dependency>
       <dependency>

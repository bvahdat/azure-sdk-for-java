--- conflicted
+++ resolved
@@ -41,11 +41,7 @@
     <dependency>
       <groupId>com.microsoft.azure</groupId>
       <artifactId>msal4j</artifactId>
-<<<<<<< HEAD
-      <version>1.13.0</version> <!-- {x-version-update;com.microsoft.azure:msal4j;external_dependency} -->
-=======
       <version>1.13.2</version> <!-- {x-version-update;com.microsoft.azure:msal4j;external_dependency} -->
->>>>>>> d62f8faa
     </dependency>
     <dependency>
       <groupId>com.microsoft.azure</groupId>
@@ -66,7 +62,7 @@
     <dependency>
       <groupId>io.projectreactor</groupId>
       <artifactId>reactor-test</artifactId>
-      <version>3.4.21</version> <!-- {x-version-update;io.projectreactor:reactor-test;external_dependency} -->
+      <version>3.4.23</version> <!-- {x-version-update;io.projectreactor:reactor-test;external_dependency} -->
       <scope>test</scope>
     </dependency>
     <!-- for file lock tests, ideally should be removed in the future -->
@@ -109,7 +105,7 @@
     <dependency>
       <groupId>org.mockito</groupId>
       <artifactId>mockito-inline</artifactId>
-      <version>4.8.0</version> <!-- {x-version-update;org.mockito:mockito-inline;external_dependency} -->
+      <version>4.5.1</version> <!-- {x-version-update;org.mockito:mockito-inline;external_dependency} -->
       <scope>test</scope>
     </dependency>
   </dependencies>
@@ -124,11 +120,7 @@
           <rules>
             <bannedDependencies>
               <includes>
-<<<<<<< HEAD
-                <include>com.microsoft.azure:msal4j:[1.13.0]</include> <!-- {x-include-update;com.microsoft.azure:msal4j;external_dependency} -->
-=======
                 <include>com.microsoft.azure:msal4j:[1.13.2]</include> <!-- {x-include-update;com.microsoft.azure:msal4j;external_dependency} -->
->>>>>>> d62f8faa
                 <include>com.microsoft.azure:msal4j-persistence-extension:[1.1.0]</include> <!-- {x-include-update;com.microsoft.azure:msal4j-persistence-extension;external_dependency} -->
                 <include>net.java.dev.jna:jna-platform:[5.6.0]</include> <!-- {x-include-update;net.java.dev.jna:jna-platform;external_dependency} -->
                 <include>org.linguafranca.pwdb:KeePassJava2:[2.1.4]</include> <!-- {x-include-update;org.linguafranca.pwdb:KeePassJava2;external_dependency} -->

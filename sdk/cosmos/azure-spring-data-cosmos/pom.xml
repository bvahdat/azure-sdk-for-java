--- conflicted
+++ resolved
@@ -41,11 +41,7 @@
     <dependency>
       <groupId>org.springframework</groupId>
       <artifactId>spring-core</artifactId>
-<<<<<<< HEAD
       <version>6.0.0-M5</version> <!-- {x-version-update;org.springframework:spring-core;external_dependency} -->
-=======
-      <version>5.3.23</version> <!-- {x-version-update;org.springframework:spring-core;external_dependency} -->
->>>>>>> a6c8651f
       <exclusions>
         <exclusion>
           <groupId>commons-logging</groupId>
@@ -56,47 +52,27 @@
     <dependency>
       <groupId>org.springframework</groupId>
       <artifactId>spring-web</artifactId>
-<<<<<<< HEAD
       <version>6.0.0-M5</version> <!-- {x-version-update;org.springframework:spring-web;external_dependency} -->
-=======
-      <version>5.3.23</version> <!-- {x-version-update;org.springframework:spring-web;external_dependency} -->
->>>>>>> a6c8651f
     </dependency>
     <dependency>
       <groupId>org.springframework</groupId>
       <artifactId>spring-beans</artifactId>
-<<<<<<< HEAD
       <version>6.0.0-M5</version> <!-- {x-version-update;org.springframework:spring-beans;external_dependency} -->
-=======
-      <version>5.3.23</version> <!-- {x-version-update;org.springframework:spring-beans;external_dependency} -->
->>>>>>> a6c8651f
     </dependency>
     <dependency>
       <groupId>org.springframework</groupId>
       <artifactId>spring-context</artifactId>
-<<<<<<< HEAD
       <version>6.0.0-M5</version> <!-- {x-version-update;org.springframework:spring-context;external_dependency} -->
-=======
-      <version>5.3.23</version> <!-- {x-version-update;org.springframework:spring-context;external_dependency} -->
->>>>>>> a6c8651f
     </dependency>
     <dependency>
       <groupId>org.springframework</groupId>
       <artifactId>spring-tx</artifactId>
-<<<<<<< HEAD
       <version>6.0.0-M5</version> <!-- {x-version-update;org.springframework:spring-tx;external_dependency} -->
-=======
-      <version>5.3.23</version> <!-- {x-version-update;org.springframework:spring-tx;external_dependency} -->
->>>>>>> a6c8651f
     </dependency>
     <dependency>
       <groupId>org.springframework.data</groupId>
       <artifactId>spring-data-commons</artifactId>
-<<<<<<< HEAD
       <version>3.0.0-M5</version> <!-- {x-version-update;org.springframework.data:spring-data-commons;external_dependency} -->
-=======
-      <version>2.7.3</version> <!-- {x-version-update;org.springframework.data:spring-data-commons;external_dependency} -->
->>>>>>> a6c8651f
       <exclusions>
         <exclusion>
           <groupId>org.slf4j</groupId>
@@ -107,11 +83,7 @@
     <dependency>
       <groupId>org.springframework</groupId>
       <artifactId>spring-expression</artifactId>
-<<<<<<< HEAD
       <version>6.0.0-M5</version> <!-- {x-version-update;org.springframework:spring-expression;external_dependency} -->
-=======
-      <version>5.3.23</version> <!-- {x-version-update;org.springframework:spring-expression;external_dependency} -->
->>>>>>> a6c8651f
     </dependency>
     <dependency>
       <groupId>com.azure</groupId>
@@ -121,17 +93,17 @@
     <dependency>
       <groupId>com.fasterxml.jackson.module</groupId>
       <artifactId>jackson-module-parameter-names</artifactId>
-      <version>2.13.4</version> <!-- {x-version-update;com.fasterxml.jackson.module:jackson-module-parameter-names;external_dependency} -->
+      <version>2.13.3</version> <!-- {x-version-update;com.fasterxml.jackson.module:jackson-module-parameter-names;external_dependency} -->
     </dependency>
     <dependency>
       <groupId>com.fasterxml.jackson.datatype</groupId>
       <artifactId>jackson-datatype-jdk8</artifactId>
-      <version>2.13.4</version> <!-- {x-version-update;com.fasterxml.jackson.datatype:jackson-datatype-jdk8;external_dependency} -->
+      <version>2.13.3</version> <!-- {x-version-update;com.fasterxml.jackson.datatype:jackson-datatype-jdk8;external_dependency} -->
     </dependency>
     <dependency>
       <groupId>com.fasterxml.jackson.datatype</groupId>
       <artifactId>jackson-datatype-jsr310</artifactId>
-      <version>2.13.4</version> <!-- {x-version-update;com.fasterxml.jackson.datatype:jackson-datatype-jsr310;external_dependency} -->
+      <version>2.13.3</version> <!-- {x-version-update;com.fasterxml.jackson.datatype:jackson-datatype-jsr310;external_dependency} -->
     </dependency>
     <dependency>
       <groupId>org.javatuples</groupId>
@@ -165,11 +137,7 @@
     <dependency>
       <groupId>org.springframework.boot</groupId>
       <artifactId>spring-boot-starter-test</artifactId>
-<<<<<<< HEAD
       <version>3.0.0-M4</version> <!-- {x-version-update;org.springframework.boot:spring-boot-starter-test;external_dependency} -->
-=======
-      <version>2.7.4</version> <!-- {x-version-update;org.springframework.boot:spring-boot-starter-test;external_dependency} -->
->>>>>>> a6c8651f
       <scope>test</scope>
       <exclusions>
         <exclusion>
@@ -181,11 +149,7 @@
     <dependency>
       <groupId>io.projectreactor</groupId>
       <artifactId>reactor-test</artifactId>
-<<<<<<< HEAD
       <version>3.4.21</version> <!-- {x-version-update;io.projectreactor:reactor-test;external_dependency} -->
-=======
-      <version>3.4.23</version> <!-- {x-version-update;io.projectreactor:reactor-test;external_dependency} -->
->>>>>>> a6c8651f
       <scope>test</scope>
     </dependency>
     <dependency>
@@ -224,7 +188,6 @@
           <rules>
             <bannedDependencies>
               <includes>
-<<<<<<< HEAD
                 <include>org.springframework:spring-beans:[6.0.0-M5]</include> <!-- {x-include-update;org.springframework:spring-beans;external_dependency} -->
                 <include>org.springframework:spring-web:[6.0.0-M5]</include> <!-- {x-include-update;org.springframework:spring-web;external_dependency} -->
                 <include>org.springframework:spring-tx:[6.0.0-M5]</include> <!-- {x-include-update;org.springframework:spring-tx;external_dependency} -->
@@ -232,19 +195,10 @@
                 <include>org.springframework:spring-core:[6.0.0-M5]</include> <!-- {x-include-update;org.springframework:spring-core;external_dependency} -->
                 <include>org.springframework:spring-context:[6.0.0-M5]</include> <!-- {x-include-update;org.springframework:spring-context;external_dependency} -->
                 <include>org.springframework.data:spring-data-commons:[3.0.0-M5]</include> <!-- {x-include-update;org.springframework.data:spring-data-commons;external_dependency} -->
-=======
-                <include>org.springframework:spring-beans:[5.3.23]</include> <!-- {x-include-update;org.springframework:spring-beans;external_dependency} -->
-                <include>org.springframework:spring-web:[5.3.23]</include> <!-- {x-include-update;org.springframework:spring-web;external_dependency} -->
-                <include>org.springframework:spring-tx:[5.3.23]</include> <!-- {x-include-update;org.springframework:spring-tx;external_dependency} -->
-                <include>org.springframework:spring-expression:[5.3.23]</include> <!-- {x-include-update;org.springframework:spring-expression;external_dependency} -->
-                <include>org.springframework:spring-core:[5.3.23]</include> <!-- {x-include-update;org.springframework:spring-core;external_dependency} -->
-                <include>org.springframework:spring-context:[5.3.23]</include> <!-- {x-include-update;org.springframework:spring-context;external_dependency} -->
-                <include>org.springframework.data:spring-data-commons:[2.7.3]</include> <!-- {x-include-update;org.springframework.data:spring-data-commons;external_dependency} -->
->>>>>>> a6c8651f
                 <include>org.javatuples:javatuples:[1.2]</include> <!-- {x-include-update;org.javatuples:javatuples;external_dependency} -->
-                <include>com.fasterxml.jackson.datatype:jackson-datatype-jdk8:[2.13.4]</include> <!-- {x-include-update;com.fasterxml.jackson.datatype:jackson-datatype-jdk8;external_dependency} -->
-                <include>com.fasterxml.jackson.datatype:jackson-datatype-jsr310:[2.13.4]</include> <!-- {x-include-update;com.fasterxml.jackson.datatype:jackson-datatype-jsr310;external_dependency} -->
-                <include>com.fasterxml.jackson.module:jackson-module-parameter-names:[2.13.4]</include> <!-- {x-include-update;com.fasterxml.jackson.module:jackson-module-parameter-names;external_dependency} -->
+                <include>com.fasterxml.jackson.datatype:jackson-datatype-jdk8:[2.13.3]</include> <!-- {x-include-update;com.fasterxml.jackson.datatype:jackson-datatype-jdk8;external_dependency} -->
+                <include>com.fasterxml.jackson.datatype:jackson-datatype-jsr310:[2.13.3]</include> <!-- {x-include-update;com.fasterxml.jackson.datatype:jackson-datatype-jsr310;external_dependency} -->
+                <include>com.fasterxml.jackson.module:jackson-module-parameter-names:[2.13.3]</include> <!-- {x-include-update;com.fasterxml.jackson.module:jackson-module-parameter-names;external_dependency} -->
                 <include>javax.annotation:javax.annotation-api:[1.3.2]</include> <!-- {x-include-update;javax.annotation:javax.annotation-api;external_dependency} -->
                 <include>org.apache.commons:commons-lang3:[3.12.0]</include> <!-- {x-include-update;org.apache.commons:commons-lang3;external_dependency} -->
                 <include>org.slf4j:slf4j-api:[1.7.36]</include> <!-- {x-include-update;org.slf4j:slf4j-api;external_dependency} -->

--- conflicted
+++ resolved
@@ -34,17 +34,11 @@
 
     public static abstract class SpyBaseClass<T> extends RxDocumentClientImpl {
 
-<<<<<<< HEAD
         public SpyBaseClass(URI serviceEndpoint, String masterKeyOrResourceToken, ConnectionPolicy connectionPolicy, ConsistencyLevel consistencyLevel, Configs configs, AzureKeyCredential credential, boolean contentResponseOnWriteEnabled) {
-            super(serviceEndpoint, masterKeyOrResourceToken, connectionPolicy, consistencyLevel, configs, credential, null, false, false, contentResponseOnWriteEnabled, null);
-=======
-        public SpyBaseClass(URI serviceEndpoint, String masterKeyOrResourceToken, ConnectionPolicy connectionPolicy,
-                            ConsistencyLevel consistencyLevel, Configs configs, AzureKeyCredential credential,
-                            boolean contentResponseOnWriteEnabled) {
+
             super(serviceEndpoint, masterKeyOrResourceToken, connectionPolicy, consistencyLevel, configs, credential,
                 null, false, false,
-                contentResponseOnWriteEnabled);
->>>>>>> 9b585e22
+                contentResponseOnWriteEnabled, null);
         }
 
         public abstract List<T> getCapturedRequests();
@@ -66,17 +60,12 @@
         private List<RxDocumentServiceRequest> requests;
 
 
-<<<<<<< HEAD
-        ClientWithGatewaySpy(URI serviceEndpoint, String masterKey, ConnectionPolicy connectionPolicy, ConsistencyLevel consistencyLevel, Configs configs, AzureKeyCredential credential, boolean contentResponseOnWriteEnabled) {
-            super(serviceEndpoint, masterKey, connectionPolicy, consistencyLevel, configs, credential, contentResponseOnWriteEnabled);
-=======
         ClientWithGatewaySpy(URI serviceEndpoint, String masterKey, ConnectionPolicy connectionPolicy,
                              ConsistencyLevel consistencyLevel, Configs configs, AzureKeyCredential credential,
                              boolean contentResponseOnWriteEnabled) {
             super(serviceEndpoint, masterKey, connectionPolicy, consistencyLevel, configs, credential,
                 contentResponseOnWriteEnabled);
->>>>>>> 9b585e22
-            init(null);
+            init(null, null);
         }
 
         @Override
@@ -136,18 +125,13 @@
         List<Pair<HttpRequest, Future<HttpResponse>>> requestsResponsePairs =
             Collections.synchronizedList(new ArrayList<>());
 
-<<<<<<< HEAD
-        ClientUnderTest(URI serviceEndpoint, String masterKey, ConnectionPolicy connectionPolicy, ConsistencyLevel consistencyLevel, Configs configs, AzureKeyCredential credential, boolean contentResponseOnWriteEnabled) {
-            super(serviceEndpoint, masterKey, connectionPolicy, consistencyLevel, configs, credential, contentResponseOnWriteEnabled);
-            init(null);
-=======
+
         ClientUnderTest(URI serviceEndpoint, String masterKey, ConnectionPolicy connectionPolicy,
                         ConsistencyLevel consistencyLevel, Configs configs, AzureKeyCredential credential,
                         boolean contentResponseOnWriteEnabled) {
             super(serviceEndpoint, masterKey, connectionPolicy, consistencyLevel, configs, credential,
                 contentResponseOnWriteEnabled);
-            init(this::initHttpRequestCapture);
->>>>>>> 9b585e22
+            init(null, this::initHttpRequestCapture);
         }
 
         private Mono<HttpResponse> captureHttpRequest(InvocationOnMock invocationOnMock) {
@@ -221,7 +205,7 @@
             super(serviceEndpoint, masterKey, connectionPolicy, consistencyLevel, createConfigsSpy(Protocol.HTTPS),
                 credential, contentResponseOnWriteEnabled);
             assert connectionPolicy.getConnectionMode() == ConnectionMode.DIRECT;
-            init(null);
+            init(null, null);
 
             this.origHttpClient = ReflectionUtils.getDirectHttpsHttpClient(this);
             this.spyHttpClient = spy(this.origHttpClient);

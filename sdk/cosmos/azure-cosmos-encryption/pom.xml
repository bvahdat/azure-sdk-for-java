--- conflicted
+++ resolved
@@ -58,8 +58,6 @@
       <groupId>com.azure</groupId>
       <artifactId>azure-security-keyvault-keys</artifactId>
       <version>4.2.6</version> <!-- {x-version-update;com.azure:azure-security-keyvault-keys;dependency} -->
-<<<<<<< HEAD
-=======
       <exclusions>
         <exclusion>
           <groupId>com.azure</groupId>
@@ -70,7 +68,6 @@
           <artifactId>azure-core-http-netty</artifactId>
         </exclusion>
       </exclusions>
->>>>>>> 078fd233
     </dependency>
 
     <dependency>

<!--
Copyright (c) Microsoft Corporation. All rights reserved.
Licensed under the MIT License.
-->
<project xmlns="http://maven.apache.org/POM/4.0.0" xmlns:xsi="http://www.w3.org/2001/XMLSchema-instance" xsi:schemaLocation="http://maven.apache.org/POM/4.0.0 http://maven.apache.org/xsd/maven-4.0.0.xsd">
  <modelVersion>4.0.0</modelVersion>
  <parent>
    <groupId>com.azure</groupId>
    <artifactId>azure-client-sdk-parent</artifactId>
    <version>1.7.0</version> <!-- {x-version-update;com.azure:azure-client-sdk-parent;current} -->
    <relativePath>../../parents/azure-client-sdk-parent</relativePath>
  </parent>

  <groupId>com.azure</groupId>
  <artifactId>azure-cosmos-encryption</artifactId>
  <version>1.1.0-beta.1</version> <!-- {x-version-update;com.azure:azure-cosmos-encryption;current} -->
  <name>Encryption Plugin for Azure Cosmos DB SDK</name>
  <description>This Package contains Encryption Plugin for Microsoft Azure Cosmos SDK</description>
  <packaging>jar</packaging>
  <url>https://github.com/Azure/azure-sdk-for-java</url>

  <distributionManagement>
    <site>
      <id>azure-java-build-docs</id>
      <url>${site.url}/site/${project.artifactId}</url>
    </site>
  </distributionManagement>

  <scm>
    <url>scm:git:https://github.com/Azure/azure-sdk-for-java</url>
    <connection>scm:git:git@github.com:Azure/azure-sdk-for-java.git</connection>
    <tag>HEAD</tag>
  </scm>

  <!-- CosmosSkip - Needed temporary values to 10% not fail. -->
  <properties>
    <project.build.sourceEncoding>UTF-8</project.build.sourceEncoding>
    <jacoco.min.linecoverage>0.09</jacoco.min.linecoverage>
    <jacoco.min.branchcoverage>0.02</jacoco.min.branchcoverage>

    <!-- CosmosSkip - This is not a module we want/expect external customers to consume. Skip breaking API checks. -->
    <!-- This can only be enabled once we release GA, as it needs a stable version to check for breaking changes. -->
    <revapi.skip>true</revapi.skip>
    <!-- Configures the Java 9+ run to perform the required module exports, opens, and reads that are necessary for testing but shouldn't be part of the module-info. -->
    <javaModulesSurefireArgLine>
      --add-opens com.azure.cosmos.encryption/com.azure.cosmos.encryption=ALL-UNNAMED
      --add-opens com.azure.cosmos.encryption/com.azure.cosmos.encryption.implementation=ALL-UNNAMED
      --add-opens com.azure.cosmos.encryption/com.azure.cosmos.encryption.keyprovider=ALL-UNNAMED
      --add-opens com.azure.cosmos.encryption/com.azure.cosmos.encryption.util=ALL-UNNAMED
      --add-opens com.azure.cosmos.encryption/com.azure.cosmos.encryption.models=ALL-UNNAMED
    </javaModulesSurefireArgLine>
  </properties>

  <dependencies>

    <dependency>
      <groupId>com.azure</groupId>
      <artifactId>azure-cosmos</artifactId>
      <version>4.29.0-beta.1</version> <!-- {x-version-update;com.azure:azure-cosmos;current} -->
    </dependency>

    <dependency>
      <groupId>com.azure</groupId>
      <artifactId>azure-security-keyvault-keys</artifactId>
      <version>4.3.7</version> <!-- {x-version-update;com.azure:azure-security-keyvault-keys;dependency} -->
      <scope>test</scope>
      <exclusions>
        <exclusion>
          <groupId>com.azure</groupId>
          <artifactId>azure-core</artifactId>
        </exclusion>
        <exclusion>
          <groupId>com.azure</groupId>
          <artifactId>azure-core-http-netty</artifactId>
        </exclusion>
      </exclusions>
    </dependency>

    <dependency>
      <groupId>com.azure</groupId>
      <artifactId>azure-identity</artifactId>
<<<<<<< HEAD
      <version>1.4.5</version>  <!-- {x-version-update;com.azure:azure-identity;dependency} -->
=======
      <version>1.4.6</version>  <!-- {x-version-update;com.azure:azure-identity;dependency} -->
      <scope>test</scope>
>>>>>>> 8d918025
      <exclusions>
        <exclusion>
          <groupId>com.azure</groupId>
          <artifactId>azure-core</artifactId>
        </exclusion>
        <exclusion>
          <groupId>com.azure</groupId>
          <artifactId>azure-core-http-netty</artifactId>
        </exclusion>
        <exclusion>
          <groupId>stax</groupId>
          <artifactId>stax-api</artifactId>
        </exclusion>
      </exclusions>
    </dependency>

    <!-- Added this provided dependency to include necessary annotations used by "reactor-core".
         Without this dependency, javadoc throws a warning as it cannot find enum When.MAYBE
         which is used in @Nullable annotation in reactor core classes.

         Similar provided dependency exits for "azure-core" as well.
    -->
    <dependency>
      <groupId>com.google.code.findbugs</groupId>
      <artifactId>jsr305</artifactId>
      <version>3.0.2</version> <!-- {x-version-update;com.google.code.findbugs:jsr305;external_dependency} -->
      <scope>provided</scope>
    </dependency>

    <dependency>
      <groupId>org.apache.commons</groupId>
      <artifactId>commons-collections4</artifactId>
      <scope>test</scope>
      <version>4.4</version> <!-- {x-version-update;org.apache.commons:commons-collections4;external_dependency} -->
    </dependency>

    <dependency>
      <groupId>org.apache.commons</groupId>
      <artifactId>commons-text</artifactId>
      <scope>test</scope>
      <version>1.6</version> <!-- {x-version-update;org.apache.commons:commons-text;external_dependency} -->
    </dependency>

    <dependency>
      <groupId>org.testng</groupId>
      <artifactId>testng</artifactId>
      <version>7.3.0</version> <!-- {x-version-update;org.testng:testng;external_dependency} -->
      <scope>test</scope>
    </dependency>

    <dependency>
      <groupId>org.assertj</groupId>
      <artifactId>assertj-core</artifactId>
      <version>3.21.0</version> <!-- {x-version-update;org.assertj:assertj-core;external_dependency} -->
      <scope>test</scope>
    </dependency>

    <dependency>
      <groupId>org.apache.logging.log4j</groupId>
      <artifactId>log4j-slf4j-impl</artifactId>
      <version>2.17.1</version> <!-- {x-version-update;org.apache.logging.log4j:log4j-slf4j-impl;external_dependency} -->
      <scope>test</scope>
    </dependency>

    <dependency>
      <groupId>org.apache.logging.log4j</groupId>
      <artifactId>log4j-api</artifactId>
      <version>2.17.1</version> <!-- {x-version-update;org.apache.logging.log4j:log4j-api;external_dependency} -->
      <scope>test</scope>
    </dependency>

    <dependency>
      <groupId>org.apache.logging.log4j</groupId>
      <artifactId>log4j-core</artifactId>
      <version>2.17.1</version> <!-- {x-version-update;org.apache.logging.log4j:log4j-core;external_dependency} -->
      <scope>test</scope>
    </dependency>

    <dependency>
      <groupId>com.google.guava</groupId>
      <artifactId>guava</artifactId>
      <version>25.0-jre</version> <!-- {x-version-update;cosmos_com.google.guava:guava;external_dependency} -->
      <scope>test</scope>
    </dependency>

    <dependency>
      <groupId>io.projectreactor</groupId>
      <artifactId>reactor-test</artifactId>
      <version>3.4.14</version> <!-- {x-version-update;io.projectreactor:reactor-test;external_dependency} -->
      <scope>test</scope>
    </dependency>

    <dependency>
      <groupId>io.reactivex.rxjava2</groupId>
      <artifactId>rxjava</artifactId>
      <version>2.2.21</version> <!-- {x-version-update;io.reactivex.rxjava2:rxjava;external_dependency} -->
      <scope>test</scope>
    </dependency>

    <dependency>
      <groupId>org.mockito</groupId>
      <artifactId>mockito-core</artifactId>
      <version>4.0.0</version> <!-- {x-version-update;org.mockito:mockito-core;external_dependency} -->
      <scope>test</scope>
    </dependency>
  </dependencies>

  <build>
    <plugins>
      <plugin>
        <groupId>org.apache.maven.plugins</groupId>
        <artifactId>maven-surefire-plugin</artifactId>
        <version>3.0.0-M3</version> <!-- {x-version-update;org.apache.maven.plugins:maven-surefire-plugin;external_dependency} -->
        <configuration>
          <groups>unit</groups>
          <includes>
            <include>%regex[.*]</include>
          </includes>
          <properties>
            <property>
              <name>surefire.testng.verbose</name>
              <value>2</value>
            </property>
          </properties>
        </configuration>
      </plugin>
      <plugin>
        <groupId>org.apache.maven.plugins</groupId>
        <artifactId>maven-enforcer-plugin</artifactId>
        <version>3.0.0-M3</version> <!-- {x-version-update;org.apache.maven.plugins:maven-enforcer-plugin;external_dependency} -->
        <configuration>
          <rules>
            <bannedDependencies>
              <includes>
                <include>com.azure:*</include>
              </includes>
            </bannedDependencies>
          </rules>
        </configuration>
      </plugin>
    </plugins>
  </build>
  <profiles>
    <profile>
      <!-- unit test -->
      <id>unit</id>
      <properties>
        <env>default</env>
        <test.groups>unit</test.groups>
      </properties>
      <activation>
        <activeByDefault>true</activeByDefault>
      </activation>
      <build>
        <plugins>
          <plugin>
            <groupId>org.apache.maven.plugins</groupId>
            <artifactId>maven-surefire-plugin</artifactId>
            <version>3.0.0-M3</version> <!-- {x-version-update;org.apache.maven.plugins:maven-surefire-plugin;external_dependency} -->
            <configuration>
            </configuration>
          </plugin>
        </plugins>
      </build>
    </profile>
    <profile>
      <!-- integration tests, requires Cosmos DB Emulator Endpoint -->
      <id>encryption-integration</id>
      <properties>
        <test.groups>encryption</test.groups>
      </properties>
      <build>
        <plugins>
          <plugin>
            <groupId>org.apache.maven.plugins</groupId>
            <artifactId>maven-failsafe-plugin</artifactId>
            <version>2.22.0</version> <!-- {x-version-update;org.apache.maven.plugins:maven-failsafe-plugin;external_dependency} -->
            <configuration>
              <suiteXmlFiles>
                <suiteXmlFile>src/test/resources/encryption-testng.xml</suiteXmlFile>
              </suiteXmlFiles>
            </configuration>
          </plugin>
        </plugins>
      </build>
    </profile>
  </profiles>
</project><|MERGE_RESOLUTION|>--- conflicted
+++ resolved
@@ -79,12 +79,8 @@
     <dependency>
       <groupId>com.azure</groupId>
       <artifactId>azure-identity</artifactId>
-<<<<<<< HEAD
-      <version>1.4.5</version>  <!-- {x-version-update;com.azure:azure-identity;dependency} -->
-=======
       <version>1.4.6</version>  <!-- {x-version-update;com.azure:azure-identity;dependency} -->
       <scope>test</scope>
->>>>>>> 8d918025
       <exclusions>
         <exclusion>
           <groupId>com.azure</groupId>

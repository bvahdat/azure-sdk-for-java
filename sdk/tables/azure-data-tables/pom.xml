--- conflicted
+++ resolved
@@ -56,7 +56,7 @@
     <dependency>
       <groupId>com.fasterxml.jackson.dataformat</groupId>
       <artifactId>jackson-dataformat-xml</artifactId>
-      <version>2.13.4</version> <!-- {x-version-update;com.fasterxml.jackson.dataformat:jackson-dataformat-xml;external_dependency} -->
+      <version>2.13.3</version> <!-- {x-version-update;com.fasterxml.jackson.dataformat:jackson-dataformat-xml;external_dependency} -->
     </dependency>
     <dependency>
       <groupId>org.junit.jupiter</groupId>
@@ -79,11 +79,7 @@
     <dependency>
       <groupId>io.projectreactor</groupId>
       <artifactId>reactor-test</artifactId>
-<<<<<<< HEAD
       <version>3.4.21</version> <!-- {x-version-update;io.projectreactor:reactor-test;external_dependency} -->
-=======
-      <version>3.4.23</version> <!-- {x-version-update;io.projectreactor:reactor-test;external_dependency} -->
->>>>>>> a6c8651f
       <scope>test</scope>
     </dependency>
     <dependency>
@@ -116,7 +112,7 @@
           <rules>
             <bannedDependencies>
               <includes>
-                <include>com.fasterxml.jackson.dataformat:jackson-dataformat-xml:[2.13.4]</include> <!-- {x-include-update;com.fasterxml.jackson.dataformat:jackson-dataformat-xml;external_dependency} -->
+                <include>com.fasterxml.jackson.dataformat:jackson-dataformat-xml:[2.13.3]</include> <!-- {x-include-update;com.fasterxml.jackson.dataformat:jackson-dataformat-xml;external_dependency} -->
               </includes>
             </bannedDependencies>
           </rules>

--- conflicted
+++ resolved
@@ -65,23 +65,19 @@
     <dependency>
       <groupId>com.fasterxml.jackson.core</groupId>
       <artifactId>jackson-core</artifactId>
-      <version>2.13.4</version> <!-- {x-version-update;com.fasterxml.jackson.core:jackson-core;external_dependency} -->
+      <version>2.13.3</version> <!-- {x-version-update;com.fasterxml.jackson.core:jackson-core;external_dependency} -->
     </dependency>
     <dependency>
       <groupId>com.fasterxml.jackson.core</groupId>
       <artifactId>jackson-databind</artifactId>
-      <version>2.13.4</version> <!-- {x-version-update;com.fasterxml.jackson.core:jackson-databind;external_dependency} -->
+      <version>2.13.3</version> <!-- {x-version-update;com.fasterxml.jackson.core:jackson-databind;external_dependency} -->
     </dependency>
 
     <!-- Test dependencies -->
     <dependency>
       <groupId>io.projectreactor</groupId>
       <artifactId>reactor-test</artifactId>
-<<<<<<< HEAD
       <version>3.4.21</version> <!-- {x-version-update;io.projectreactor:reactor-test;external_dependency} -->
-=======
-      <version>3.4.23</version> <!-- {x-version-update;io.projectreactor:reactor-test;external_dependency} -->
->>>>>>> a6c8651f
       <scope>test</scope>
     </dependency>
     <dependency>
@@ -139,8 +135,8 @@
             <bannedDependencies>
               <includes>
                 <include>org.apache.avro:avro:[1.11.0]</include> <!-- {x-include-update;org.apache.avro:avro;external_dependency} -->
-                <include>com.fasterxml.jackson.core:jackson-core:[2.13.4]</include> <!-- {x-include-update;com.fasterxml.jackson.core:jackson-core;external_dependency} -->
-                <include>com.fasterxml.jackson.core:jackson-databind:[2.13.4]</include> <!-- {x-include-update;com.fasterxml.jackson.core:jackson-databind;external_dependency} -->
+                <include>com.fasterxml.jackson.core:jackson-core:[2.13.3]</include> <!-- {x-include-update;com.fasterxml.jackson.core:jackson-core;external_dependency} -->
+                <include>com.fasterxml.jackson.core:jackson-databind:[2.13.3]</include> <!-- {x-include-update;com.fasterxml.jackson.core:jackson-databind;external_dependency} -->
               </includes>
             </bannedDependencies>
           </rules>

{
  "networkCallRecords" : [ {
    "Method" : "PUT",
<<<<<<< HEAD
    "Uri" : "https://cameravault.vault.azure.net/certificates/issuers/testIssuer02?api-version=7.0",
    "Headers" : {
      "User-Agent" : "azsdk-java-Azure-Keyvault/4.0.0-beta.6 (11.0.5; Mac OS X 10.14.3)",
=======
    "Uri" : "https://REDACTED.vault.azure.net/certificates/issuers/testIssuer02?api-version=7.1",
    "Headers" : {
      "User-Agent" : "azsdk-java-client_name/client_version (11.0.6; Windows 10; 10.0)",
>>>>>>> d795fdaf
      "Content-Type" : "application/json"
    },
    "Response" : {
      "X-Content-Type-Options" : "nosniff",
      "Pragma" : "no-cache",
      "retry-after" : "0",
      "StatusCode" : "200",
<<<<<<< HEAD
      "Date" : "Tue, 03 Dec 2019 13:07:50 GMT",
      "Strict-Transport-Security" : "max-age=31536000;includeSubDomains",
      "Cache-Control" : "no-cache",
      "X-AspNet-Version" : "4.0.30319",
      "x-ms-keyvault-region" : "centralus",
      "x-ms-keyvault-network-info" : "addr=182.68.240.118;act_addr_fam=InterNetwork;",
      "Expires" : "-1",
      "Content-Length" : "348",
      "x-ms-request-id" : "68862a9f-e856-4b2f-9fb4-ea27655f52f1",
      "x-ms-keyvault-service-version" : "1.1.0.883",
      "Body" : "{\"id\":\"https://cameravault.vault.azure.net/certificates/issuers/testIssuer02\",\"provider\":\"Test\",\"credentials\":{\"account_id\":\"issuerAccountId\"},\"org_details\":{\"zip\":0,\"admin_details\":[{\"first_name\":\"first\",\"last_name\":\"last\",\"email\":\"first.last@hotmail.com\",\"phone\":\"12345\"}]},\"attributes\":{\"enabled\":true,\"created\":1575195384,\"updated\":1575378470}}",
=======
      "Date" : "Tue, 04 Aug 2020 00:49:15 GMT",
      "Strict-Transport-Security" : "max-age=31536000;includeSubDomains",
      "Cache-Control" : "no-cache",
      "X-AspNet-Version" : "4.0.30319",
      "x-ms-keyvault-region" : "westus",
      "x-ms-keyvault-network-info" : "conn_type=Ipv4;addr=174.127.169.154;act_addr_fam=InterNetwork;",
      "Expires" : "-1",
      "Content-Length" : "352",
      "x-ms-request-id" : "e3ce61b6-1155-497a-a311-eafaa518ce0a",
      "x-ms-keyvault-service-version" : "1.1.10.0",
      "Body" : "{\"id\":\"https://azure-kv-tests2.vault.azure.net/certificates/issuers/testIssuer02\",\"provider\":\"Test\",\"credentials\":{\"account_id\":\"issuerAccountId\"},\"org_details\":{\"zip\":0,\"admin_details\":[{\"first_name\":\"first\",\"last_name\":\"last\",\"email\":\"first.last@hotmail.com\",\"phone\":\"12345\"}]},\"attributes\":{\"enabled\":true,\"created\":1596502156,\"updated\":1596502156}}",
>>>>>>> d795fdaf
      "X-Powered-By" : "ASP.NET",
      "Content-Type" : "application/json; charset=utf-8"
    },
    "Exception" : null
  }, {
    "Method" : "GET",
<<<<<<< HEAD
    "Uri" : "https://cameravault.vault.azure.net/certificates/issuers/testIssuer02?api-version=7.0",
    "Headers" : {
      "User-Agent" : "azsdk-java-Azure-Keyvault/4.0.0-beta.6 (11.0.5; Mac OS X 10.14.3)",
=======
    "Uri" : "https://REDACTED.vault.azure.net/certificates/issuers/testIssuer02?api-version=7.1",
    "Headers" : {
      "User-Agent" : "azsdk-java-client_name/client_version (11.0.6; Windows 10; 10.0)",
>>>>>>> d795fdaf
      "Content-Type" : "application/json"
    },
    "Response" : {
      "X-Content-Type-Options" : "nosniff",
      "Pragma" : "no-cache",
      "retry-after" : "0",
      "StatusCode" : "200",
<<<<<<< HEAD
      "Date" : "Tue, 03 Dec 2019 13:07:50 GMT",
      "Strict-Transport-Security" : "max-age=31536000;includeSubDomains",
      "Cache-Control" : "no-cache",
      "X-AspNet-Version" : "4.0.30319",
      "x-ms-keyvault-region" : "centralus",
      "x-ms-keyvault-network-info" : "addr=182.68.240.118;act_addr_fam=InterNetwork;",
      "Expires" : "-1",
      "Content-Length" : "348",
      "x-ms-request-id" : "39f5ac63-efe5-4d03-8e7d-2d72f90fe96d",
      "x-ms-keyvault-service-version" : "1.1.0.883",
      "Body" : "{\"id\":\"https://cameravault.vault.azure.net/certificates/issuers/testIssuer02\",\"provider\":\"Test\",\"credentials\":{\"account_id\":\"issuerAccountId\"},\"org_details\":{\"zip\":0,\"admin_details\":[{\"first_name\":\"first\",\"last_name\":\"last\",\"email\":\"first.last@hotmail.com\",\"phone\":\"12345\"}]},\"attributes\":{\"enabled\":true,\"created\":1575195384,\"updated\":1575378470}}",
=======
      "Date" : "Tue, 04 Aug 2020 00:49:15 GMT",
      "Strict-Transport-Security" : "max-age=31536000;includeSubDomains",
      "Cache-Control" : "no-cache",
      "X-AspNet-Version" : "4.0.30319",
      "x-ms-keyvault-region" : "westus",
      "x-ms-keyvault-network-info" : "conn_type=Ipv4;addr=174.127.169.154;act_addr_fam=InterNetwork;",
      "Expires" : "-1",
      "Content-Length" : "352",
      "x-ms-request-id" : "bb24ccd1-46b0-432d-82ca-2a51df9e3c94",
      "x-ms-keyvault-service-version" : "1.1.10.0",
      "Body" : "{\"id\":\"https://azure-kv-tests2.vault.azure.net/certificates/issuers/testIssuer02\",\"provider\":\"Test\",\"credentials\":{\"account_id\":\"issuerAccountId\"},\"org_details\":{\"zip\":0,\"admin_details\":[{\"first_name\":\"first\",\"last_name\":\"last\",\"email\":\"first.last@hotmail.com\",\"phone\":\"12345\"}]},\"attributes\":{\"enabled\":true,\"created\":1596502156,\"updated\":1596502156}}",
>>>>>>> d795fdaf
      "X-Powered-By" : "ASP.NET",
      "Content-Type" : "application/json; charset=utf-8"
    },
    "Exception" : null
  } ],
  "variables" : [ ]
}<|MERGE_RESOLUTION|>--- conflicted
+++ resolved
@@ -1,15 +1,9 @@
 {
   "networkCallRecords" : [ {
     "Method" : "PUT",
-<<<<<<< HEAD
-    "Uri" : "https://cameravault.vault.azure.net/certificates/issuers/testIssuer02?api-version=7.0",
-    "Headers" : {
-      "User-Agent" : "azsdk-java-Azure-Keyvault/4.0.0-beta.6 (11.0.5; Mac OS X 10.14.3)",
-=======
     "Uri" : "https://REDACTED.vault.azure.net/certificates/issuers/testIssuer02?api-version=7.1",
     "Headers" : {
       "User-Agent" : "azsdk-java-client_name/client_version (11.0.6; Windows 10; 10.0)",
->>>>>>> d795fdaf
       "Content-Type" : "application/json"
     },
     "Response" : {
@@ -17,19 +11,6 @@
       "Pragma" : "no-cache",
       "retry-after" : "0",
       "StatusCode" : "200",
-<<<<<<< HEAD
-      "Date" : "Tue, 03 Dec 2019 13:07:50 GMT",
-      "Strict-Transport-Security" : "max-age=31536000;includeSubDomains",
-      "Cache-Control" : "no-cache",
-      "X-AspNet-Version" : "4.0.30319",
-      "x-ms-keyvault-region" : "centralus",
-      "x-ms-keyvault-network-info" : "addr=182.68.240.118;act_addr_fam=InterNetwork;",
-      "Expires" : "-1",
-      "Content-Length" : "348",
-      "x-ms-request-id" : "68862a9f-e856-4b2f-9fb4-ea27655f52f1",
-      "x-ms-keyvault-service-version" : "1.1.0.883",
-      "Body" : "{\"id\":\"https://cameravault.vault.azure.net/certificates/issuers/testIssuer02\",\"provider\":\"Test\",\"credentials\":{\"account_id\":\"issuerAccountId\"},\"org_details\":{\"zip\":0,\"admin_details\":[{\"first_name\":\"first\",\"last_name\":\"last\",\"email\":\"first.last@hotmail.com\",\"phone\":\"12345\"}]},\"attributes\":{\"enabled\":true,\"created\":1575195384,\"updated\":1575378470}}",
-=======
       "Date" : "Tue, 04 Aug 2020 00:49:15 GMT",
       "Strict-Transport-Security" : "max-age=31536000;includeSubDomains",
       "Cache-Control" : "no-cache",
@@ -41,22 +22,15 @@
       "x-ms-request-id" : "e3ce61b6-1155-497a-a311-eafaa518ce0a",
       "x-ms-keyvault-service-version" : "1.1.10.0",
       "Body" : "{\"id\":\"https://azure-kv-tests2.vault.azure.net/certificates/issuers/testIssuer02\",\"provider\":\"Test\",\"credentials\":{\"account_id\":\"issuerAccountId\"},\"org_details\":{\"zip\":0,\"admin_details\":[{\"first_name\":\"first\",\"last_name\":\"last\",\"email\":\"first.last@hotmail.com\",\"phone\":\"12345\"}]},\"attributes\":{\"enabled\":true,\"created\":1596502156,\"updated\":1596502156}}",
->>>>>>> d795fdaf
       "X-Powered-By" : "ASP.NET",
       "Content-Type" : "application/json; charset=utf-8"
     },
     "Exception" : null
   }, {
     "Method" : "GET",
-<<<<<<< HEAD
-    "Uri" : "https://cameravault.vault.azure.net/certificates/issuers/testIssuer02?api-version=7.0",
-    "Headers" : {
-      "User-Agent" : "azsdk-java-Azure-Keyvault/4.0.0-beta.6 (11.0.5; Mac OS X 10.14.3)",
-=======
     "Uri" : "https://REDACTED.vault.azure.net/certificates/issuers/testIssuer02?api-version=7.1",
     "Headers" : {
       "User-Agent" : "azsdk-java-client_name/client_version (11.0.6; Windows 10; 10.0)",
->>>>>>> d795fdaf
       "Content-Type" : "application/json"
     },
     "Response" : {
@@ -64,19 +38,6 @@
       "Pragma" : "no-cache",
       "retry-after" : "0",
       "StatusCode" : "200",
-<<<<<<< HEAD
-      "Date" : "Tue, 03 Dec 2019 13:07:50 GMT",
-      "Strict-Transport-Security" : "max-age=31536000;includeSubDomains",
-      "Cache-Control" : "no-cache",
-      "X-AspNet-Version" : "4.0.30319",
-      "x-ms-keyvault-region" : "centralus",
-      "x-ms-keyvault-network-info" : "addr=182.68.240.118;act_addr_fam=InterNetwork;",
-      "Expires" : "-1",
-      "Content-Length" : "348",
-      "x-ms-request-id" : "39f5ac63-efe5-4d03-8e7d-2d72f90fe96d",
-      "x-ms-keyvault-service-version" : "1.1.0.883",
-      "Body" : "{\"id\":\"https://cameravault.vault.azure.net/certificates/issuers/testIssuer02\",\"provider\":\"Test\",\"credentials\":{\"account_id\":\"issuerAccountId\"},\"org_details\":{\"zip\":0,\"admin_details\":[{\"first_name\":\"first\",\"last_name\":\"last\",\"email\":\"first.last@hotmail.com\",\"phone\":\"12345\"}]},\"attributes\":{\"enabled\":true,\"created\":1575195384,\"updated\":1575378470}}",
-=======
       "Date" : "Tue, 04 Aug 2020 00:49:15 GMT",
       "Strict-Transport-Security" : "max-age=31536000;includeSubDomains",
       "Cache-Control" : "no-cache",
@@ -88,7 +49,6 @@
       "x-ms-request-id" : "bb24ccd1-46b0-432d-82ca-2a51df9e3c94",
       "x-ms-keyvault-service-version" : "1.1.10.0",
       "Body" : "{\"id\":\"https://azure-kv-tests2.vault.azure.net/certificates/issuers/testIssuer02\",\"provider\":\"Test\",\"credentials\":{\"account_id\":\"issuerAccountId\"},\"org_details\":{\"zip\":0,\"admin_details\":[{\"first_name\":\"first\",\"last_name\":\"last\",\"email\":\"first.last@hotmail.com\",\"phone\":\"12345\"}]},\"attributes\":{\"enabled\":true,\"created\":1596502156,\"updated\":1596502156}}",
->>>>>>> d795fdaf
       "X-Powered-By" : "ASP.NET",
       "Content-Type" : "application/json; charset=utf-8"
     },

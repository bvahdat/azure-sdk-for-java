// Copyright (c) Microsoft Corporation. All rights reserved.
// Licensed under the MIT License.

package com.azure.security.keyvault.certificates;

import com.azure.core.annotation.ReturnType;
import com.azure.core.annotation.ServiceClient;
import com.azure.core.annotation.ServiceMethod;
import com.azure.core.exception.HttpResponseException;
import com.azure.core.exception.ResourceModifiedException;
import com.azure.core.exception.ResourceNotFoundException;
import com.azure.core.http.HttpPipeline;
import com.azure.core.http.rest.PagedFlux;
import com.azure.core.http.rest.PagedResponse;
import com.azure.core.http.rest.Response;
import com.azure.core.http.rest.RestProxy;
import com.azure.core.http.rest.SimpleResponse;
import com.azure.core.util.Context;
import com.azure.core.util.FluxUtil;
import com.azure.core.util.logging.ClientLogger;
import com.azure.core.util.polling.LongRunningOperationStatus;
import com.azure.core.util.polling.PollResponse;
import com.azure.core.util.polling.PollerFlux;
import com.azure.core.util.polling.PollingContext;
import com.azure.security.keyvault.certificates.models.CertificateContact;
import com.azure.security.keyvault.certificates.models.CertificateContentType;
import com.azure.security.keyvault.certificates.models.CertificateIssuer;
import com.azure.security.keyvault.certificates.models.CertificateOperation;
import com.azure.security.keyvault.certificates.models.CertificatePolicy;
import com.azure.security.keyvault.certificates.models.CertificatePolicyAction;
import com.azure.security.keyvault.certificates.models.CertificateProperties;
import com.azure.security.keyvault.certificates.models.DeletedCertificate;
import com.azure.security.keyvault.certificates.models.ImportCertificateOptions;
import com.azure.security.keyvault.certificates.models.IssuerProperties;
import com.azure.security.keyvault.certificates.models.KeyVaultCertificate;
import com.azure.security.keyvault.certificates.models.KeyVaultCertificateWithPolicy;
import com.azure.security.keyvault.certificates.models.LifetimeAction;
import com.azure.security.keyvault.certificates.models.MergeCertificateOptions;
import reactor.core.publisher.Flux;
import reactor.core.publisher.Mono;

import java.net.HttpURLConnection;
import java.net.URL;
import java.nio.charset.StandardCharsets;
import java.time.Duration;
import java.util.Base64;
import java.util.List;
import java.util.Map;
import java.util.Objects;
import java.util.function.BiFunction;
import java.util.function.Function;

import static com.azure.core.util.FluxUtil.monoError;
import static com.azure.core.util.FluxUtil.withContext;
import static com.azure.core.util.tracing.Tracer.AZ_TRACING_NAMESPACE_KEY;

/**
 * The CertificateAsyncClient provides asynchronous methods to manage {@link KeyVaultCertificate certifcates} in the Azure Key Vault. The client
 * supports creating, retrieving, updating, merging, deleting, purging, backing up, restoring and listing the
 * {@link KeyVaultCertificate certificates}. The client also supports listing {@link DeletedCertificate deleted certificates} for
 * a soft-delete enabled Azure Key Vault.
 *
 * <p>The client further allows creating, retrieving, updating, deleting and listing the {@link CertificateIssuer certificate issuers}. The client also supports
 * creating, listing and deleting {@link CertificateContact certificate contacts}</p>
 *
 * <p><strong>Samples to construct the async client</strong></p>
 *
 * {@codesnippet com.azure.security.keyvault.certificates.CertificateAsyncClient.instantiation}
 *
 * @see CertificateClientBuilder
 * @see PagedFlux
 */
@ServiceClient(builder = CertificateClientBuilder.class, isAsync = true, serviceInterfaces = CertificateService.class)
public final class CertificateAsyncClient {
    private final String apiVersion;
    static final String ACCEPT_LANGUAGE = "en-US";
    static final int DEFAULT_MAX_PAGE_RESULTS = 25;
    static final String CONTENT_TYPE_HEADER_VALUE = "application/json";
    static final String KEY_VAULT_SCOPE = "https://vault.azure.net/.default";
    // Please see <a href=https://docs.microsoft.com/en-us/azure/azure-resource-manager/management/azure-services-resource-providers>here</a>
    // for more information on Azure resource provider namespaces.
    private static final String KEYVAULT_TRACING_NAMESPACE_VALUE = "Microsoft.KeyVault";

    private static final Duration DEFAULT_POLLING_INTERVAL = Duration.ofSeconds(1);

    private final String vaultUrl;
    private final CertificateService service;
    private final ClientLogger logger = new ClientLogger(CertificateAsyncClient.class);

    /**
     * Creates a CertificateAsyncClient that uses {@code pipeline} to service requests
     *
     * @param vaultUrl URL for the Azure KeyVault service.
     * @param pipeline HttpPipeline that the HTTP requests and responses flow through.
     * @param version {@link CertificateServiceVersion} of the service to be used when making requests.
     */
    CertificateAsyncClient(URL vaultUrl, HttpPipeline pipeline, CertificateServiceVersion version) {
        Objects.requireNonNull(vaultUrl, KeyVaultErrorCodeStrings.getErrorString(KeyVaultErrorCodeStrings.VAULT_END_POINT_REQUIRED));
        this.vaultUrl = vaultUrl.toString();
        this.service = RestProxy.create(CertificateService.class, pipeline);
        apiVersion = version.getVersion();
    }

    /**
     * Get the vault endpoint url to which service requests are sent to.
     * @return the vault endpoint url
     */
    public String getVaultUrl() {
        return vaultUrl;
    }

    Duration getDefaultPollingInterval() {
        return DEFAULT_POLLING_INTERVAL;
    }

    /**
     * Creates a new certificate. If this is the first version, the certificate resource is created. This operation requires
     * the certificates/create permission.
     *
     * <p><strong>Code Samples</strong></p>
     * <p>Create certificate is a long running operation. The {@link PollerFlux poller} allows users to automatically poll on the create certificate
     * operation status. It is possible to monitor each intermediate poll response during the poll operation.</p>
     *
     * {@codesnippet com.azure.security.keyvault.certificates.CertificateAsyncClient.beginCreateCertificate#String-CertificatePolicy-Boolean-Map}
     *
     * @param certificateName The name of the certificate to be created.
     * @param policy The policy of the certificate to be created.
     * @param isEnabled The enabled status for the certificate.
     * @param tags The application specific metadata to set.
     * @throws ResourceModifiedException when invalid certificate policy configuration is provided.
     * @return A {@link PollerFlux} polling on the create certificate operation status.
     */
    @ServiceMethod(returns = ReturnType.LONG_RUNNING_OPERATION)
    public PollerFlux<CertificateOperation, KeyVaultCertificateWithPolicy> beginCreateCertificate(String certificateName, CertificatePolicy policy, Boolean isEnabled, Map<String, String> tags) {
        return new PollerFlux<>(getDefaultPollingInterval(),
<<<<<<< HEAD
                activationOperation(certificateName, policy, isEnabled, tags),
                createPollOperation(certificateName),
                cancelOperation(certificateName),
                fetchResultOperation(certificateName));
=======
            activationOperation(certificateName, policy, isEnabled, tags),
            createPollOperation(certificateName),
            cancelOperation(certificateName),
            fetchResultOperation(certificateName));
>>>>>>> 6ed56176
    }

    private BiFunction<PollingContext<CertificateOperation>,
            PollResponse<CertificateOperation>,
            Mono<CertificateOperation>> cancelOperation(String certificateName) {
        return (pollingContext, firstResponse) -> withContext(context
            -> cancelCertificateOperationWithResponse(certificateName, context))
            .flatMap(FluxUtil::toMono);
    }

    private Function<PollingContext<CertificateOperation>, Mono<CertificateOperation>> activationOperation(String certificateName,
                                                                                      CertificatePolicy policy,
                                                                                      boolean enabled,
                                                                                      Map<String, String> tags) {
        return (pollingContext) -> withContext(context -> createCertificateWithResponse(certificateName,
                policy,
                enabled,
                tags,
                context))
            .flatMap(certificateOperationResponse -> Mono.just(certificateOperationResponse.getValue()));
    }

    private Function<PollingContext<CertificateOperation>,
            Mono<KeyVaultCertificateWithPolicy>> fetchResultOperation(String certificateName) {
        return (pollingContext) -> withContext(context
            -> getCertificateWithResponse(certificateName, "", context))
                        .flatMap(certificateResponse -> Mono.just(certificateResponse.getValue()));
    }

    /**
     * Creates a new certificate. If this is the first version, the certificate resource is created. This operation requires
     * the certificates/create permission.
     *
     * <p><strong>Code Samples</strong></p>
     * <p>Create certificate is a long running operation. The {@link PollerFlux poller} allows users to automatically poll on the create certificate
     * operation status. It is possible to monitor each intermediate poll response during the poll operation.</p>
     *
     * {@codesnippet com.azure.security.keyvault.certificates.CertificateAsyncClient.beginCreateCertificate#String-CertificatePolicy}
     *
     * @param certificateName The name of the certificate to be created.
     * @param policy The policy of the certificate to be created.
     * @throws ResourceModifiedException when invalid certificate policy configuration is provided.
     * @return A {@link PollerFlux} polling on the create certificate operation status.
     */
    @ServiceMethod(returns = ReturnType.LONG_RUNNING_OPERATION)
    public PollerFlux<CertificateOperation, KeyVaultCertificateWithPolicy> beginCreateCertificate(String certificateName, CertificatePolicy policy) {
        return beginCreateCertificate(certificateName, policy, true, null);
    }

    /*
       Polling operation to poll on create certificate operation status.
     */
    private Function<PollingContext<CertificateOperation>, Mono<PollResponse<CertificateOperation>>> createPollOperation(String certificateName) {
        return (pollingContext) -> {

            try {
                return withContext(context -> service.getCertificateOperation(vaultUrl, certificateName, apiVersion,
                    ACCEPT_LANGUAGE, CONTENT_TYPE_HEADER_VALUE,
                    context.addData(AZ_TRACING_NAMESPACE_KEY, KEYVAULT_TRACING_NAMESPACE_VALUE)))
                    .flatMap(this::processCertificateOperationResponse);
            } catch (HttpResponseException e) {
                logger.logExceptionAsError(e);
                return Mono.just(new PollResponse<>(LongRunningOperationStatus.FAILED, null));
            }
        };
    }

    private Mono<PollResponse<CertificateOperation>> processCertificateOperationResponse(Response<CertificateOperation> certificateOperationResponse) {
        LongRunningOperationStatus status = null;
        switch (certificateOperationResponse.getValue().getStatus()) {
            case "inProgress":
                status = LongRunningOperationStatus.IN_PROGRESS;
                break;
            case "completed":
                status = LongRunningOperationStatus.SUCCESSFULLY_COMPLETED;
                break;
            case "failed":
                status = LongRunningOperationStatus.FAILED;
                break;
            default:
                //should not reach here
                status = LongRunningOperationStatus.fromString(certificateOperationResponse.getValue().getStatus(), true);
                break;
        }
        return Mono.just(new PollResponse<>(status, certificateOperationResponse.getValue()));
    }

    Mono<Response<CertificateOperation>> createCertificateWithResponse(String certificateName, CertificatePolicy certificatePolicy, boolean enabled, Map<String, String> tags, Context context) {
        CertificateRequestParameters certificateRequestParameters = new CertificateRequestParameters()
            .certificatePolicy(new CertificatePolicyRequest(certificatePolicy))
            .certificateAttributes(new CertificateRequestAttributes().enabled(enabled))
            .tags(tags);
        return service.createCertificate(vaultUrl, certificateName, apiVersion, ACCEPT_LANGUAGE, certificateRequestParameters, CONTENT_TYPE_HEADER_VALUE,
            context.addData(AZ_TRACING_NAMESPACE_KEY, KEYVAULT_TRACING_NAMESPACE_VALUE));
    }


    /**
     * Gets a pending {@link CertificateOperation} from the key vault. This operation requires the certificates/get permission.
     *
     * <p><strong>Code Samples</strong></p>
     * <p>Get a pending certificate operation. The {@link PollerFlux poller} allows users to automatically poll on the certificate
     * operation status. It is possible to monitor each intermediate poll response during the poll operation.</p>
     *
     * {@codesnippet com.azure.security.keyvault.certificates.CertificateAsyncClient.getCertificateOperation#String}
     *
     * @param certificateName The name of the certificate.
     * @throws ResourceNotFoundException when a certificate operation for a certificate with {@code certificateName} doesn't exist.
     * @return A {@link PollerFlux} polling on the certificate operation status.
     */
    @ServiceMethod(returns = ReturnType.LONG_RUNNING_OPERATION)
    public PollerFlux<CertificateOperation, KeyVaultCertificateWithPolicy> getCertificateOperation(String certificateName) {
        return new PollerFlux<>(getDefaultPollingInterval(),
            (pollingContext) -> Mono.empty(),
            createPollOperation(certificateName),
            cancelOperation(certificateName),
            fetchResultOperation(certificateName));
    }

    /**
     * Gets information about the latest version of the specified certificate. This operation requires the certificates/get permission.
     *
     * <p><strong>Code Samples</strong></p>
     * <p>Gets a specific version of the certificate in the key vault. Prints out the
     * returned certificate details when a response has been received.</p>
     *
     * {@codesnippet com.azure.security.keyvault.certificates.CertificateAsyncClient.getCertificate#String}
     *
     * @param certificateName The name of the certificate to retrieve, cannot be null
     * @throws ResourceNotFoundException when a certificate with {@code certificateName} doesn't exist in the key vault.
     * @throws HttpResponseException if {@code certificateName} is empty string.
     * @return A {@link Mono} containing the requested {@link KeyVaultCertificateWithPolicy certificate}.
     */
    @ServiceMethod(returns = ReturnType.SINGLE)
    public Mono<KeyVaultCertificateWithPolicy> getCertificate(String certificateName) {
        try {
            return withContext(context -> getCertificateWithResponse(certificateName, "",
                context)).flatMap(FluxUtil::toMono);
        } catch (RuntimeException ex) {
            return monoError(logger, ex);
        }
    }

    /**
     * Gets information about the latest version of the specified certificate. This operation requires the certificates/get permission.
     *
     * <p><strong>Code Samples</strong></p>
     * <p>Gets a specific version of the certificate in the key vault. Prints out the
     * returned certificate details when a response has been received.</p>
     *
     * {@codesnippet com.azure.security.keyvault.certificates.CertificateAsyncClient.getCertificateWithResponse#String}
     *
     * @param certificateName The name of the certificate to retrieve, cannot be null
     * @throws ResourceNotFoundException when a certificate with {@code certificateName} doesn't exist in the key vault.
     * @throws HttpResponseException if {@code certificateName} is empty string.
     * @return A {@link Mono} containing a {@link Response} whose {@link Response#getValue() value} contains the requested {@link KeyVaultCertificateWithPolicy certificate}.
     */
    @ServiceMethod(returns = ReturnType.SINGLE)
    public Mono<Response<KeyVaultCertificateWithPolicy>> getCertificateWithResponse(String certificateName) {
        try {
            return withContext(context -> getCertificateWithResponse(certificateName, "", context));
        } catch (RuntimeException ex) {
            return monoError(logger, ex);
        }
    }

    Mono<Response<KeyVaultCertificateWithPolicy>> getCertificateWithResponse(String certificateName, String version, Context context) {
        context = context == null ? Context.NONE : context;

        return service.getCertificateWithPolicy(vaultUrl, certificateName, version, apiVersion, ACCEPT_LANGUAGE, CONTENT_TYPE_HEADER_VALUE,
            context.addData(AZ_TRACING_NAMESPACE_KEY, KEYVAULT_TRACING_NAMESPACE_VALUE))
            .doOnRequest(ignored -> logger.verbose("Retrieving certificate - {}",  certificateName))
            .doOnSuccess(response -> logger.verbose("Retrieved the certificate - {}", response.getValue().getProperties().getName()))
            .doOnError(error -> logger.warning("Failed to Retrieve the certificate - {}", certificateName, error));
    }

    Mono<Response<KeyVaultCertificate>> getCertificateVersionWithResponse(String certificateName, String version, Context context) {
        context = context == null ? Context.NONE : context;

        return service.getCertificate(vaultUrl, certificateName, version, apiVersion, ACCEPT_LANGUAGE, CONTENT_TYPE_HEADER_VALUE, context)
            .doOnRequest(ignored -> logger.verbose("Retrieving certificate - {}",  certificateName))
            .doOnSuccess(response -> logger.verbose("Retrieved the certificate - {}", response.getValue().getProperties().getName()))
            .doOnError(error -> logger.warning("Failed to Retrieve the certificate - {}", certificateName, error));
    }

    /**
     * Gets information about the latest version of the specified certificate. This operation requires the certificates/get permission.
     *
     * <p><strong>Code Samples</strong></p>
     * <p>Gets a specific version of the certificate in the key vault. Prints out the
     * returned certificate details when a response has been received.</p>
     *
     * {@codesnippet com.azure.security.keyvault.certificates.CertificateAsyncClient.getCertificateVersionWithResponse#string-string}
     *
     * @param certificateName The name of the certificate to retrieve, cannot be null
     * @param version The version of the certificate to retrieve. If this is an empty String or null then latest version of the certificate is retrieved.
     * @throws ResourceNotFoundException when a certificate with {@code certificateName} doesn't exist in the key vault.
     * @throws HttpResponseException if {@code certificateName} is empty string.
     * @return A {@link Mono} containing a {@link Response} whose {@link Response#getValue() value} contains the requested {@link KeyVaultCertificate certificate}.
     */
    @ServiceMethod(returns = ReturnType.SINGLE)
    public Mono<Response<KeyVaultCertificate>> getCertificateVersionWithResponse(String certificateName, String version) {
        try {
            return withContext(context -> getCertificateVersionWithResponse(certificateName, version == null ? "" : version,
                context));
        } catch (RuntimeException ex) {
            return monoError(logger, ex);
        }
    }

    /**
     * Gets information about the specified version of the specified certificate. This operation requires the certificates/get permission.
     *
     * <p><strong>Code Samples</strong></p>
     * <p>Gets a specific version of the certificate in the key vault. Prints out the
     * returned certificate details when a response has been received.</p>
     *
     * {@codesnippet com.azure.security.keyvault.certificates.CertificateAsyncClient.getCertificateVersion#String-String}
     *
     * @param certificateName The name of the certificate to retrieve, cannot be null
     * @param version The version of the certificate to retrieve. If this is an empty String or null then latest version of the certificate is retrieved.
     * @throws ResourceNotFoundException when a certificate with {@code certificateName} doesn't exist in the key vault.
     * @throws HttpResponseException if {@code certificateName} is empty string.
     * @return A {@link Mono} containing the requested {@link KeyVaultCertificate certificate}.
     */
    @ServiceMethod(returns = ReturnType.SINGLE)
    public Mono<KeyVaultCertificate> getCertificateVersion(String certificateName, String version) {
        try {
            return withContext(context -> getCertificateVersionWithResponse(certificateName, version == null ? "" : version,
                context)).flatMap(FluxUtil::toMono);
        } catch (RuntimeException ex) {
            return monoError(logger, ex);
        }
    }

    /**
     * Updates the specified attributes associated with the specified certificate. The update operation changes specified attributes of an existing
     * stored certificate and attributes that are not specified in the request are left unchanged. This operation requires the certificates/update permission.
     *
     * <p><strong>Code Samples</strong></p>
     * <p>Gets latest version of the certificate, changes its tags and enabled status and then updates it in the Azure Key Vault. Prints out the
     * returned certificate details when a response has been received.</p>
     *
     * {@codesnippet com.azure.security.keyvault.certificates.CertificateAsyncClient.updateCertificateProperties#CertificateProperties}
     *
     * @param properties The {@link CertificateProperties} object with updated properties.
     * @throws NullPointerException if {@code certificate} is {@code null}.
     * @throws ResourceNotFoundException when a certificate with {@link CertificateProperties#getName() name} and {@link CertificateProperties#getVersion() version} doesn't exist in the key vault.
     * @throws HttpResponseException if {@link CertificateProperties#getName() name} or {@link CertificateProperties#getVersion() version} is empty string.
     * @return A {@link Mono} containing the {@link CertificateProperties updated certificate}.
     */
    @ServiceMethod(returns = ReturnType.SINGLE)
    public Mono<KeyVaultCertificate> updateCertificateProperties(CertificateProperties properties) {
        try {
            return withContext(context -> updateCertificatePropertiesWithResponse(properties, context)).flatMap(FluxUtil::toMono);
        } catch (RuntimeException ex) {
            return monoError(logger, ex);
        }
    }

    /**
     * Updates the specified attributes associated with the specified certificate. The update operation changes specified attributes of an existing
     * stored certificate and attributes that are not specified in the request are left unchanged. This operation requires the certificates/update permission.
     *
     * <p><strong>Code Samples</strong></p>
     * <p>Gets latest version of the certificate, changes its enabled status and then updates it in the Azure Key Vault. Prints out the
     * returned certificate details when a response has been received.</p>
     *
     * {@codesnippet com.azure.security.keyvault.certificates.CertificateAsyncClient.updateCertificatePropertiesWithResponse#CertificateProperties}
     *
     * @param properties The {@link CertificateProperties} object with updated properties.
     * @throws NullPointerException if {@code properties} is {@code null}.
     * @throws ResourceNotFoundException when a certificate with {@link CertificateProperties#getName() name} and {@link CertificateProperties#getVersion() version} doesn't exist in the key vault.
     * @throws HttpResponseException if {@link CertificateProperties#getName() name} or {@link CertificateProperties#getVersion() version} is empty string.
     * @return A {@link Mono} containing a {@link Response} whose {@link Response#getValue() value} contains the {@link CertificateProperties updated certificate}.
     */
    @ServiceMethod(returns = ReturnType.SINGLE)
    public Mono<Response<KeyVaultCertificate>> updateCertificatePropertiesWithResponse(CertificateProperties properties) {
        try {
            return withContext(context -> updateCertificatePropertiesWithResponse(properties,
                context));
        } catch (RuntimeException ex) {
            return monoError(logger, ex);
        }
    }

    Mono<Response<KeyVaultCertificate>> updateCertificatePropertiesWithResponse(CertificateProperties properties, Context context) {
        context = context == null ? Context.NONE : context;

        Objects.requireNonNull(properties, "properties' cannot be null.");
        CertificateUpdateParameters parameters = new CertificateUpdateParameters()
            .tags(properties.getTags())
            .certificateAttributes(new CertificateRequestAttributes(properties));
        return service.updateCertificate(vaultUrl, properties.getName(), properties.getVersion(), apiVersion, ACCEPT_LANGUAGE, parameters, CONTENT_TYPE_HEADER_VALUE,
            context.addData(AZ_TRACING_NAMESPACE_KEY, KEYVAULT_TRACING_NAMESPACE_VALUE))
            .doOnRequest(ignored -> logger.verbose("Updating certificate - {}",  properties.getName()))
            .doOnSuccess(response -> logger.verbose("Updated the certificate - {}", properties.getName()))
            .doOnError(error -> logger.warning("Failed to update the certificate - {}", properties.getName(), error));
    }

    /**
     * Deletes a certificate from a specified key vault. All the versions of the certificate along with its associated policy
     * get deleted. If soft-delete is enabled on the key vault then the certificate is placed in the deleted state and requires to be
     * purged for permanent deletion else the certificate is permanently deleted. The delete operation applies to any certificate stored in
     * Azure Key Vault but it cannot be applied to an individual version of a certificate. This operation requires the certificates/delete permission.
     *
     * <p><strong>Code Samples</strong></p>
     * <p>Deletes the certificate in the Azure Key Vault. Prints out the deleted certificate details when a response has been received.</p>
     *
     * {@codesnippet com.azure.security.keyvault.certificates.CertificateAsyncClient.beginDeleteCertificate#String}
     *
     * @param certificateName The name of the certificate to be deleted.
     * @throws ResourceNotFoundException when a certificate with {@code certificateName} doesn't exist in the key vault.
     * @throws HttpResponseException when a certificate with {@code certificateName} is empty string.
     * @return A {@link PollerFlux} to poll on the {@link DeletedCertificate deleted certificate}.
     */
    @ServiceMethod(returns = ReturnType.LONG_RUNNING_OPERATION)
    public PollerFlux<DeletedCertificate, Void> beginDeleteCertificate(String certificateName) {
        return new PollerFlux<>(getDefaultPollingInterval(),
            activationOperation(certificateName),
            createDeletePollOperation(certificateName),
            (context, firstResponse) -> Mono.empty(),
            (context) -> Mono.empty());
    }

    private Function<PollingContext<DeletedCertificate>, Mono<DeletedCertificate>> activationOperation(String certificateName) {
        return (pollingContext) -> withContext(context -> deleteCertificateWithResponse(certificateName,
            context))
            .flatMap(deletedCertificateResponse -> Mono.just(deletedCertificateResponse.getValue()));
    }

    /*
    Polling operation to poll on create delete certificate operation status.
    */
    private Function<PollingContext<DeletedCertificate>, Mono<PollResponse<DeletedCertificate>>> createDeletePollOperation(String keyName) {
        return pollingContext ->
            withContext(context -> service.getDeletedCertificatePoller(vaultUrl, keyName, apiVersion,
                ACCEPT_LANGUAGE, CONTENT_TYPE_HEADER_VALUE, context.addData(AZ_TRACING_NAMESPACE_KEY, KEYVAULT_TRACING_NAMESPACE_VALUE)))
                .flatMap(deletedCertificateResponse -> {
                    if (deletedCertificateResponse.getStatusCode() == HttpURLConnection.HTTP_NOT_FOUND) {
                        return Mono.defer(() -> Mono.just(new PollResponse<>(LongRunningOperationStatus.IN_PROGRESS,
                            pollingContext.getLatestResponse().getValue())));
                    }
                    if (deletedCertificateResponse.getStatusCode() == HttpURLConnection.HTTP_FORBIDDEN) {
                        return Mono.defer(() -> Mono.just(new PollResponse<>(LongRunningOperationStatus.SUCCESSFULLY_COMPLETED,
                            pollingContext.getLatestResponse().getValue())));
                    }
                    return Mono.defer(() -> Mono.just(new PollResponse<>(LongRunningOperationStatus.SUCCESSFULLY_COMPLETED, deletedCertificateResponse.getValue())));
                })
                // This means either vault has soft-delete disabled or permission is not granted for the get deleted certificate operation.
                // In both cases deletion operation was successful when activation operation succeeded before reaching here.
                .onErrorReturn(new PollResponse<>(LongRunningOperationStatus.SUCCESSFULLY_COMPLETED, pollingContext.getLatestResponse().getValue()));
    }

    Mono<Response<DeletedCertificate>> deleteCertificateWithResponse(String certificateName, Context context) {
        return service.deleteCertificate(vaultUrl, certificateName, apiVersion, ACCEPT_LANGUAGE, CONTENT_TYPE_HEADER_VALUE,
            context.addData(AZ_TRACING_NAMESPACE_KEY, KEYVAULT_TRACING_NAMESPACE_VALUE))
            .doOnRequest(ignored -> logger.verbose("Deleting certificate - {}",  certificateName))
            .doOnSuccess(response -> logger.verbose("Deleted the certificate - {}", response.getValue().getProperties().getName()))
            .doOnError(error -> logger.warning("Failed to delete the certificate - {}", certificateName, error));
    }

    /**
     * Retrieves information about the specified deleted certificate. The GetDeletedCertificate operation  is applicable for soft-delete
     * enabled vaults and additionally retrieves deleted certificate's attributes, such as retention interval, scheduled permanent deletion and the current deletion recovery level. This operation
     * requires the certificates/get permission.
     *
     * <p><strong>Code Samples</strong></p>
     * <p> Gets the deleted certificate from the key vault enabled for soft-delete. Prints out the
     * deleted certificate details when a response has been received.</p>
     *
     * {@codesnippet com.azure.security.keyvault.certificates.CertificateAsyncClient.getDeletedCertificate#string}
     *
     * @param certificateName The name of the deleted certificate.
     * @throws ResourceNotFoundException when a certificate with {@code certificateName} doesn't exist in the key vault.
     * @throws HttpResponseException when a certificate with {@code certificateName} is empty string.
     * @return A {@link Mono} containing the {@link DeletedCertificate deleted certificate}.
     */
    @ServiceMethod(returns = ReturnType.SINGLE)
    public Mono<DeletedCertificate> getDeletedCertificate(String certificateName) {
        try {
            return withContext(context -> getDeletedCertificateWithResponse(certificateName, context))
                .flatMap(FluxUtil::toMono);
        } catch (RuntimeException ex) {
            return monoError(logger, ex);
        }
    }

    /**
     * Retrieves information about the specified deleted certificate. The GetDeletedCertificate operation  is applicable for soft-delete
     * enabled vaults and additionally retrieves deleted certificate's attributes, such as retention interval, scheduled permanent deletion and the current deletion recovery level. This operation
     * requires the certificates/get permission.
     *
     * <p><strong>Code Samples</strong></p>
     * <p> Gets the deleted certificate from the key vault enabled for soft-delete. Prints out the
     * deleted certificate details when a response has been received.</p>
     *
     * {@codesnippet com.azure.security.keyvault.certificates.CertificateAsyncClient.getDeletedCertificateWithResponse#string}
     *
     * @param certificateName The name of the deleted certificate.
     * @throws ResourceNotFoundException when a certificate with {@code certificateName} doesn't exist in the key vault.
     * @throws HttpResponseException when a certificate with {@code certificateName} is empty string.
     * @return A {@link Mono} containing a {@link Response} whose {@link Response#getValue() value} contains the {@link DeletedCertificate deleted certificate}.
     */
    @ServiceMethod(returns = ReturnType.SINGLE)
    public Mono<Response<DeletedCertificate>> getDeletedCertificateWithResponse(String certificateName) {
        try {
            return withContext(context -> getDeletedCertificateWithResponse(certificateName, context));
        } catch (RuntimeException ex) {
            return monoError(logger, ex);
        }
    }

    Mono<Response<DeletedCertificate>> getDeletedCertificateWithResponse(String certificateName, Context context) {
        context = context == null ? Context.NONE : context;

        return service.getDeletedCertificate(vaultUrl, certificateName, apiVersion, ACCEPT_LANGUAGE, CONTENT_TYPE_HEADER_VALUE,
            context.addData(AZ_TRACING_NAMESPACE_KEY, KEYVAULT_TRACING_NAMESPACE_VALUE))
            .doOnRequest(ignored -> logger.verbose("Retrieving deleted certificate - {}",  certificateName))
            .doOnSuccess(response -> logger.verbose("Retrieved the deleted certificate - {}", response.getValue().getProperties().getName()))
            .doOnError(error -> logger.warning("Failed to Retrieve the deleted certificate - {}", certificateName, error));
    }

    /**
     * Permanently deletes the specified deleted certificate without possibility for recovery. The Purge Deleted Certificate operation is applicable for
     * soft-delete enabled vaults and is not available if the recovery level does not specify 'Purgeable'. This operation requires the certificate/purge permission.
     *
     * <p><strong>Code Samples</strong></p>
     * <p>Purges the deleted certificate from the key vault enabled for soft-delete. Prints out the
     * status code from the server response when a response has been received.</p>
     *
     * {@codesnippet com.azure.security.keyvault.certificates.CertificateAsyncClient.purgeDeletedCertificateWithResponse#string}
     *
     * @param certificateName The name of the deleted certificate.
     * @throws ResourceNotFoundException when a certificate with {@code certificateName} doesn't exist in the key vault.
     * @throws HttpResponseException when a certificate with {@code certificateName} is empty string.
     * @return An empty {@link Mono}.
     */
    @ServiceMethod(returns = ReturnType.SINGLE)
    public Mono<Void> purgeDeletedCertificate(String certificateName) {
        try {
            return purgeDeletedCertificateWithResponse(certificateName).flatMap(FluxUtil::toMono);
        } catch (RuntimeException ex) {
            return monoError(logger, ex);
        }
    }

    /**
     * Permanently deletes the specified deleted certificate without possibility for recovery. The Purge Deleted Certificate operation is applicable for
     * soft-delete enabled vaults and is not available if the recovery level does not specify 'Purgeable'. This operation requires the certificate/purge permission.
     *
     * <p><strong>Code Samples</strong></p>
     * <p>Purges the deleted certificate from the key vault enabled for soft-delete. Prints out the
     * status code from the server response when a response has been received.</p>
     *
     * {@codesnippet com.azure.security.keyvault.certificates.CertificateAsyncClient.purgeDeletedCertificateWithResponse#string}
     *
     * @param certificateName The name of the deleted certificate.
     * @throws ResourceNotFoundException when a certificate with {@code certificateName} doesn't exist in the key vault.
     * @throws HttpResponseException when a certificate with {@code certificateName} is empty string.
     * @return A {@link Mono} containing a Void Response}.
     */
    @ServiceMethod(returns = ReturnType.SINGLE)
    public Mono<Response<Void>> purgeDeletedCertificateWithResponse(String certificateName) {
        try {
            return withContext(context -> purgeDeletedCertificateWithResponse(certificateName, context));
        } catch (RuntimeException ex) {
            return monoError(logger, ex);
        }
    }

    Mono<Response<Void>> purgeDeletedCertificateWithResponse(String certificateName, Context context) {
        context = context == null ? Context.NONE : context;

        return service.purgeDeletedcertificate(vaultUrl, certificateName, apiVersion, ACCEPT_LANGUAGE, CONTENT_TYPE_HEADER_VALUE,
            context.addData(AZ_TRACING_NAMESPACE_KEY, KEYVAULT_TRACING_NAMESPACE_VALUE))
            .doOnRequest(ignored -> logger.verbose("Purging certificate - {}",  certificateName))
            .doOnSuccess(response -> logger.verbose("Purged the certificate - {}", response.getStatusCode()))
            .doOnError(error -> logger.warning("Failed to purge the certificate - {}", certificateName, error));
    }

    /**
     * Recovers the deleted certificate back to its current version under /certificates and can only be performed on a soft-delete enabled vault.
     * The RecoverDeletedCertificate operation performs the reversal of the Delete operation and must be issued during the retention interval
     * (available in the deleted certificate's attributes). This operation requires the certificates/recover permission.
     *
     * <p><strong>Code Samples</strong></p>
     * <p>Recovers the deleted certificate from the key vault enabled for soft-delete. Prints out the
     * recovered certificate details when a response has been received.</p>
     *
     * {@codesnippet com.azure.security.certificatevault.certificates.CertificateAsyncClient.beginRecoverDeletedCertificate#String}
     *
     * @param certificateName The name of the deleted certificate to be recovered.
     * @throws ResourceNotFoundException when a certificate with {@code certificateName} doesn't exist in the certificate vault.
     * @throws HttpResponseException when a certificate with {@code certificateName} is empty string.
     * @return A {@link PollerFlux} to poll on the {@link KeyVaultCertificate recovered certificate}.
     */
    @ServiceMethod(returns = ReturnType.LONG_RUNNING_OPERATION)
    public PollerFlux<KeyVaultCertificateWithPolicy, Void> beginRecoverDeletedCertificate(String certificateName) {
        return new PollerFlux<>(getDefaultPollingInterval(),
            recoverActivationOperation(certificateName),
            createRecoverPollOperation(certificateName),
            (context, firstResponse) -> Mono.empty(),
            context -> Mono.empty());
    }

    private Function<PollingContext<KeyVaultCertificateWithPolicy>, Mono<KeyVaultCertificateWithPolicy>> recoverActivationOperation(String certificateName) {
        return (pollingContext) -> withContext(context -> recoverDeletedCertificateWithResponse(certificateName,
            context))
            .flatMap(certificateResponse -> Mono.just(certificateResponse.getValue()));
    }

    /*
    Polling operation to poll on create recover certificate operation status.
    */
    private Function<PollingContext<KeyVaultCertificateWithPolicy>, Mono<PollResponse<KeyVaultCertificateWithPolicy>>> createRecoverPollOperation(String keyName) {
        return pollingContext ->
            withContext(context -> service.getCertificatePoller(vaultUrl, keyName, "", apiVersion,
                ACCEPT_LANGUAGE, CONTENT_TYPE_HEADER_VALUE, context.addData(AZ_TRACING_NAMESPACE_KEY, KEYVAULT_TRACING_NAMESPACE_VALUE)))
                .flatMap(certificateResponse -> {
                    if (certificateResponse.getStatusCode() == HttpURLConnection.HTTP_NOT_FOUND) {
                        return Mono.defer(() -> Mono.just(new PollResponse<>(LongRunningOperationStatus.IN_PROGRESS,
                            pollingContext.getLatestResponse().getValue())));
                    }
                    if (certificateResponse.getStatusCode() == HttpURLConnection.HTTP_FORBIDDEN) {
                        return Mono.defer(() -> Mono.just(new PollResponse<>(LongRunningOperationStatus.SUCCESSFULLY_COMPLETED,
                            pollingContext.getLatestResponse().getValue())));
                    }
                    return Mono.defer(() -> Mono.just(new PollResponse<>(LongRunningOperationStatus.SUCCESSFULLY_COMPLETED,
                        certificateResponse.getValue())));
                })
                // This means permission is not granted for the get deleted key operation.
                // In both cases deletion operation was successful when activation operation succeeded before reaching here.
                .onErrorReturn(new PollResponse<>(LongRunningOperationStatus.SUCCESSFULLY_COMPLETED,
                    pollingContext.getLatestResponse().getValue()));
    }

    Mono<Response<KeyVaultCertificateWithPolicy>> recoverDeletedCertificateWithResponse(String certificateName, Context context) {
        return service.recoverDeletedCertificate(vaultUrl, certificateName, apiVersion, ACCEPT_LANGUAGE, CONTENT_TYPE_HEADER_VALUE,
            context.addData(AZ_TRACING_NAMESPACE_KEY, KEYVAULT_TRACING_NAMESPACE_VALUE))
            .doOnRequest(ignored -> logger.verbose("Recovering deleted certificate - {}",  certificateName))
            .doOnSuccess(response -> logger.verbose("Recovered the deleted certificate - {}", response.getValue().getProperties().getName()))
            .doOnError(error -> logger.warning("Failed to recover the deleted certificate - {}", certificateName, error));
    }

    /**
     * Requests that a backup of the specified certificate be downloaded to the client. All versions of the certificate will
     * be downloaded. This operation requires the certificates/backup permission.
     *
     * <p><strong>Code Samples</strong></p>
     * <p>Backs up the certificate from the key vault. Prints out the
     * length of the certificate's backup byte array returned in the response.</p>
     *
     * {@codesnippet com.azure.security.keyvault.certificates.CertificateAsyncClient.backupCertificate#string}
     *
     * @param certificateName The name of the certificate.
     * @throws ResourceNotFoundException when a certificate with {@code certificateName} doesn't exist in the key vault.
     * @throws HttpResponseException when a certificate with {@code certificateName} is empty string.
     * @return A {@link Mono} containing the backed up certificate blob.
     */
    @ServiceMethod(returns = ReturnType.SINGLE)
    public Mono<byte[]> backupCertificate(String certificateName) {
        try {
            return withContext(context -> backupCertificateWithResponse(certificateName, context)).flatMap(FluxUtil::toMono);
        } catch (RuntimeException ex) {
            return monoError(logger, ex);
        }
    }

    /**
     * Requests that a backup of the specified certificate be downloaded to the client. All versions of the certificate will
     * be downloaded. This operation requires the certificates/backup permission.
     *
     * <p><strong>Code Samples</strong></p>
     * <p>Backs up the certificate from the key vault. Prints out the
     * length of the certificate's backup byte array returned in the response.</p>
     *
     * {@codesnippet com.azure.security.keyvault.certificates.CertificateAsyncClient.backupCertificateWithResponse#string}
     *
     * @param certificateName The name of the certificate.
     * @throws ResourceNotFoundException when a certificate with {@code certificateName} doesn't exist in the key vault.
     * @throws HttpResponseException when a certificate with {@code certificateName} is empty string.
     * @return A {@link Mono} containing a {@link Response} whose {@link Response#getValue() value} contains the backed up certificate blob.
     */
    @ServiceMethod(returns = ReturnType.SINGLE)
    public Mono<Response<byte[]>> backupCertificateWithResponse(String certificateName) {
        try {
            return withContext(context -> backupCertificateWithResponse(certificateName, context));
        } catch (RuntimeException ex) {
            return monoError(logger, ex);
        }
    }

    Mono<Response<byte[]>> backupCertificateWithResponse(String certificateName, Context context) {
        context = context == null ? Context.NONE : context;

        return service.backupCertificate(vaultUrl, certificateName, apiVersion, ACCEPT_LANGUAGE, CONTENT_TYPE_HEADER_VALUE,
            context.addData(AZ_TRACING_NAMESPACE_KEY, KEYVAULT_TRACING_NAMESPACE_VALUE))
            .doOnRequest(ignored -> logger.verbose("Backing up certificate - {}",  certificateName))
            .doOnSuccess(response -> logger.verbose("Backed up the certificate - {}", response.getStatusCode()))
            .doOnError(error -> logger.warning("Failed to back up the certificate - {}", certificateName, error))
            .flatMap(certificateBackupResponse -> Mono.just(new SimpleResponse<>(certificateBackupResponse.getRequest(),
                certificateBackupResponse.getStatusCode(), certificateBackupResponse.getHeaders(), certificateBackupResponse.getValue().getValue())));
    }

    /**
     * Restores a backed up certificate to the vault. All the versions of the certificate are restored to the vault. This operation
     * requires the certificates/restore permission.
     *
     * <p><strong>Code Samples</strong></p>
     * <p>Restores the certificate in the key vault from its backup. Prints out the restored certificate
     * details when a response has been received.</p>
     *
     * {@codesnippet com.azure.security.keyvault.certificates.CertificateAsyncClient.restoreCertificate#byte}
     *
     * @param backup The backup blob associated with the certificate.
     * @throws ResourceModifiedException when {@code backup} blob is malformed.
     * @return A {@link Mono} containing the {@link KeyVaultCertificate restored certificate}.
     */
    @ServiceMethod(returns = ReturnType.SINGLE)
    public Mono<KeyVaultCertificateWithPolicy> restoreCertificateBackup(byte[] backup) {
        try {
            return withContext(context -> restoreCertificateBackupWithResponse(backup, context)).flatMap(FluxUtil::toMono);
        } catch (RuntimeException ex) {
            return monoError(logger, ex);
        }
    }

    /**
     * Restores a backed up certificate to the vault. All the versions of the certificate are restored to the vault. This operation
     * requires the certificates/restore permission.
     *
     * <p><strong>Code Samples</strong></p>
     * <p>Restores the certificate in the key vault from its backup. Prints out the restored certificate
     * details when a response has been received.</p>
     *
     * {@codesnippet com.azure.security.keyvault.certificates.CertificateAsyncClient.restoreCertificateWithResponse#byte}
     *
     * @param backup The backup blob associated with the certificate.
     * @throws ResourceModifiedException when {@code backup} blob is malformed.
     * @return A {@link Mono} containing a {@link Response} whose {@link Response#getValue() value} contains the {@link KeyVaultCertificate restored certificate}.
     */
    @ServiceMethod(returns = ReturnType.SINGLE)
    public Mono<Response<KeyVaultCertificateWithPolicy>> restoreCertificateBackupWithResponse(byte[] backup) {
        try {
            return withContext(context -> restoreCertificateBackupWithResponse(backup, context));
        } catch (RuntimeException ex) {
            return monoError(logger, ex);
        }
    }

    Mono<Response<KeyVaultCertificateWithPolicy>> restoreCertificateBackupWithResponse(byte[] backup, Context context) {
        context = context == null ? Context.NONE : context;

        CertificateRestoreParameters parameters = new CertificateRestoreParameters().certificateBundleBackup(backup);
        return service.restoreCertificate(vaultUrl, apiVersion, ACCEPT_LANGUAGE, parameters, CONTENT_TYPE_HEADER_VALUE,
            context.addData(AZ_TRACING_NAMESPACE_KEY, KEYVAULT_TRACING_NAMESPACE_VALUE))
            .doOnRequest(ignored -> logger.verbose("Restoring the certificate"))
            .doOnSuccess(response -> logger.verbose("Restored the certificate - {}", response.getValue().getProperties().getName()))
            .doOnError(error -> logger.warning("Failed to restore the certificate - {}", error));
    }

    /**
     * List certificates in a the key vault. Retrieves the set of certificates resources in the key vault and the individual
     * certificate response in the flux is represented by {@link CertificateProperties} as only the certificate identifier, thumbprint,
     * attributes and tags are provided in the response. The policy and individual certificate versions are not listed in
     * the response. This operation requires the certificates/list permission.
     *
     * <p>It is possible to get certificates with all the properties excluding the policy from this information. Convert the {@link Flux} containing {@link CertificateProperties} to
     * {@link Flux} containing {@link KeyVaultCertificate certificate} using {@link CertificateAsyncClient#getCertificateVersion(String, String)} within {@link Flux#flatMap(Function)}.</p>
     *
     * {@codesnippet com.azure.security.keyvault.certificates.CertificateAsyncClient.listCertificates}
     *
     * @param includePending indicate if pending certificates should be included in the results.
     * @return A {@link PagedFlux} containing {@link CertificateProperties certificate} for all the certificates in the vault.
     */
    @ServiceMethod(returns = ReturnType.COLLECTION)
    public PagedFlux<CertificateProperties> listPropertiesOfCertificates(boolean includePending) {
        try {
            return new PagedFlux<>(() -> withContext(context -> listCertificatesFirstPage(includePending,
                context)),
                continuationToken -> withContext(context -> listCertificatesNextPage(continuationToken,
                    context)));
        } catch (RuntimeException ex) {
            return new PagedFlux<>(() -> monoError(logger, ex));
        }
    }

    /**
     * List certificates in a the key vault. Retrieves the set of certificates resources in the key vault and the individual
     * certificate response in the flux is represented by {@link CertificateProperties} as only the certificate identifier, thumbprint,
     * attributes and tags are provided in the response. The policy and individual certificate versions are not listed in
     * the response. This operation requires the certificates/list permission.
     *
     * <p>It is possible to get certificates with all the properties excluding the policy from this information. Convert the {@link Flux} containing {@link CertificateProperties} to
     * {@link Flux} containing {@link KeyVaultCertificate certificate} using {@link CertificateAsyncClient#getCertificateVersion(String, String)} within {@link Flux#flatMap(Function)}.</p>
     *
     * {@codesnippet com.azure.security.keyvault.certificates.CertificateAsyncClient.listCertificates}
     *
     * @return A {@link PagedFlux} containing {@link CertificateProperties certificate} for all the certificates in the vault.
     */
    @ServiceMethod(returns = ReturnType.COLLECTION)
    public PagedFlux<CertificateProperties> listPropertiesOfCertificates() {
        try {
            return new PagedFlux<>(() -> withContext(context -> listCertificatesFirstPage(false,
                context)),
                continuationToken -> withContext(context -> listCertificatesNextPage(continuationToken,
                    context)));
        } catch (RuntimeException ex) {
            return new PagedFlux<>(() -> monoError(logger, ex));
        }
    }

    PagedFlux<CertificateProperties> listPropertiesOfCertificates(boolean includePending, Context context) {
        return new PagedFlux<>(
            () -> listCertificatesFirstPage(includePending, context),
            continuationToken -> listCertificatesNextPage(continuationToken, context));
    }

    /*
     * Gets attributes of all the certificates given by the {@code nextPageLink} that was retrieved from a call to
     * {@link CertificateAsyncClient#listCertificates()}.
     *
     * @param continuationToken The {@link PagedResponse#nextLink()} from a previous, successful call to one of the listCertificates operations.
     * @return A {@link Mono} of {@link PagedResponse<KeyBase>} from the next page of results.
     */
    private Mono<PagedResponse<CertificateProperties>> listCertificatesNextPage(String continuationToken, Context context) {
        try {
            return service.getCertificates(vaultUrl, continuationToken, ACCEPT_LANGUAGE, CONTENT_TYPE_HEADER_VALUE,
                context.addData(AZ_TRACING_NAMESPACE_KEY, KEYVAULT_TRACING_NAMESPACE_VALUE))
                .doOnRequest(ignored -> logger.verbose("Listing next certificates page - Page {} ", continuationToken))
                .doOnSuccess(response -> logger.verbose("Listed next certificates page - Page {} ", continuationToken))
                .doOnError(error -> logger.warning("Failed to list next certificates page - Page {} ", continuationToken, error));
        } catch (RuntimeException ex) {
            return monoError(logger, ex);
        }
    }

    /*
     * Calls the service and retrieve first page result. It makes one call and retrieve {@code DEFAULT_MAX_PAGE_RESULTS} values.
     */
    private Mono<PagedResponse<CertificateProperties>> listCertificatesFirstPage(boolean includePending, Context context) {
        try {
            return service
                .getCertificates(vaultUrl, DEFAULT_MAX_PAGE_RESULTS, includePending, apiVersion, ACCEPT_LANGUAGE,
                    CONTENT_TYPE_HEADER_VALUE, context.addData(AZ_TRACING_NAMESPACE_KEY, KEYVAULT_TRACING_NAMESPACE_VALUE))
                .doOnRequest(ignored -> logger.verbose("Listing certificates"))
                .doOnSuccess(response -> logger.verbose("Listed certificates"))
                .doOnError(error -> logger.warning("Failed to list certificates", error));
        } catch (RuntimeException ex) {
            return monoError(logger, ex);
        }
    }


    /**
     * Lists the {@link DeletedCertificate deleted certificates} in the key vault currently available for recovery. This
     * operation includes deletion-specific information and is applicable for vaults enabled for soft-delete. This
     * operation requires the {@code certificates/get/list} permission.
     *
     * <p><strong>Code Samples</strong></p>
     * <p>Lists the deleted certificates in the key vault. Prints out the
     * recovery id of each deleted certificate when a response has been received.</p>
     *
     * {@codesnippet com.azure.security.keyvault.certificates.CertificateAsyncClient.listDeletedCertificates}
     *
     * @return A {@link PagedFlux} containing all of the {@link DeletedCertificate deleted certificates} in the vault.
     */
    @ServiceMethod(returns = ReturnType.COLLECTION)
    public PagedFlux<DeletedCertificate> listDeletedCertificates() {
        try {
            return new PagedFlux<>(
                () -> withContext(context -> listDeletedCertificatesFirstPage(false,
                    context)),
                continuationToken -> withContext(
                    context -> listDeletedCertificatesNextPage(continuationToken,
                        context)));
        } catch (RuntimeException ex) {
            return new PagedFlux<>(() -> monoError(logger, ex));
        }
    }

    /**
     * Lists the {@link DeletedCertificate deleted certificates} in the key vault currently available for recovery. This
     * operation includes deletion-specific information and is applicable for vaults enabled for soft-delete. This
     * operation requires the {@code certificates/get/list} permission.
     *
     * <p><strong>Code Samples</strong></p>
     * <p>Lists the deleted certificates in the key vault. Prints out the
     * recovery id of each deleted certificate when a response has been received.</p>
     *
     * {@codesnippet com.azure.security.keyvault.certificates.CertificateAsyncClient.listDeletedCertificates}
     *
     * @param includePending indicate if pending deleted certificates should be included in the results.
     * @return A {@link PagedFlux} containing all of the {@link DeletedCertificate deleted certificates} in the vault.
     */
    @ServiceMethod(returns = ReturnType.COLLECTION)
    public PagedFlux<DeletedCertificate> listDeletedCertificates(boolean includePending) {
        try {
            return new PagedFlux<>(
                () -> withContext(context -> listDeletedCertificatesFirstPage(includePending, context)),
                continuationToken -> withContext(
                    context -> listDeletedCertificatesNextPage(continuationToken, context)));
        } catch (RuntimeException ex) {
            return new PagedFlux<>(() -> monoError(logger, ex));
        }
    }

    PagedFlux<DeletedCertificate> listDeletedCertificates(Boolean includePending, Context context) {
        return new PagedFlux<>(
            () -> listDeletedCertificatesFirstPage(includePending, context),
            continuationToken -> listDeletedCertificatesNextPage(continuationToken, context));
    }

    /*
     * Gets attributes of all the certificates given by the {@code nextPageLink}
     *
     * @param continuationToken The {@link PagedResponse#nextLink()} from a previous, successful call to one of the list operations.
     * @return A {@link Mono} of {@link PagedResponse<DeletedCertificate>} from the next page of results.
     */
    private Mono<PagedResponse<DeletedCertificate>> listDeletedCertificatesNextPage(String continuationToken, Context context) {
        try {
            return service
                .getDeletedCertificates(vaultUrl, continuationToken, ACCEPT_LANGUAGE, CONTENT_TYPE_HEADER_VALUE,
                    context.addData(AZ_TRACING_NAMESPACE_KEY, KEYVAULT_TRACING_NAMESPACE_VALUE))
                .doOnRequest(
                    ignored -> logger.verbose("Listing next deleted certificates page - Page {} ", continuationToken))
                .doOnSuccess(
                    response -> logger.verbose("Listed next deleted certificates page - Page {} ", continuationToken))
                .doOnError(error -> logger
                    .warning("Failed to list next deleted certificates page - Page {} ", continuationToken, error));
        } catch (RuntimeException ex) {
            return monoError(logger, ex);
        }
    }

    /*
     * Calls the service and retrieve first page result. It makes one call and retrieve {@code DEFAULT_MAX_PAGE_RESULTS} values.
     */
    private Mono<PagedResponse<DeletedCertificate>> listDeletedCertificatesFirstPage(boolean includePending, Context context) {
        try {
            return service.getDeletedCertificates(vaultUrl, DEFAULT_MAX_PAGE_RESULTS, includePending, apiVersion, ACCEPT_LANGUAGE, CONTENT_TYPE_HEADER_VALUE,
                context.addData(AZ_TRACING_NAMESPACE_KEY, KEYVAULT_TRACING_NAMESPACE_VALUE))
                .doOnRequest(ignored -> logger.verbose("Listing deleted certificates"))
                .doOnSuccess(response -> logger.verbose("Listed deleted certificates"))
                .doOnError(error -> logger.warning("Failed to list deleted certificates", error));
        } catch (RuntimeException ex) {
            return monoError(logger, ex);
        }
    }

    /**
     * List all versions of the specified certificate. The individual certificate response in the flux is represented by {@link CertificateProperties}
     * as only the certificate identifier, thumbprint, attributes and tags are provided in the response. The policy is not listed in
     * the response. This operation requires the certificates/list permission.
     *
     * <p>It is possible to get the certificates with properties excluding the policy for all the versions from this information. Convert the {@link PagedFlux}
     * containing {@link CertificateProperties} to {@link PagedFlux} containing {@link KeyVaultCertificate certificate} using
     * {@link CertificateAsyncClient#getCertificateVersion(String, String)} within {@link Flux#flatMap(Function)}.</p>
     *
     * {@codesnippet com.azure.security.keyvault.certificates.CertificateAsyncClient.listCertificateVersions}
     *
     * @param certificateName The name of the certificate.
     * @throws ResourceNotFoundException when a certificate with {@code certificateName} doesn't exist in the key vault.
     * @throws HttpResponseException when a certificate with {@code certificateName} is empty string.
     * @return A {@link PagedFlux} containing {@link CertificateProperties certificate} of all the versions of the specified certificate in the vault. Flux is empty if certificate with {@code certificateName} does not exist in key vault.
     */
    @ServiceMethod(returns = ReturnType.COLLECTION)
    public PagedFlux<CertificateProperties> listPropertiesOfCertificateVersions(String certificateName) {
        try {
            return new PagedFlux<>(
                () -> withContext(context -> listCertificateVersionsFirstPage(certificateName, context)),
                continuationToken -> withContext(context -> listCertificateVersionsNextPage(continuationToken,
                    context)));
        } catch (RuntimeException ex) {
            return new PagedFlux<>(() -> monoError(logger, ex));
        }
    }

    PagedFlux<CertificateProperties> listPropertiesOfCertificateVersions(String certificateName, Context context) {
        return new PagedFlux<>(
            () -> listCertificateVersionsFirstPage(certificateName, context),
            continuationToken -> listCertificateVersionsNextPage(continuationToken, context));
    }

    private Mono<PagedResponse<CertificateProperties>> listCertificateVersionsFirstPage(String certificateName, Context context) {
        try {
            return service.getCertificateVersions(vaultUrl, certificateName, DEFAULT_MAX_PAGE_RESULTS, apiVersion, ACCEPT_LANGUAGE, CONTENT_TYPE_HEADER_VALUE,
                context.addData(AZ_TRACING_NAMESPACE_KEY, KEYVAULT_TRACING_NAMESPACE_VALUE))
                .doOnRequest(ignored -> logger.verbose("Listing certificate versions - {}", certificateName))
                .doOnSuccess(response -> logger.verbose("Listed certificate versions - {}", certificateName))
                .doOnError(error -> logger.warning("Failed to list certificate versions - {}", certificateName, error));
        } catch (RuntimeException ex) {
            return monoError(logger, ex);
        }
    }

    /*
     * Gets attributes of all the certificates given by the {@code nextPageLink}
     */
    private Mono<PagedResponse<CertificateProperties>> listCertificateVersionsNextPage(String continuationToken, Context context) {
        try {
            return service.getCertificates(vaultUrl, continuationToken, ACCEPT_LANGUAGE, CONTENT_TYPE_HEADER_VALUE,
                context.addData(AZ_TRACING_NAMESPACE_KEY, KEYVAULT_TRACING_NAMESPACE_VALUE))
                .doOnRequest(ignored -> logger.verbose("Listing next certificate versions page - Page {} ", continuationToken))
                .doOnSuccess(response -> logger.verbose("Listed next certificate versions page - Page {} ", continuationToken))
                .doOnError(error -> logger.warning("Failed to list next certificate versions page - Page {} ", continuationToken, error));
        } catch (RuntimeException ex) {
            return monoError(logger, ex);
        }
    }

    /**
     * Merges a certificate or a certificate chain with a key pair currently available in the service. This operation requires
     * the {@code certificates/create} permission.
     *
     * <p><strong>Code Samples</strong></p>
     * <p> Merges a certificate with a kay pair available in the service.</p>
     *
     * {@codesnippet com.azure.security.keyvault.certificates.CertificateAsyncClient.mergeCertificate#config}
     *
     * @param mergeCertificateOptions the merge certificate options holding the x509 certificates.
     *
     * @throws NullPointerException when {@code mergeCertificateOptions} is null.
     * @throws HttpResponseException if {@code mergeCertificateOptions} is invalid/corrupt.
     * @return A {@link Mono} containing the merged certificate.
     */
    @ServiceMethod(returns = ReturnType.SINGLE)
    public Mono<KeyVaultCertificate> mergeCertificate(MergeCertificateOptions mergeCertificateOptions) {
        try {
            return withContext(context -> mergeCertificateWithResponse(mergeCertificateOptions, context)).flatMap(FluxUtil::toMono);
        } catch (RuntimeException ex) {
            return monoError(logger, ex);
        }
    }

    /**
     * Merges a certificate or a certificate chain with a key pair currently available in the service. This operation requires
     * the {@code certificates/create} permission.
     *
     * <p><strong>Code Samples</strong></p>
     * <p> Merges a certificate with a kay pair available in the service.</p>
     *
     * {@codesnippet com.azure.security.keyvault.certificates.CertificateAsyncClient.mergeCertificateWithResponse#config}
     *
     * @param mergeCertificateOptions the merge certificate options holding the x509 certificates.
     *
     * @throws NullPointerException when {@code mergeCertificateOptions} is null.
     * @throws HttpResponseException if {@code mergeCertificateOptions} is invalid/corrupt.
     * @return A {@link Mono} containing a {@link Response} whose {@link Response#getValue() value} contains the merged certificate.
     */
    @ServiceMethod(returns = ReturnType.SINGLE)
    public Mono<Response<KeyVaultCertificateWithPolicy>> mergeCertificateWithResponse(MergeCertificateOptions mergeCertificateOptions) {
        try {
            return withContext(context -> mergeCertificateWithResponse(mergeCertificateOptions, context));
        } catch (RuntimeException ex) {
            return monoError(logger, ex);
        }
    }

    Mono<Response<KeyVaultCertificateWithPolicy>> mergeCertificateWithResponse(MergeCertificateOptions mergeCertificateOptions, Context context) {
        context = context == null ? Context.NONE : context;
        Objects.requireNonNull(mergeCertificateOptions, "'mergeCertificateOptions' cannot be null.");
        CertificateMergeParameters mergeParameters = new CertificateMergeParameters().x509Certificates(mergeCertificateOptions.getX509Certificates())
            .tags(mergeCertificateOptions.getTags())
            .certificateAttributes(new CertificateRequestAttributes().enabled(mergeCertificateOptions.isEnabled()));
        return service.mergeCertificate(vaultUrl, mergeCertificateOptions.getName(), apiVersion, ACCEPT_LANGUAGE, mergeParameters, CONTENT_TYPE_HEADER_VALUE,
            context.addData(AZ_TRACING_NAMESPACE_KEY, KEYVAULT_TRACING_NAMESPACE_VALUE))
            .doOnRequest(ignored -> logger.verbose("Merging certificate - {}",  mergeCertificateOptions.getName()))
            .doOnSuccess(response -> logger.verbose("Merged certificate  - {}", response.getValue().getProperties().getName()))
            .doOnError(error -> logger.warning("Failed to merge certificate - {}", mergeCertificateOptions.getName(), error));
    }

    /**
     * Retrieves the policy of the specified certificate in the key vault. This operation requires the {@code certificates/get} permission.
     *
     * <p><strong>Code Samples</strong></p>
     * <p>Gets the policy of a certirifcate in the key vault. Prints out the
     * returned certificate policy details when a response has been received.</p>
     *
     * {@codesnippet com.azure.security.keyvault.certificates.CertificateAsyncClient.getCertificatePolicy#string}
     *
     * @param certificateName The name of the certificate whose policy is to be retrieved, cannot be null
     * @throws ResourceNotFoundException when a certificate with {@code certificateName} doesn't exist in the key vault.
     * @throws HttpResponseException if {@code certificateName} is empty string.
     * @return A {@link Mono} containing a {@link Response} whose {@link Response#getValue() value} contains the requested {@link CertificatePolicy certificate policy}.
     */
    @ServiceMethod(returns = ReturnType.SINGLE)
    public Mono<CertificatePolicy> getCertificatePolicy(String certificateName) {
        try {
            return withContext(context -> getCertificatePolicyWithResponse(certificateName, context)).flatMap(FluxUtil::toMono);
        } catch (RuntimeException ex) {
            return monoError(logger, ex);
        }
    }

    /**
     * Retrieves the policy of the specified certificate in the key vault. This operation requires the {@code certificates/get} permission.
     *
     * <p><strong>Code Samples</strong></p>
     * <p>Gets the policy of a certirifcate in the key vault. Prints out the
     * returned certificate policy details when a response has been received.</p>
     *
     * {@codesnippet com.azure.security.keyvault.certificates.CertificateAsyncClient.getCertificatePolicyWithResponse#string}
     *
     * @param certificateName The name of the certificate whose policy is to be retrieved, cannot be null
     * @throws ResourceNotFoundException when a certificate with {@code certificateName} doesn't exist in the key vault.
     * @throws HttpResponseException if {@code certificateName} is empty string.
     * @return A {@link Mono} containing the requested {@link CertificatePolicy certificate policy}.
     */
    @ServiceMethod(returns = ReturnType.SINGLE)
    public Mono<Response<CertificatePolicy>> getCertificatePolicyWithResponse(String certificateName) {
        try {
            return withContext(context -> getCertificatePolicyWithResponse(certificateName, context));
        } catch (RuntimeException ex) {
            return monoError(logger, ex);
        }
    }

    Mono<Response<CertificatePolicy>> getCertificatePolicyWithResponse(String certificateName, Context context) {
        context = context == null ? Context.NONE : context;
        return service.getCertificatePolicy(vaultUrl, apiVersion, ACCEPT_LANGUAGE, certificateName, CONTENT_TYPE_HEADER_VALUE,
            context.addData(AZ_TRACING_NAMESPACE_KEY, KEYVAULT_TRACING_NAMESPACE_VALUE))
            .doOnRequest(ignored -> logger.verbose("Retrieving certificate policy - {}",  certificateName))
            .doOnSuccess(response -> logger.verbose("Retrieved certificate policy - {}", certificateName))
            .doOnError(error -> logger.warning("Failed to retrieve certificate policy - {}", certificateName, error));
    }

    /**
     * Updates the policy for a certificate. The update operation changes specified attributes of the certificate policy and attributes
     * that are not specified in the request are left unchanged. This operation requires the {@code certificates/update} permission.
     *
     * <p><strong>Code Samples</strong></p>
     * <p>Gets the certificate policy, changes its properties and then updates it in the Azure Key Vault. Prints out the
     * returned policy details when a response has been received.</p>
     *
     * {@codesnippet com.azure.security.keyvault.certificates.CertificateAsyncClient.updateCertificatePolicy#string}
     *
     * @param certificateName The name of the certificate whose policy is to be updated.
     * @param policy The certificate policy to be updated.
     * @throws NullPointerException if {@code policy} is {@code null}.
     * @throws ResourceNotFoundException when a certificate with {@code certificateName} doesn't exist in the key vault.
     * @throws HttpResponseException if {@code certificateName} is empty string or if {@code policy} is invalid.
     * @return A {@link Mono} containing the updated {@link CertificatePolicy certificate policy}.
     */
    @ServiceMethod(returns = ReturnType.SINGLE)
    public Mono<CertificatePolicy> updateCertificatePolicy(String certificateName, CertificatePolicy policy) {
        try {
            return withContext(context -> updateCertificatePolicyWithResponse(certificateName, policy, context)).flatMap(FluxUtil::toMono);
        } catch (RuntimeException ex) {
            return monoError(logger, ex);
        }
    }

    /**
     * Updates the policy for a certificate. The update operation changes specified attributes of the certificate policy and attributes
     * that are not specified in the request are left unchanged. This operation requires the {@code certificates/update} permission.
     *
     * <p><strong>Code Samples</strong></p>
     * <p>Gets the certificate policy, changes its properties and then updates it in the Azure Key Vault. Prints out the
     * returned policy details when a response has been received.</p>
     *
     * {@codesnippet com.azure.security.keyvault.certificates.CertificateAsyncClient.updateCertificatePolicyWithResponse#string}
     *
     * @param certificateName The name of the certificate whose policy is to be updated.
     * @param policy The certificate policy is to be updated.
     * @throws NullPointerException if {@code policy} is {@code null}.
     * @throws ResourceNotFoundException when a certificate with {@code certificateName} doesn't exist in the key vault.
     * @throws HttpResponseException if {@code name} is empty string or if {@code policy} is invalid.
     * @return A {@link Mono} containing a {@link Response} whose {@link Response#getValue() value} contains the updated {@link CertificatePolicy certificate policy}.
     */
    @ServiceMethod(returns = ReturnType.SINGLE)
    public Mono<Response<CertificatePolicy>> updateCertificatePolicyWithResponse(String certificateName, CertificatePolicy policy) {
        try {
            return withContext(context -> updateCertificatePolicyWithResponse(certificateName, policy, context));
        } catch (RuntimeException ex) {
            return monoError(logger, ex);
        }
    }

    Mono<Response<CertificatePolicy>> updateCertificatePolicyWithResponse(String certificateName, CertificatePolicy policy, Context context) {
        context = context == null ? Context.NONE : context;
        CertificatePolicyRequest policyRequest = new CertificatePolicyRequest(policy);
        return service.updateCertificatePolicy(vaultUrl, apiVersion, ACCEPT_LANGUAGE, certificateName, policyRequest, CONTENT_TYPE_HEADER_VALUE,
            context.addData(AZ_TRACING_NAMESPACE_KEY, KEYVAULT_TRACING_NAMESPACE_VALUE))
            .doOnRequest(ignored -> logger.verbose("Updating certificate policy - {}",  certificateName))
            .doOnSuccess(response -> logger.verbose("Updated the certificate policy - {}", response.getValue().getUpdatedOn()))
            .doOnError(error -> logger.warning("Failed to update the certificate policy - {}", certificateName, error));
    }

    /**
     * Creates the specified certificate issuer. The SetCertificateIssuer operation updates the specified certificate issuer if it
     * already exists or adds it if doesn't exist. This operation requires the certificates/setissuers permission.
     *
     * <p><strong>Code Samples</strong></p>
     * <p>Creates a new certificate issuer in the key vault. Prints out the created certificate
     * issuer details when a response has been received.</p>
     *
     * {@codesnippet com.azure.security.keyvault.certificates.CertificateAsyncClient.createIssuer#CertificateIssuer}
     *
     * @param issuer The configuration of the certificate issuer to be created.
     * @throws ResourceModifiedException when invalid certificate issuer {@code issuer} configuration is provided.
     * @throws HttpResponseException when a certificate issuer with {@code issuerName} is empty string.
     * @return A {@link Mono} containing the created {@link CertificateIssuer certificate issuer}.
     */
    @ServiceMethod(returns = ReturnType.SINGLE)
    public Mono<CertificateIssuer> createIssuer(CertificateIssuer issuer) {
        try {
            return withContext(context -> createIssuerWithResponse(issuer, context))
                .flatMap(FluxUtil::toMono);
        } catch (RuntimeException ex) {
            return monoError(logger, ex);
        }
    }

    /**
     * Creates the specified certificate issuer. The SetCertificateIssuer operation updates the specified certificate issuer if it
     * already exists or adds it if doesn't exist. This operation requires the certificates/setissuers permission.
     *
     * <p><strong>Code Samples</strong></p>
     * <p>Creates a new certificate issuer in the key vault. Prints out the created certificate
     * issuer details when a response has been received.</p>
     *
     * {@codesnippet com.azure.security.keyvault.certificates.CertificateAsyncClient.createIssuerWithResponse#CertificateIssuer}
     *
     * @param issuer The configuration of the certificate issuer to be created. Use
     * {@link CertificateIssuer#CertificateIssuer(String, String)} to initialize the issuer object
     * @throws ResourceModifiedException when invalid certificate issuer {@code issuer} configuration is provided.
     * @throws HttpResponseException when a certificate issuer with {@link CertificateIssuer#getName() name} is empty string.
     * @return A {@link Mono} containing  a {@link Response} whose {@link Response#getValue() value} contains the created {@link CertificateIssuer certificate issuer}.
     */
    @ServiceMethod(returns = ReturnType.SINGLE)
    public Mono<Response<CertificateIssuer>> createIssuerWithResponse(CertificateIssuer issuer) {
        try {
            return withContext(context -> createIssuerWithResponse(issuer, context));
        } catch (RuntimeException ex) {
            return monoError(logger, ex);
        }
    }

    Mono<Response<CertificateIssuer>> createIssuerWithResponse(CertificateIssuer issuer, Context context) {
        context = context == null ? Context.NONE : context;
        CertificateIssuerSetParameters parameters = new CertificateIssuerSetParameters()
            .provider(issuer.getProvider())
            .credentials(new IssuerCredentials().accountId(issuer.getAccountId()).password(issuer.getPassword()))
            .organizationDetails(new OrganizationDetails().adminDetails(issuer.getAdministratorContacts()))
            .credentials(new IssuerCredentials().password(issuer.getPassword()).accountId(issuer.getAccountId()));
        return service.setCertificateIssuer(vaultUrl, apiVersion, ACCEPT_LANGUAGE, issuer.getName(), parameters, CONTENT_TYPE_HEADER_VALUE,
            context.addData(AZ_TRACING_NAMESPACE_KEY, KEYVAULT_TRACING_NAMESPACE_VALUE))
            .doOnRequest(ignored -> logger.verbose("Creating certificate issuer - {}",  issuer.getName()))
            .doOnSuccess(response -> logger.verbose("Created the certificate issuer - {}", response.getValue().getName()))
            .doOnError(error -> logger.warning("Failed to create the certificate issuer - {}", issuer.getName(), error));
    }

    /**
     * Retrieves the specified certificate issuer from the key vault. This operation requires the certificates/manageissuers/getissuers permission.
     *
     * <p><strong>Code Samples</strong></p>
     * <p>Gets the specificed certifcate issuer in the key vault. Prints out the
     * returned certificate issuer details when a response has been received.</p>
     *
     * {@codesnippet com.azure.security.keyvault.certificates.CertificateAsyncClient.getIssuerWithResponse#string}
     *
     * @param issuerName The name of the certificate issuer to retrieve, cannot be null
     * @throws ResourceNotFoundException when a certificate issuer with {@code issuerName} doesn't exist in the key vault.
     * @throws HttpResponseException if {@code issuerName} is empty string.
     * @return A {@link Mono} containing a {@link Response} whose {@link Response#getValue() value} contains the requested {@link CertificateIssuer certificate issuer}.
     */
    @ServiceMethod(returns = ReturnType.SINGLE)
    public Mono<Response<CertificateIssuer>> getIssuerWithResponse(String issuerName) {
        try {
            return withContext(context -> getIssuerWithResponse(issuerName, context));
        } catch (RuntimeException ex) {
            return monoError(logger, ex);
        }
    }

    /**
     * Retrieves the specified certificate issuer from the key vault. This operation requires the certificates/manageissuers/getissuers permission.
     *
     * <p><strong>Code Samples</strong></p>
     * <p>Gets the specified certificate issuer in the key vault. Prints out the
     * returned certificate issuer details when a response has been received.</p>
     *
     * {@codesnippet com.azure.security.keyvault.certificates.CertificateAsyncClient.getIssuer#string}
     *
     * @param issuerName The name of the certificate to retrieve, cannot be null
     * @throws ResourceNotFoundException when a certificate issuer with {@code issuerName} doesn't exist in the key vault.
     * @throws HttpResponseException if {@code issuerName} is empty string.
     * @return A {@link Mono} containing the requested {@link CertificateIssuer certificate issuer}.
     */
    @ServiceMethod(returns = ReturnType.SINGLE)
    public Mono<CertificateIssuer> getIssuer(String issuerName) {
        try {
            return withContext(context -> getIssuerWithResponse(issuerName, context))
                .flatMap(FluxUtil::toMono);
        } catch (RuntimeException ex) {
            return monoError(logger, ex);
        }
    }

    Mono<Response<CertificateIssuer>> getIssuerWithResponse(String issuerName, Context context) {
        context = context == null ? Context.NONE : context;
        return service.getCertificateIssuer(vaultUrl, apiVersion, ACCEPT_LANGUAGE, issuerName, CONTENT_TYPE_HEADER_VALUE,
            context.addData(AZ_TRACING_NAMESPACE_KEY, KEYVAULT_TRACING_NAMESPACE_VALUE))
            .doOnRequest(ignored -> logger.verbose("Retrieving certificate issuer - {}",  issuerName))
            .doOnSuccess(response -> logger.verbose("Retrieved the certificate issuer - {}", response.getValue().getName()))
            .doOnError(error -> logger.warning("Failed to retreive the certificate issuer - {}", issuerName, error));
    }

    /**
     * Deletes the specified certificate issuer. The DeleteCertificateIssuer operation permanently removes the specified certificate
     * issuer from the key vault. This operation requires the {@code certificates/manageissuers/deleteissuers permission}.
     *
     * <p><strong>Code Samples</strong></p>
     * <p>Deletes the certificate issuer in the Azure Key Vault. Prints out the
     * deleted certificate details when a response has been received.</p>
     *
     * {@codesnippet com.azure.security.keyvault.certificates.CertificateAsyncClient.deleteIssuerWithResponse#string}
     *
     * @param issuerName The name of the certificate issuer to be deleted.
     * @throws ResourceNotFoundException when a certificate issuer with {@code issuerName} doesn't exist in the key vault.
     * @throws HttpResponseException when a certificate issuer with {@code issuerName} is empty string.
     * @return A {@link Mono} containing a {@link Response} whose {@link Response#getValue() value} contains the {@link CertificateIssuer deleted issuer}.
     */
    @ServiceMethod(returns = ReturnType.SINGLE)
    public Mono<Response<CertificateIssuer>> deleteIssuerWithResponse(String issuerName) {
        try {
            return withContext(context -> deleteIssuerWithResponse(issuerName, context));
        } catch (RuntimeException ex) {
            return monoError(logger, ex);
        }
    }

    /**
     * Deletes the specified certificate issuer. The DeleteCertificateIssuer operation permanently removes the specified certificate
     * issuer from the key vault. This operation requires the {@code certificates/manageissuers/deleteissuers permission}.
     *
     * <p><strong>Code Samples</strong></p>
     * <p>Deletes the certificate issuer in the Azure Key Vault. Prints out the
     * deleted certificate details when a response has been received.</p>
     *
     * {@codesnippet com.azure.security.keyvault.certificates.CertificateAsyncClient.deleteIssuer#string}
     *
     * @param issuerName The name of the certificate issuer to be deleted.
     * @throws ResourceNotFoundException when a certificate issuer with {@code issuerName} doesn't exist in the key vault.
     * @throws HttpResponseException when a certificate issuer with {@code issuerName} is empty string.
     * @return A {@link Mono} containing the {@link CertificateIssuer deleted issuer}.
     */
    @ServiceMethod(returns = ReturnType.SINGLE)
    public Mono<CertificateIssuer> deleteIssuer(String issuerName) {
        try {
            return withContext(context -> deleteIssuerWithResponse(issuerName, context))
                .flatMap(FluxUtil::toMono);
        } catch (RuntimeException ex) {
            return monoError(logger, ex);
        }
    }

    Mono<Response<CertificateIssuer>> deleteIssuerWithResponse(String issuerName, Context context) {
        context = context == null ? Context.NONE : context;
        return service.deleteCertificateIssuer(vaultUrl, issuerName, apiVersion, ACCEPT_LANGUAGE, CONTENT_TYPE_HEADER_VALUE,
            context.addData(AZ_TRACING_NAMESPACE_KEY, KEYVAULT_TRACING_NAMESPACE_VALUE))
            .doOnRequest(ignored -> logger.verbose("Deleting certificate issuer - {}",  issuerName))
            .doOnSuccess(response -> logger.verbose("Deleted the certificate issuer - {}", response.getValue().getName()))
            .doOnError(error -> logger.warning("Failed to delete the certificate issuer - {}", issuerName, error));
    }


    /**
     * List all the certificate issuers resources in the key vault. The individual certificate issuer response in the flux is represented by {@link IssuerProperties}
     * as only the certificate issuer identifier and provider are provided in the response. This operation requires the
     * {@code certificates/manageissuers/getissuers} permission.
     *
     * <p>It is possible to get the certificate issuer with all of its properties from this information. Convert the {@link PagedFlux}
     * containing {@link IssuerProperties issuerProperties} to {@link PagedFlux} containing {@link CertificateIssuer issuer} using
     * {@link CertificateAsyncClient#getIssuer(String)}
     * {@codesnippet com.azure.security.keyvault.certificates.CertificateAsyncClient.listPropertiesOfIssuers}
     *
     * @return A {@link PagedFlux} containing all of the {@link IssuerProperties certificate issuers} in the vault.
     */
    @ServiceMethod(returns = ReturnType.COLLECTION)
    public PagedFlux<IssuerProperties> listPropertiesOfIssuers() {
        try {
            return new PagedFlux<>(
                () -> withContext(context -> listPropertiesOfIssuersFirstPage(context)),
                continuationToken -> withContext(context -> listPropertiesOfIssuersNextPage(continuationToken,
                    context)));
        } catch (RuntimeException ex) {
            return new PagedFlux<>(() -> monoError(logger, ex));
        }
    }

    PagedFlux<IssuerProperties> listPropertiesOfIssuers(Context context) {
        return new PagedFlux<>(
            () -> listPropertiesOfIssuersFirstPage(context),
            continuationToken -> listPropertiesOfIssuersNextPage(continuationToken, context));
    }

    private Mono<PagedResponse<IssuerProperties>> listPropertiesOfIssuersFirstPage(Context context) {
        try {
            return service.getCertificateIssuers(vaultUrl, DEFAULT_MAX_PAGE_RESULTS, apiVersion, ACCEPT_LANGUAGE, CONTENT_TYPE_HEADER_VALUE,
                context.addData(AZ_TRACING_NAMESPACE_KEY, KEYVAULT_TRACING_NAMESPACE_VALUE))
                .doOnRequest(ignored -> logger.verbose("Listing certificate issuers - {}"))
                .doOnSuccess(response -> logger.verbose("Listed certificate issuers - {}"))
                .doOnError(error -> logger.warning("Failed to list certificate issuers - {}", error));
        } catch (RuntimeException ex) {
            return monoError(logger, ex);
        }
    }

    /*
     * Gets attributes of all the certificates given by the {@code nextPageLink} that was retrieved from a call to
     * {@link KeyAsyncClient#listKeyVersions()}.
     *
     * @param continuationToken The {@link PagedResponse#nextLink()} from a previous, successful call to one of the listKeys operations.
     * @return A {@link Mono} of {@link PagedResponse<KeyBase>} from the next page of results.
     */
    private Mono<PagedResponse<IssuerProperties>> listPropertiesOfIssuersNextPage(String continuationToken, Context context) {
        try {
            return service.getCertificateIssuers(vaultUrl, continuationToken, ACCEPT_LANGUAGE, CONTENT_TYPE_HEADER_VALUE,
                context.addData(AZ_TRACING_NAMESPACE_KEY, KEYVAULT_TRACING_NAMESPACE_VALUE))
                .doOnRequest(ignored -> logger.verbose("Listing next certificate issuers page - Page {} ", continuationToken))
                .doOnSuccess(response -> logger.verbose("Listed next certificate issuers page - Page {} ", continuationToken))
                .doOnError(error -> logger.warning("Failed to list next certificate issuers page - Page {} ", continuationToken, error));
        } catch (RuntimeException ex) {
            return monoError(logger, ex);
        }
    }

    /**
     * Updates the specified certificate issuer. The UpdateCertificateIssuer operation updates the specified attributes of
     * the certificate issuer entity. This operation requires the certificates/setissuers permission.
     *
     * <p><strong>Code Samples</strong></p>
     * <p>Gets the certificate issuer, changes its attributes/properties then updates it in the Azure Key Vault. Prints out the
     * returned certificate issuer details when a response has been received.</p>
     *
     * {@codesnippet com.azure.security.keyvault.certificates.CertificateAsyncClient.updateIssuer#CertificateIssuer}
     *
     * @param issuer The {@link CertificateIssuer issuer} with updated properties. Use
     * {@link CertificateIssuer#CertificateIssuer(String)} to initialize the issuer object
     * @throws NullPointerException if {@code issuer} is {@code null}.
     * @throws ResourceNotFoundException when a certificate issuer with {@link CertificateIssuer#getName() name} doesn't exist in the key vault.
     * @throws HttpResponseException if {@link CertificateIssuer#getName() name} is empty string.
     * @return A {@link Mono} containing the {@link CertificateIssuer updated issuer}.
     */
    @ServiceMethod(returns = ReturnType.SINGLE)
    public Mono<CertificateIssuer> updateIssuer(CertificateIssuer issuer) {
        try {
            return withContext(context -> updateIssuerWithResponse(issuer, context))
                .flatMap(FluxUtil::toMono);
        } catch (RuntimeException ex) {
            return monoError(logger, ex);
        }
    }

    /**
     * Updates the specified certificate issuer. The UpdateCertificateIssuer operation updates the specified attributes of
     * the certificate issuer entity. This operation requires the certificates/setissuers permission.
     *
     * <p><strong>Code Samples</strong></p>
     * <p>Gets the certificate issuer, changes its attributes/properties then updates it in the Azure Key Vault. Prints out the
     * returned certificate issuer details when a response has been received.</p>
     *
     * {@codesnippet com.azure.security.keyvault.certificates.CertificateAsyncClient.updateIssuer#CertificateIssuer}
     *
     * @param issuer The {@link CertificateIssuer issuer} with updated properties.
     * @throws NullPointerException if {@code issuer} is {@code null}.
     * @throws ResourceNotFoundException when a certificate issuer with {@link CertificateIssuer#getName() name} doesn't exist in the key vault.
     * @throws HttpResponseException if {@link CertificateIssuer#getName() name} is empty string.
     * @return A {@link Mono} containing a {@link Response} whose {@link Response#getValue() value} contains the {@link CertificateIssuer updated issuer}.
     */
    @ServiceMethod(returns = ReturnType.SINGLE)
    public Mono<Response<CertificateIssuer>> updateIssuerWithResponse(CertificateIssuer issuer) {
        try {
            return withContext(context -> updateIssuerWithResponse(issuer, context));
        } catch (RuntimeException ex) {
            return monoError(logger, ex);
        }
    }

    Mono<Response<CertificateIssuer>> updateIssuerWithResponse(CertificateIssuer issuer, Context context) {
        context = context == null ? Context.NONE : context;
        CertificateIssuerUpdateParameters updateParameters = new CertificateIssuerUpdateParameters()
            .provider(issuer.getProvider())
            .organizationDetails(new OrganizationDetails().adminDetails(issuer.getAdministratorContacts()))
            .credentials(new IssuerCredentials().password(issuer.getPassword()).accountId(issuer.getAccountId()));
        return service.updateCertificateIssuer(vaultUrl, issuer.getName(), apiVersion, ACCEPT_LANGUAGE, updateParameters, CONTENT_TYPE_HEADER_VALUE,
            context.addData(AZ_TRACING_NAMESPACE_KEY, KEYVAULT_TRACING_NAMESPACE_VALUE))
            .doOnRequest(ignored -> logger.verbose("Updating certificate issuer - {}",  issuer.getName()))
            .doOnSuccess(response -> logger.verbose("Updated up the certificate issuer - {}", response.getValue().getName()))
            .doOnError(error -> logger.warning("Failed to updated the certificate issuer - {}", issuer.getName(), error));
    }

    /**
     * Sets the certificate contacts on the key vault. This operation requires the {@code certificates/managecontacts} permission.
     *
     *<p>The {@link LifetimeAction} of type {@link CertificatePolicyAction#EMAIL_CONTACTS} set on a {@link CertificatePolicy} emails the contacts set on the vault when triggered.</p>
     *
     * <p><strong>Code Samples</strong></p>
     * <p>Sets the certificate contacts in the Azure Key Vault. Prints out the
     * returned contacts details.</p>
     *
     * {@codesnippet com.azure.security.keyvault.certificates.CertificateAsyncClient.setContacts#contacts}
     *
     * @param contacts The list of contacts to set on the vault.
     * @throws HttpResponseException when a contact information provided is invalid/incomplete.
     * @return A {@link PagedFlux} containing all of the {@link CertificateContact certificate contacts} in the vault.
     */
    @ServiceMethod(returns = ReturnType.COLLECTION)
    public PagedFlux<CertificateContact> setContacts(List<CertificateContact> contacts) {
        try {
            return new PagedFlux<>(
                () -> withContext(context -> setCertificateContactsWithResponse(contacts, context)));
        } catch (RuntimeException ex) {
            return new PagedFlux<>(() -> monoError(logger, ex));
        }
    }

    PagedFlux<CertificateContact> setContacts(List<CertificateContact> contacts, Context context) {
        return new PagedFlux<>(
            () -> setCertificateContactsWithResponse(contacts, context));
    }

    private Mono<PagedResponse<CertificateContact>> setCertificateContactsWithResponse(List<CertificateContact> contacts, Context context) {
        Contacts contactsParams = new Contacts().contactList(contacts);
        return service.setCertificateContacts(vaultUrl, apiVersion, ACCEPT_LANGUAGE, contactsParams, CONTENT_TYPE_HEADER_VALUE,
            context.addData(AZ_TRACING_NAMESPACE_KEY, KEYVAULT_TRACING_NAMESPACE_VALUE))
            .doOnRequest(ignored -> logger.verbose("Listing certificate contacts - {}"))
            .doOnSuccess(response -> logger.verbose("Listed certificate contacts - {}"))
            .doOnError(error -> logger.warning("Failed to list certificate contacts - {}", error));
    }

    /**
     * Lists the certificate contacts in the key vault. This operation requires the certificates/managecontacts permission.
     *
     * <p><strong>Code Samples</strong></p>
     * <p>Lists the certificate contacts in the Azure Key Vault. Prints out the
     * returned contacts details.</p>
     *
     * {@codesnippet com.azure.security.keyvault.certificates.CertificateAsyncClient.listContacts}
     *
     * @return A {@link PagedFlux} containing all of the {@link CertificateContact certificate contacts} in the vault.
     */
    @ServiceMethod(returns = ReturnType.COLLECTION)
    public PagedFlux<CertificateContact> listContacts() {
        try {
            return new PagedFlux<>(
                () -> withContext(context -> listCertificateContactsFirstPage(context)));
        } catch (RuntimeException ex) {
            return new PagedFlux<>(() -> monoError(logger, ex));
        }
    }

    PagedFlux<CertificateContact> listContacts(Context context) {
        return new PagedFlux<>(
            () -> listCertificateContactsFirstPage(context));
    }

    private Mono<PagedResponse<CertificateContact>> listCertificateContactsFirstPage(Context context) {
        try {
            return service.getCertificateContacts(vaultUrl, apiVersion, ACCEPT_LANGUAGE, CONTENT_TYPE_HEADER_VALUE,
                context.addData(AZ_TRACING_NAMESPACE_KEY, KEYVAULT_TRACING_NAMESPACE_VALUE))
                .doOnRequest(ignored -> logger.verbose("Listing certificate contacts - {}"))
                .doOnSuccess(response -> logger.verbose("Listed certificate contacts - {}"))
                .doOnError(error -> logger.warning("Failed to list certificate contacts - {}", error));
        } catch (RuntimeException ex) {
            return monoError(logger, ex);
        }
    }

    /**
     * Deletes the certificate contacts in the key vault. This operation requires the {@code certificates/managecontacts} permission.
     *
     * <p><strong>Code Samples</strong></p>
     * <p>Deletes the certificate contacts in the Azure Key Vault. Prints out the
     * deleted contacts details.</p>
     *
     * {@codesnippet com.azure.security.keyvault.certificates.CertificateAsyncClient.deleteContacts}
     *
     * @return A {@link PagedFlux} containing all of the {@link CertificateContact deleted certificate contacts} in the vault.
     */
    @ServiceMethod(returns = ReturnType.COLLECTION)
    public PagedFlux<CertificateContact> deleteContacts() {
        try {
            return new PagedFlux<>(
                () -> withContext(context -> deleteCertificateContactsWithResponse(context)));
        } catch (RuntimeException ex) {
            return new PagedFlux<>(() -> monoError(logger, ex));
        }
    }

    PagedFlux<CertificateContact> deleteContacts(Context context) {
        return new PagedFlux<>(
            () -> deleteCertificateContactsWithResponse(context));
    }

    private Mono<PagedResponse<CertificateContact>> deleteCertificateContactsWithResponse(Context context) {
        return service.deleteCertificateContacts(vaultUrl, apiVersion, ACCEPT_LANGUAGE, CONTENT_TYPE_HEADER_VALUE,
            context.addData(AZ_TRACING_NAMESPACE_KEY, KEYVAULT_TRACING_NAMESPACE_VALUE))
            .doOnRequest(ignored -> logger.verbose("Deleting certificate contacts - {}"))
            .doOnSuccess(response -> logger.verbose("Deleted certificate contacts - {}"))
            .doOnError(error -> logger.warning("Failed to delete certificate contacts - {}", error));
    }

    /**
     * Deletes the creation operation for the specified certificate that is in the process of being created. The certificate is
     * no longer created. This operation requires the {@code certificates/update permission}.
     *
     * <p><strong>Code Samples</strong></p>
     * <p>Triggers certificate creation and then deletes the certificate creation operation in the Azure Key Vault. Prints out the
     * deleted certificate operation details when a response has been received.</p>
     *
     * {@codesnippet com.azure.security.keyvault.certificates.CertificateAsyncClient.deleteCertificateOperation#string}
     *
     * @param certificateName The name of the certificate which is in the process of being created.
     * @throws ResourceNotFoundException when a certificate operation for a certificate with {@code certificateName} doesn't exist in the key vault.
     * @throws HttpResponseException when the {@code certificateName} is empty string.
     * @return A {@link Mono} containing a {@link Response} whose {@link Response#getValue() value} contains the {@link CertificateOperation deleted certificate operation}.
     */
    @ServiceMethod(returns = ReturnType.SINGLE)
    public Mono<CertificateOperation> deleteCertificateOperation(String certificateName) {
        try {
            return withContext(context -> deleteCertificateOperationWithResponse(certificateName, context)).flatMap(FluxUtil::toMono);
        } catch (RuntimeException ex) {
            return monoError(logger, ex);
        }
    }

    /**
     * Deletes the creation operation for the specified certificate that is in the process of being created. The certificate is
     * no longer created. This operation requires the {@code certificates/update permission}.
     *
     * <p><strong>Code Samples</strong></p>
     * <p>Triggers certificate creation and then deletes the certificate creation operation in the Azure Key Vault. Prints out the
     * deleted certificate operation details when a response has been received.</p>
     *
     * {@codesnippet com.azure.security.keyvault.certificates.CertificateAsyncClient.deleteCertificateOperationWithResponse#string}
     *
     * @param certificateName The name of the certificate which is in the process of being created.
     * @throws ResourceNotFoundException when a certificate operation for a certificate with {@code certificateName} doesn't exist in the key vault.
     * @throws HttpResponseException when the {@code certificateName} is empty string.
     * @return A {@link Mono} containing the {@link CertificateOperation deleted certificate operation}.
     */
    @ServiceMethod(returns = ReturnType.SINGLE)
    public Mono<Response<CertificateOperation>> deleteCertificateOperationWithResponse(String certificateName) {
        try {
            return withContext(context -> deleteCertificateOperationWithResponse(certificateName, context));
        } catch (RuntimeException ex) {
            return monoError(logger, ex);
        }
    }

    Mono<Response<CertificateOperation>> deleteCertificateOperationWithResponse(String certificateName, Context context) {
        return service.deletetCertificateOperation(vaultUrl, certificateName, apiVersion, ACCEPT_LANGUAGE, CONTENT_TYPE_HEADER_VALUE,
            context.addData(AZ_TRACING_NAMESPACE_KEY, KEYVAULT_TRACING_NAMESPACE_VALUE))
            .doOnRequest(ignored -> logger.verbose("Deleting certificate operation - {}",  certificateName))
            .doOnSuccess(response -> logger.verbose("Deleted the certificate operation - {}", response.getStatusCode()))
            .doOnError(error -> logger.warning("Failed to delete the certificate operation - {}", certificateName, error));
    }

    Mono<Response<CertificateOperation>> cancelCertificateOperationWithResponse(String certificateName, Context context) {
        context = context == null ? Context.NONE : context;
        CertificateOperationUpdateParameter parameter = new CertificateOperationUpdateParameter().cancellationRequested(true);

        return service.updateCertificateOperation(vaultUrl, certificateName, apiVersion, ACCEPT_LANGUAGE, parameter, CONTENT_TYPE_HEADER_VALUE,
            context.addData(AZ_TRACING_NAMESPACE_KEY, KEYVAULT_TRACING_NAMESPACE_VALUE))
            .doOnRequest(ignored -> logger.verbose("Cancelling certificate operation - {}",  certificateName))
            .doOnSuccess(response -> logger.verbose("Cancelled the certificate operation - {}", response.getValue().getStatus()))
            .doOnError(error -> logger.warning("Failed to cancel the certificate operation - {}", certificateName, error));
    }

    /**
     * Cancels a certificate creation operation that is already in progress. This operation requires the {@code certificates/update} permission.
     *
     * <p><strong>Code Samples</strong></p>
     * <p>Triggers certificate creation and then cancels the certificate creation operation in the Azure Key Vault. Prints out the
     * updated certificate operation details when a response has been received.</p>
     *
     * {@codesnippet com.azure.security.keyvault.certificates.CertificateAsyncClient.cancelCertificateOperation#string}
     *
     * @param certificateName The name of the certificate which is in the process of being created.
     * @throws ResourceNotFoundException when a certificate operation for a certificate with {@code name} doesn't exist in the key vault.
     * @throws HttpResponseException when the {@code name} is empty string.
     * @return A {@link Mono} containing a {@link Response} whose {@link Response#getValue() value} contains the {@link CertificateOperation cancelled certificate operation}.
     */
    @ServiceMethod(returns = ReturnType.SINGLE)
    public Mono<CertificateOperation> cancelCertificateOperation(String certificateName) {
        try {
            return withContext(context -> cancelCertificateOperationWithResponse(certificateName, context)).flatMap(FluxUtil::toMono);
        } catch (RuntimeException ex) {
            return monoError(logger, ex);
        }
    }

    /**
     * Cancels a certificate creation operation that is already in progress. This operation requires the {@code certificates/update} permission.
     *
     * <p><strong>Code Samples</strong></p>
     * <p>Triggers certificate creation and then cancels the certificate creation operation in the Azure Key Vault. Prints out the
     * updated certificate operation details when a response has been received.</p>
     *
     * {@codesnippet com.azure.security.keyvault.certificates.CertificateAsyncClient.cancelCertificateOperationWithResponse#string}
     *
     * @param certificateName The name of the certificate which is in the process of being created.
     * @throws ResourceNotFoundException when a certificate operation for a certificate with {@code name} doesn't exist in the key vault.
     * @throws HttpResponseException when the {@code name} is empty string.
     * @return A {@link Mono} containing a {@link Response} whose {@link Response#getValue() value} contains the {@link CertificateOperation cancelled certificate operation}.
     */
    @ServiceMethod(returns = ReturnType.SINGLE)
    public Mono<Response<CertificateOperation>> cancelCertificateOperationWithResponse(String certificateName) {
        try {
            return withContext(context -> cancelCertificateOperationWithResponse(certificateName, context));
        } catch (RuntimeException ex) {
            return monoError(logger, ex);
        }
    }

    /**
     * Imports a pre-existing certificate to the key vault. The specified certificate must be in PFX or PEM format,
     * and must contain the private key as well as the x509 certificates. This operation requires the {@code certificates/import} permission.
     *
     * <p><strong>Code Samples</strong></p>
     * <p> Imports a certificate into the key vault.</p>
     *
     * {@codesnippet com.azure.security.keyvault.certificates.CertificateAsyncClient.importCertificate#options}
     *
     * @param importCertificateOptions The details of the certificate to import to the key vault
     * @throws HttpResponseException when the {@code importCertificateOptions} are invalid.
     * @return A {@link Response} whose {@link Response#getValue() value} contains the {@link KeyVaultCertificateWithPolicy imported certificate}.
     */
    @ServiceMethod(returns = ReturnType.SINGLE)
    public Mono<KeyVaultCertificateWithPolicy> importCertificate(ImportCertificateOptions importCertificateOptions) {
        try {
            return withContext(context -> importCertificateWithResponse(importCertificateOptions, context)).flatMap(FluxUtil::toMono);
        } catch (RuntimeException ex) {
            return monoError(logger, ex);
        }
    }

    /**
     * Imports a pre-existing certificate to the key vault. The specified certificate must be in PFX or PEM format,
     * and must contain the private key as well as the x509 certificates. This operation requires the {@code certificates/import} permission.
     *
     * <p><strong>Code Samples</strong></p>
     * <p> Imports a certificate into the key vault.</p>
     *
     * {@codesnippet com.azure.security.keyvault.certificates.CertificateAsyncClient.importCertificateWithResponse#options}
     *
     * @param importCertificateOptions The details of the certificate to import to the key vault
     * @throws HttpResponseException when the {@code importCertificateOptions} are invalid.
     * @return A {@link Mono} containing a {@link Response} whose {@link Response#getValue() value} contains the {@link KeyVaultCertificateWithPolicy imported certificate}.
     */
    @ServiceMethod(returns = ReturnType.SINGLE)
    public Mono<Response<KeyVaultCertificateWithPolicy>> importCertificateWithResponse(ImportCertificateOptions importCertificateOptions) {
        try {
            return withContext(context -> importCertificateWithResponse(importCertificateOptions, context));
        } catch (RuntimeException ex) {
            return monoError(logger, ex);
        }
    }

    Mono<Response<KeyVaultCertificateWithPolicy>> importCertificateWithResponse(ImportCertificateOptions importCertificateOptions, Context context) {
        context = context == null ? Context.NONE : context;

        CertificateImportParameters parameters = new CertificateImportParameters()
            .base64EncodedCertificate(transformCertificateForImport(importCertificateOptions))
            .certificateAttributes(new CertificateRequestAttributes(importCertificateOptions))
            .password(importCertificateOptions.getPassword())
            .tags(importCertificateOptions.getTags());

        if (importCertificateOptions.getPolicy() != null) {
            parameters.certificatePolicy(new CertificatePolicyRequest(importCertificateOptions.getPolicy()));
        }

        return service.importCertificate(vaultUrl, importCertificateOptions.getName(), apiVersion, ACCEPT_LANGUAGE, parameters,
            CONTENT_TYPE_HEADER_VALUE, context.addData(AZ_TRACING_NAMESPACE_KEY, KEYVAULT_TRACING_NAMESPACE_VALUE));
    }

    private String transformCertificateForImport(ImportCertificateOptions options) {
        CertificatePolicy policy = options.getPolicy();

        if (policy != null) {
            CertificateContentType contentType = policy.getContentType();
            if (contentType != null && contentType.equals(CertificateContentType.PEM)) {
                return new String(options.getCertificate(), StandardCharsets.US_ASCII);
            }
        }
        return Base64.getEncoder().encodeToString(options.getCertificate());
    }
}<|MERGE_RESOLUTION|>--- conflicted
+++ resolved
@@ -87,6 +87,8 @@
     private final CertificateService service;
     private final ClientLogger logger = new ClientLogger(CertificateAsyncClient.class);
 
+    private final HttpPipeline pipeline;
+
     /**
      * Creates a CertificateAsyncClient that uses {@code pipeline} to service requests
      *
@@ -98,6 +100,7 @@
         Objects.requireNonNull(vaultUrl, KeyVaultErrorCodeStrings.getErrorString(KeyVaultErrorCodeStrings.VAULT_END_POINT_REQUIRED));
         this.vaultUrl = vaultUrl.toString();
         this.service = RestProxy.create(CertificateService.class, pipeline);
+        this.pipeline = pipeline;
         apiVersion = version.getVersion();
     }
 
@@ -107,6 +110,15 @@
      */
     public String getVaultUrl() {
         return vaultUrl;
+    }
+
+    /**
+     * Gets the {@link HttpPipeline} powering this client.
+     *
+     * @return The pipeline.
+     */
+    HttpPipeline getHttpPipeline() {
+        return this.pipeline;
     }
 
     Duration getDefaultPollingInterval() {
@@ -133,17 +145,10 @@
     @ServiceMethod(returns = ReturnType.LONG_RUNNING_OPERATION)
     public PollerFlux<CertificateOperation, KeyVaultCertificateWithPolicy> beginCreateCertificate(String certificateName, CertificatePolicy policy, Boolean isEnabled, Map<String, String> tags) {
         return new PollerFlux<>(getDefaultPollingInterval(),
-<<<<<<< HEAD
-                activationOperation(certificateName, policy, isEnabled, tags),
-                createPollOperation(certificateName),
-                cancelOperation(certificateName),
-                fetchResultOperation(certificateName));
-=======
             activationOperation(certificateName, policy, isEnabled, tags),
             createPollOperation(certificateName),
             cancelOperation(certificateName),
             fetchResultOperation(certificateName));
->>>>>>> 6ed56176
     }
 
     private BiFunction<PollingContext<CertificateOperation>,

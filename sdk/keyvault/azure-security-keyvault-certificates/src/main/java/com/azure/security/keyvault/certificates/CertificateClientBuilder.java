--- conflicted
+++ resolved
@@ -6,8 +6,12 @@
 import com.azure.core.annotation.ServiceClientBuilder;
 import com.azure.core.credential.TokenCredential;
 import com.azure.core.http.HttpClient;
+import com.azure.core.http.HttpHeader;
+import com.azure.core.http.HttpHeaders;
 import com.azure.core.http.HttpPipeline;
 import com.azure.core.http.HttpPipelineBuilder;
+import com.azure.core.http.HttpPipelinePosition;
+import com.azure.core.http.policy.AddHeadersPolicy;
 import com.azure.core.http.policy.HttpLogDetailLevel;
 import com.azure.core.http.policy.HttpLogOptions;
 import com.azure.core.http.policy.HttpLoggingPolicy;
@@ -15,10 +19,12 @@
 import com.azure.core.http.policy.HttpPolicyProviders;
 import com.azure.core.http.policy.RetryPolicy;
 import com.azure.core.http.policy.UserAgentPolicy;
+import com.azure.core.util.ClientOptions;
 import com.azure.core.util.Configuration;
 import com.azure.core.util.CoreUtils;
 import com.azure.core.util.logging.ClientLogger;
 import com.azure.security.keyvault.certificates.implementation.KeyVaultCredentialPolicy;
+import com.azure.security.keyvault.certificates.models.KeyVaultCertificateIdentifier;
 
 import java.net.MalformedURLException;
 import java.net.URL;
@@ -67,7 +73,9 @@
     private static final String AZURE_KEY_VAULT_CERTIFICATES_PROPERTIES = "azure-key-vault-certificates.properties";
     private static final String SDK_NAME = "name";
     private static final String SDK_VERSION = "version";
-    private final List<HttpPipelinePolicy> policies;
+
+    private final List<HttpPipelinePolicy> perCallPolicies;
+    private final List<HttpPipelinePolicy> perRetryPolicies;
     private final Map<String, String> properties;
 
     private TokenCredential credential;
@@ -78,6 +86,7 @@
     private RetryPolicy retryPolicy;
     private Configuration configuration;
     private CertificateServiceVersion version;
+    private ClientOptions clientOptions;
 
     /**
      * The constructor with defaults.
@@ -85,7 +94,8 @@
     public CertificateClientBuilder() {
         retryPolicy = new RetryPolicy();
         httpLogOptions = new HttpLogOptions();
-        policies = new ArrayList<>();
+        perCallPolicies = new ArrayList<>();
+        perRetryPolicies = new ArrayList<>();
         properties = CoreUtils.getProperties(AZURE_KEY_VAULT_CERTIFICATES_PROPERTIES);
     }
 
@@ -152,13 +162,7 @@
 
         String clientName = properties.getOrDefault(SDK_NAME, "UnknownName");
         String clientVersion = properties.getOrDefault(SDK_VERSION, "UnknownVersion");
-        policies.add(new UserAgentPolicy(httpLogOptions.getApplicationId(), clientName, clientVersion,
-            buildConfiguration));
-
-<<<<<<< HEAD
-        HttpPolicyProviders.addBeforeRetryPolicies(policies);
-        policies.add(retryPolicy);
-=======
+
         httpLogOptions = (httpLogOptions == null) ? new HttpLogOptions() : httpLogOptions;
 
         policies.add(new UserAgentPolicy(CoreUtils.getApplicationId(clientOptions, httpLogOptions), clientName,
@@ -178,9 +182,11 @@
         // Add retry policy.
         policies.add(retryPolicy == null ? new RetryPolicy() : retryPolicy);
 
->>>>>>> 6ed56176
         policies.add(new KeyVaultCredentialPolicy(credential));
-        policies.addAll(this.policies);
+
+        // Add per retry additional policies.
+        policies.addAll(perRetryPolicies);
+
         HttpPolicyProviders.addAfterRetryPolicies(policies);
         policies.add(new HttpLoggingPolicy(httpLogOptions));
 
@@ -193,14 +199,21 @@
     }
 
     /**
-     * Sets the vault endpoint url to send HTTP requests to.
-     *
-     * @param vaultUrl The vault endpoint url is used as destination on Azure to send requests to.
-     *
-     * @return The updated {@link CertificateClientBuilder} object.
+     * Sets the vault endpoint URL to send HTTP requests to.
+     *
+     * @param vaultUrl The vault endpoint url is used as destination on Azure to send requests to. If you have a
+     * certificate identifier, create a new {@link KeyVaultCertificateIdentifier} to parse it and obtain the
+     * {@code vaultUrl} and other information.
+     *
+     * @return The updated {@link CertificateClientBuilder} object.
+     *
      * @throws IllegalArgumentException if {@code vaultUrl} is null or it cannot be parsed into a valid URL.
      */
     public CertificateClientBuilder vaultUrl(String vaultUrl) {
+        if (vaultUrl == null) {
+            throw logger.logExceptionAsError(new NullPointerException("'vaultUrl' cannot be null."));
+        }
+
         try {
             this.vaultUrl = new URL(vaultUrl);
         } catch (MalformedURLException e) {
@@ -246,8 +259,8 @@
     }
 
     /**
-     * Adds a policy to the set of existing policies that are executed after {@link CertificateAsyncClient} and
-     * {@link CertificateClient} required policies.
+     * Adds a policy to the set of existing policies that are executed after {@link CertificateAsyncClient} and {@link
+     * CertificateClient} required policies.
      *
      * @param policy The {@link HttpPipelinePolicy policy} to be added.
      *
@@ -260,7 +273,11 @@
             throw logger.logExceptionAsError(new NullPointerException("'policy' cannot be null."));
         }
 
-        policies.add(policy);
+        if (policy.getPipelinePosition() == HttpPipelinePosition.PER_CALL) {
+            perCallPolicies.add(policy);
+        } else {
+            perRetryPolicies.add(policy);
+        }
 
         return this;
     }
@@ -271,14 +288,8 @@
      * @param client The HTTP client to use for requests.
      *
      * @return The updated {@link CertificateClientBuilder} object.
-     *
-     * @throws NullPointerException If the specified {@code client} is {@code null}.
      */
     public CertificateClientBuilder httpClient(HttpClient client) {
-        if (client == null) {
-            throw logger.logExceptionAsError(new NullPointerException("'client' cannot be null."));
-        }
-
         this.httpClient = client;
 
         return this;
@@ -288,20 +299,14 @@
      * Sets the HTTP pipeline to use for the service client.
      *
      * If {@code pipeline} is set, all other settings are ignored, aside from
-     * {@link CertificateClientBuilder#vaultUrl(String) vaultUrl} to build {@link CertificateClient} or
-     * {@link CertificateAsyncClient}.
+     * {@link CertificateClientBuilder#vaultUrl(String) vaultUrl} to build {@link CertificateClient} or {@link
+     * CertificateAsyncClient}.
      *
      * @param pipeline The HTTP pipeline to use for sending service requests and receiving responses.
      *
      * @return The updated {@link CertificateClientBuilder} object.
-     *
-     * @throws NullPointerException If the specified {@code pipeline} is {@code null}.
      */
     public CertificateClientBuilder pipeline(HttpPipeline pipeline) {
-        if (pipeline == null) {
-            throw logger.logExceptionAsError(new NullPointerException("'pipeline' cannot be null."));
-        }
-
         this.pipeline = pipeline;
 
         return this;
@@ -348,15 +353,27 @@
      * @param retryPolicy user's retry policy applied to each request.
      *
      * @return The updated {@link CertificateClientBuilder} object.
-     *
-     * @throws NullPointerException If the specified {@code retryPolicy} is {@code null}.
      */
     public CertificateClientBuilder retryPolicy(RetryPolicy retryPolicy) {
-        if (retryPolicy == null) {
-            throw logger.logExceptionAsError(new NullPointerException("'retryPolicy' cannot be null."));
-        }
-
         this.retryPolicy = retryPolicy;
+
+        return this;
+    }
+
+    /**
+     * Sets the {@link ClientOptions} which enables various options to be set on the client. For example setting an
+     * {@code applicationId} using {@link ClientOptions#setApplicationId(String)} to configure
+     * the {@link UserAgentPolicy} for telemetry/monitoring purposes.
+     *
+     * <p>More About <a href="https://azure.github.io/azure-sdk/general_azurecore.html#telemetry-policy">Azure Core:
+     * Telemetry policy</a>
+     *
+     * @param clientOptions the {@link ClientOptions} to be set on the client.
+     *
+     * @return The updated {@link CertificateClientBuilder} object.
+     */
+    public CertificateClientBuilder clientOptions(ClientOptions clientOptions) {
+        this.clientOptions = clientOptions;
 
         return this;
     }

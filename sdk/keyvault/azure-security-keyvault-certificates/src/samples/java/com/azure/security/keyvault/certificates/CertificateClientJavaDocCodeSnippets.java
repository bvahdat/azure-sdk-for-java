--- conflicted
+++ resolved
@@ -126,37 +126,16 @@
     }
 
     /**
-<<<<<<< HEAD
-     * Method to insert code snippets for
-     * {@link CertificateClient#beginCreateCertificate(String, CertificatePolicy, Boolean, Map)} and
-     * {@link CertificateClient#beginCreateCertificate(String, CertificatePolicy)}.
-=======
      * Method to insert code snippets for {@link CertificateClient#beginCreateCertificate(String, CertificatePolicy,
      * Boolean, Map)} and {@link CertificateClient#beginCreateCertificate(String, CertificatePolicy)}.
->>>>>>> 6ed56176
      */
     public void createCertificateCodeSnippets() {
         CertificateClient certificateClient = getCertificateClient();
         // BEGIN: com.azure.security.keyvault.certificates.CertificateClient.beginCreateCertificate#String-CertificatePolicy-Boolean-Map
         CertificatePolicy certificatePolicyPkcsSelf = new CertificatePolicy("Self",
             "CN=SelfSignedJavaPkcs12");
-        SyncPoller<CertificateOperation, KeyVaultCertificateWithPolicy> certPoller = certificateClient
+        SyncPoller<CertificateOperation, KeyVaultCertificateWithPolicy> certificateSyncPoller = certificateClient
             .beginCreateCertificate("certificateName", certificatePolicyPkcsSelf, true, new HashMap<>());
-<<<<<<< HEAD
-        certPoller.waitUntil(LongRunningOperationStatus.SUCCESSFULLY_COMPLETED);
-        KeyVaultCertificate cert = certPoller.getFinalResult();
-        System.out.printf("Certificate created with name %s", cert.getName());
-        // END: com.azure.security.keyvault.certificates.CertificateClient.beginCreateCertificate#String-CertificatePolicy-Boolean-Map
-
-        // BEGIN: com.azure.security.keyvault.certificates.CertificateClient.beginCreateCertificate#String-CertificatePolicy
-        CertificatePolicy certificatePolicy = new CertificatePolicy("Self",
-            "CN=SelfSignedJavaPkcs12");
-        SyncPoller<CertificateOperation, KeyVaultCertificateWithPolicy> certificatePoller = certificateClient
-            .beginCreateCertificate("certificateName", certificatePolicy);
-        certificatePoller.waitUntil(LongRunningOperationStatus.SUCCESSFULLY_COMPLETED);
-        KeyVaultCertificate certificate = certificatePoller.getFinalResult();
-        System.out.printf("Certificate created with name %s", certificate.getName());
-=======
         certificateSyncPoller.waitUntil(LongRunningOperationStatus.SUCCESSFULLY_COMPLETED);
         KeyVaultCertificate createdCertificate = certificateSyncPoller.getFinalResult();
         System.out.printf("Certificate created with name %s%n", createdCertificate.getName());
@@ -170,7 +149,6 @@
         certPoller.waitUntil(LongRunningOperationStatus.SUCCESSFULLY_COMPLETED);
         KeyVaultCertificate cert = certPoller.getFinalResult();
         System.out.printf("Certificate created with name %s%n", cert.getName());
->>>>>>> 6ed56176
         // END: com.azure.security.keyvault.certificates.CertificateClient.beginCreateCertificate#String-CertificatePolicy
     }
 
@@ -180,20 +158,12 @@
     public void getCertificateOperation() {
         CertificateClient certificateClient = getCertificateClient();
         // BEGIN: com.azure.security.keyvault.certificates.CertificateClient.getCertificateOperation#String
-        SyncPoller<CertificateOperation, KeyVaultCertificateWithPolicy> certPoller = certificateClient
+        SyncPoller<CertificateOperation, KeyVaultCertificateWithPolicy> getCertPoller = certificateClient
             .getCertificateOperation("certificateName");
-<<<<<<< HEAD
-        certPoller.waitUntil(LongRunningOperationStatus.SUCCESSFULLY_COMPLETED);
-        KeyVaultCertificate cert = certPoller.getFinalResult();
-        System.out.printf("Certificate created with name %s", cert.getName());
-        // END: com.azure.security.keyvault.certificates.CertificateClient.getCertificateOperation#String
-
-=======
         getCertPoller.waitUntil(LongRunningOperationStatus.SUCCESSFULLY_COMPLETED);
         KeyVaultCertificate cert = getCertPoller.getFinalResult();
         System.out.printf("Certificate created with name %s%n", cert.getName());
         // END: com.azure.security.keyvault.certificates.CertificateClient.getCertificateOperation#String
->>>>>>> 6ed56176
     }
 
 
@@ -327,15 +297,6 @@
     public void deleteCertificateCodeSnippets() {
         CertificateClient certificateClient = getCertificateClient();
         // BEGIN: com.azure.security.keyvault.certificates.CertificateClient.beginDeleteCertificate#String
-<<<<<<< HEAD
-        SyncPoller<DeletedCertificate, Void> deleteCertificatePoller =
-            certificateClient.beginDeleteCertificate("certificateName");
-        // Deleted Certificate is accessible as soon as polling beings.
-        PollResponse<DeletedCertificate> pollResponse = deleteCertificatePoller.poll();
-        System.out.printf("Deleted certitifcate with name %s and recovery id %s", pollResponse.getValue().getName(),
-            pollResponse.getValue().getRecoveryId());
-        deleteCertificatePoller.waitForCompletion();
-=======
         SyncPoller<DeletedCertificate, Void> deleteCertPoller =
             certificateClient.beginDeleteCertificate("certificateName");
         // Deleted Certificate is accessible as soon as polling beings.
@@ -343,7 +304,6 @@
         System.out.printf("Deleted certificate with name %s and recovery id %s%n",
             deleteCertPollResponse.getValue().getName(), deleteCertPollResponse.getValue().getRecoveryId());
         deleteCertPoller.waitForCompletion();
->>>>>>> 6ed56176
         // END: com.azure.security.keyvault.certificates.CertificateClient.beginDeleteCertificate#String
     }
 
@@ -418,21 +378,14 @@
     public void recoverDeletedCertificateCodeSnippets() {
         CertificateClient certificateClient = getCertificateClient();
         // BEGIN: com.azure.security.certificatevault.certificates.CertificateClient.beginRecoverDeletedCertificate#String
-        SyncPoller<KeyVaultCertificateWithPolicy, Void> recoverCertPoller = certificateClient
+        SyncPoller<KeyVaultCertificateWithPolicy, Void> recoverDeletedCertPoller = certificateClient
             .beginRecoverDeletedCertificate("deletedCertificateName");
         // Recovered certificate is accessible as soon as polling beings
-<<<<<<< HEAD
-        PollResponse<KeyVaultCertificateWithPolicy> pollResponse = recoverCertPoller.poll();
-        System.out.printf(" Recovered Deleted certificate with name %s and id %s", pollResponse.getValue()
-            .getProperties().getName(), pollResponse.getValue().getProperties().getId());
-        recoverCertPoller.waitForCompletion();
-=======
         PollResponse<KeyVaultCertificateWithPolicy> recoverDeletedCertPollResponse = recoverDeletedCertPoller.poll();
         System.out.printf(" Recovered Deleted certificate with name %s and id %s%n",
             recoverDeletedCertPollResponse.getValue().getProperties().getName(),
             recoverDeletedCertPollResponse.getValue().getProperties().getId());
         recoverDeletedCertPoller.waitForCompletion();
->>>>>>> 6ed56176
         // END: com.azure.security.certificatevault.certificates.CertificateClient.beginRecoverDeletedCertificate#String
     }
 

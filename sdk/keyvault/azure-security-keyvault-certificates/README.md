# Azure Key Vault Certificate client library for Java
Azure Key Vault allows you to securely manage and tightly control your certificates. The Azure Key Vault Certificate client library supports certificates backed by RSA and EC keys.

Multiple certificates and multiple versions of the same certificate can be kept in the Key Vault. Cryptographic keys in Key Vault backing the certificates are represented as [JSON Web Key [JWK]][jwk_specification] objects. This library offers operations to create, retrieve, update, delete, purge, backup, restore, and list the certificates, as well as its versions.

[Source code][source_code] | [API reference documentation][api_documentation] | [Product documentation][azkeyvault_docs] | [Samples][certificates_samples]

## Getting started
### Adding the package to your project
Maven dependency for the Azure Key Vault Certificate client library. Add it to your project's POM file.

[//]: # ({x-version-update-start;com.azure:azure-security-keyvault-certificates;current})
```xml
<dependency>
    <groupId>com.azure</groupId>
    <artifactId>azure-security-keyvault-certificates</artifactId>
<<<<<<< HEAD
    <version>4.1.8</version>
=======
    <version>4.2.0</version>
>>>>>>> 6ed56176
</dependency>
```
[//]: # ({x-version-update-end})

### Prerequisites
- A [Java Development Kit (JDK)][jdk_link], version 8 or later.
- [Azure Subscription][azure_subscription]
- An existing [Azure Key Vault][azure_keyvault]. If you need to create a Key Vault, you can use the [Azure Cloud Shell][azure_cloud_shell] to create one with this Azure CLI command. Replace `<your-resource-group-name>` and `<your-key-vault-name>` with your own, unique names:

    ```Bash
    az keyvault create --resource-group <your-resource-group-name> --name <your-key-vault-name>
    ```

### Authenticate the client
In order to interact with the Azure Key Vault service, you'll need to create an instance of the [CertificateClient](#create-certificate-client) class. You need a **vault url** and **client secret credentials (client id, client secret, tenant id)** to instantiate a client object using the `DefaultAzureCredential` examples shown in this document.

The `DefaultAzureCredential` way of authentication by providing client secret credentials is being used in this getting started section but you can find more ways to authenticate with [azure-identity][azure_identity].

#### Create/Get credentials
To create/get client secret credentials you can use the [Azure Portal][azure_create_application_in_portal], [Azure CLI][azure_keyvault_cli_full] or [Azure Cloud Shell][azure_cloud_shell]

Here is an [Azure Cloud Shell][azure_cloud_shell] snippet below to

 * Create a service principal and configure its access to Azure resources:

    ```Bash
    az ad sp create-for-rbac -n <your-application-name> --skip-assignment
    ```

    Output:

    ```json
    {
        "appId": "generated-app-ID",
        "displayName": "dummy-app-name",
        "name": "http://dummy-app-name",
        "password": "random-password",
        "tenant": "tenant-ID"
    }
    ```

* Use the above returned credentials information to set the **AZURE_CLIENT_ID** (appId), **AZURE_CLIENT_SECRET** (password), and **AZURE_TENANT_ID** (tenantId) environment variables. The following example shows a way to do this in Bash:

    ```Bash
    export AZURE_CLIENT_ID="generated-app-ID"
    export AZURE_CLIENT_SECRET="random-password"
    export AZURE_TENANT_ID="tenant-ID"
    ```

* Grant the aforementioned application authorization to perform certificate operations on the Key Vault:

    ```Bash
    az keyvault set-policy --name <your-key-vault-name> --spn $AZURE_CLIENT_ID --certificate-permissions backup delete get list create update
    ```

    > --certificate-permissions:
    > Accepted values: backup, create, delete, deleteissuers, get, getissuers, import, list, listissuers, managecontacts, manageissuers, purge, recover, restore, setissuers, update

    If you have enabled role-based access control (RBAC) for Key Vault instead, you can find roles like "Key Vault Certificates Officer" in our [RBAC guide][rbac_guide].

* Use the aforementioned Key Vault name to retrieve details of your Key Vault, which also contain your Key Vault URL:

    ```Bash
    az keyvault show --name <your-key-vault-name>
    ```

#### Create certificate client
Once you've populated the **AZURE_CLIENT_ID**, **AZURE_CLIENT_SECRET**, and **AZURE_TENANT_ID** environment variables and replaced **your-key-vault-url** with the URI returned above, you can create the CertificateClient:

```Java
import com.azure.identity.DefaultAzureCredentialBuilder;
import com.azure.security.keyvault.certificates.CertificateClient;
import com.azure.security.keyvault.certificates.CertificateClientBuilder;

CertificateClient certificateClient = new CertificateClientBuilder()
    .vaultUrl("<your-key-vault-url>")
    .credential(new DefaultAzureCredentialBuilder().build())
    .buildClient();
```

> NOTE: For using an asynchronous client use CertificateAsyncClient instead of CertificateClient and call `buildAsyncClient()`

## Key concepts
### Certificate
Azure Key Vault supports certificates with secret content types (`PKCS12` & `PEM`). The certificate can be backed by keys in Azure Key Vault of types (`EC` & `RSA`). In addition to the certificate policy, the following attributes may be specified:
* enabled: Specifies whether the certificate is enabled and usable.
* created: Indicates when this version of the certificate was created.
* updated: Indicates when this version of the certificate was updated.

### Certificate client
The certificate client performs the interactions with the Azure Key Vault service for getting, setting, updating, deleting, and listing certificates and its versions. The client also supports CRUD operations for certificate issuers and contacts in the key vault. Asynchronous (CertificateAsyncClient) and synchronous (CertificateClient) clients exist in the SDK allowing for the selection of a client based on an application's use case. Once you've initialized a certificate, you can interact with the primary resource types in Azure Key Vault.

## Examples
### Sync API
The following sections provide several code snippets covering some of the most common Azure Key Vault Certificate service tasks, including:
- [Create a certificate](#create-a-certificate)
- [Retrieve a certificate](#retrieve-a-certificate)
- [Update an existing certificate](#update-an-existing-certificate)
- [Delete a certificate](#delete-a-certificate)
- [List certificates](#list-certificates)

### Create a certificate
Create a certificate to be stored in the Azure Key Vault.
- `beginCreateCertificate` creates a new certificate in the Azure Key Vault. If a certificate with the same name already exists then a new version of the certificate is created.

```Java
import com.azure.core.util.polling.LongRunningOperationStatus;
import com.azure.core.util.polling.SyncPoller;
import com.azure.identity.DefaultAzureCredentialBuilder;
import com.azure.security.keyvault.certificates.CertificateClient;
import com.azure.security.keyvault.certificates.CertificateClientBuilder;
import com.azure.security.keyvault.certificates.models.CertificateOperation;
import com.azure.security.keyvault.certificates.models.CertificatePolicy;
import com.azure.security.keyvault.certificates.models.KeyVaultCertificate;
import com.azure.security.keyvault.certificates.models.KeyVaultCertificateWithPolicy; 

CertificateClient certificateClient = new CertificateClientBuilder()
    .vaultUrl("<your-key-vault-url>")
    .credential(new DefaultAzureCredentialBuilder().build())
    .buildClient();

SyncPoller<CertificateOperation, KeyVaultCertificateWithPolicy> certificatePoller =
    certificateClient.beginCreateCertificate("certificateName", CertificatePolicy.getDefault());
certificatePoller.waitUntil(LongRunningOperationStatus.SUCCESSFULLY_COMPLETED);
KeyVaultCertificate certificate = certificatePoller.getFinalResult();
System.out.printf("Certificate created with name \"%s\"%n", certificate.getName());
```

### Retrieve a certificate
Retrieve a previously stored certificate by calling `getCertificate` or `getCertificateVersion`.

```Java
KeyVaultCertificateWithPolicy certificate = certificateClient.getCertificate("<certificate-name>");
System.out.printf("Recevied certificate with name \"%s\", version %s and secret id %s%n",
    certificate.getProperties().getName(), certificate.getProperties().getVersion(), certificate.getSecretId());
```

### Update an existing certificate
Update an existing certificate by calling `updateCertificateProperties`.

```Java
// Get the certificate to update.
KeyVaultCertificate certificate = certificateClient.getCertificate("<certificate-name>");
// Update certificate enabled status.
certificate.getProperties().setEnabled(false);
KeyVaultCertificate updatedCertificate = certificateClient.updateCertificateProperties(certificate.getProperties());
System.out.printf("Updated certificate with name \"%s\" and enabled status \"%s\"%n",
    updatedCertificate.getProperties().getName(), updatedCertificate.getProperties().isEnabled());
```

### Delete a certificate
Delete an existing certificate by calling `beginDeleteCertificate`.

```Java
SyncPoller<DeletedCertificate, Void> deleteCertificatePoller =
    certificateClient.beginDeleteCertificate("<certificate-name>");

// Deleted certificate is accessible as soon as polling beings.
PollResponse<DeletedCertificate> pollResponse = deleteCertificatePoller.poll();

// Deletion date only works for a SoftDelete-enabled Key Vault.
System.out.printf("Deleted certificate with name \"%s\" and recovery id %s", pollResponse.getValue().getName(),
    pollResponse.getValue().getRecoveryId());

// Certificate is being deleted on server.
deleteCertificatePoller.waitForCompletion();
```

### List certificates
List the certificates in the key vault by calling `listPropertiesOfCertificates`.

```java
// List operations don't return the certificates with their full information. So, for each returned certificate we call
// getCertificate to get the certificate with all its properties excluding the policy.
for (CertificateProperties certificateProperties : certificateClient.listPropertiesOfCertificates()) {
    KeyVaultCertificate certificateWithAllProperties =
        certificateClient.getCertificateVersion(certificateProperties.getName(), certificateProperties.getVersion());
    System.out.printf("Received certificate with name \"%s\" and secret id %s",
        certificateWithAllProperties.getProperties().getName(), certificateWithAllProperties.getSecretId());
}
```

### Async API
The following sections provide several code snippets covering some of the most common asynchronous Azure Key Vault Certificate service tasks, including:
- [Create a certificate asynchronously](#create-a-certificate-asynchronously)
- [Retrieve a certificate asynchronously](#retrieve-a-certificate-asynchronously)
- [Update an existing certificate asynchronously](#update-an-existing-certificate-asynchronously)
- [Delete a certificate asynchronously](#delete-a-certificate-asynchronously)
- [List certificates asynchronously](#list-certificates-asynchronously)

> Note : You should add `System.in.read()` or `Thread.sleep()` after the function calls in the main class/thread to allow async functions/operations to execute and finish before the main application/thread exits.

### Create a certificate asynchronously
Create a certificate to be stored in the Azure Key Vault.
- `beginCreateCertificate` creates a new certificate in the Azure Key Vault. If a certificate with same name already exists then a new version of the certificate is created.

```Java
import com.azure.identity.DefaultAzureCredentialBuilder;
import com.azure.security.keyvault.certificates.CertificateClient;
import com.azure.security.keyvault.certificates.CertificateClientBuilder;

CertificateAsyncClient certificateAsyncClient = new CertificateClientBuilder()
    .vaultUrl("<your-key-vault-url>")
    .credential(new DefaultAzureCredentialBuilder().build())
    .buildAsyncClient();

// Creates a certificate using the default policy and polls on its progress.
certificateAsyncClient.beginCreateCertificate("<certificate-name>", CertificatePolicy.getDefault())
    .subscribe(pollResponse -> {
        System.out.println("---------------------------------------------------------------------------------");
        System.out.println(pollResponse.getStatus());
        System.out.println(pollResponse.getValue().getStatus());
        System.out.println(pollResponse.getValue().getStatusDetails());
    });
```

### Retrieve a certificate asynchronously
Retrieve a previously stored certificate by calling `getCertificate` or `getCertificateVersion`.

```Java
certificateAsyncClient.getCertificate("<certificate-name>")
    .subscribe(certificateResponse ->
        System.out.printf("Certificate was returned with name \"%s\" and secretId %s%n",
            certificateResponse.getProperties().getName(), certificateResponse.getSecretId()));
```

### Update an existing certificate asynchronously
Update an existing certificate by calling `updateCertificateProperties`.

```Java
certificateAsyncClient.getCertificate("<certificate-name>")
    .subscribe(certificateResponseValue -> {
        KeyVaultCertificate certificate = certificateResponseValue;
        // Update enabled status of the certificate.
        certificate.getProperties().setEnabled(false);
        certificateAsyncClient.updateCertificateProperties(certificate.getProperties())
            .subscribe(certificateResponse ->
                System.out.printf("Certificate's enabled status: %s%n",
                    certificateResponse.getProperties().isEnabled()));
    });
```

### Delete a certificate asynchronously
Delete an existing certificate by calling `beginDeleteCertificate`.

```java
certificateAsyncClient.beginDeleteCertificate("<certificate-name>")
    .subscribe(pollResponse -> {
        System.out.printf("Deletion status: %s%n", pollResponse.getStatus());
        System.out.printf("Deleted certificate name: %s%n", pollResponse.getValue().getName());
        System.out.printf("Certificate deletion date: %s%n", pollResponse.getValue().getDeletedOn());
    });
```

### List certificates asynchronously
List the certificates in the Azure Key Vault by calling `listPropertiesOfCertificates`.

```Java
// The List Certificates operation returns certificates without their full properties, so for each certificate returned
// we call `getCertificate` to get all its attributes excluding the policy.
certificateAsyncClient.listPropertiesOfCertificates()
    .subscribe(certificateProperties ->
        certificateAsyncClient.getCertificateVersion(certificateProperties.getName(),
            certificateProperties.getVersion())
            .subscribe(certificateResponse ->
                System.out.printf("Received certificate with name \"%s\" and key id %s", certificateResponse.getName(),
                    certificateResponse.getKeyId())));
```

## Troubleshooting
### General
Azure Key Vault Certificate clients raise exceptions. For example, if you try to retrieve a certificate after it is deleted a `404` error is returned, indicating the resource was not found. In the following snippet, the error is handled gracefully by catching the exception and displaying additional information about the error.

```java
try {
    certificateClient.getCertificate("<deleted-certificate-name>")
} catch (ResourceNotFoundException e) {
    System.out.println(e.getMessage());
}
```

### Default HTTP client
All client libraries by default use the Netty HTTP client. Adding the above dependency will automatically configure the client library to use the Netty HTTP client. Configuring or changing the HTTP client is detailed in the [HTTP clients wiki][http_clients_wiki].

### Default SSL library
All client libraries, by default, use the Tomcat-native Boring SSL library to enable native-level performance for SSL operations. The Boring SSL library is an Uber JAR containing native libraries for Linux / macOS / Windows, and provides better performance compared to the default SSL implementation within the JDK. For more information, including how to reduce the dependency size, refer to the [performance tuning][performance_tuning] section of the wiki.

## Next steps
Several Key Vault Java SDK samples are available to you in the SDK's GitHub repository. These samples provide example code for additional scenarios commonly encountered while working with Key Vault.

## Next steps samples
Samples are explained in detail [here][samples_readme].

### Additional documentation
For more extensive documentation on Azure Key Vault, see the [API reference documentation][azkeyvault_rest].

## Contributing
This project welcomes contributions and suggestions. Most contributions require you to agree to a Contributor License Agreement (CLA) declaring that you have the right to, and actually do, grant us the rights to use your contribution. For details, visit https://cla.microsoft.com.

When you submit a pull request, a CLA-bot will automatically determine whether you need to provide a CLA and decorate the PR appropriately (e.g., label, comment). Simply follow the instructions provided by the bot. You will only need to do this once across all repos using our CLA.

This project has adopted the [Microsoft Open Source Code of Conduct][microsoft_code_of_conduct]. For more information see the Code of Conduct FAQ or contact <opencode@microsoft.com> with any additional questions or comments.

<!-- LINKS -->
[source_code]: https://github.com/Azure/azure-sdk-for-java/blob/main/sdk/keyvault/azure-security-keyvault-certificates/src
[api_documentation]: https://azure.github.io/azure-sdk-for-java
[azkeyvault_docs]: https://docs.microsoft.com/azure/key-vault/
[azure_identity]: https://github.com/Azure/azure-sdk-for-java/tree/main/sdk/identity/azure-identity
[maven]: https://maven.apache.org/
[azure_subscription]: https://azure.microsoft.com/
[azure_keyvault]: https://docs.microsoft.com/azure/key-vault/certificates/quick-create-portal
[azure_cli]: https://docs.microsoft.com/cli/azure
[rest_api]: https://docs.microsoft.com/rest/api/keyvault/
[azkeyvault_rest]: https://docs.microsoft.com/rest/api/keyvault/
[azure_create_application_in_portal]: https://docs.microsoft.com/azure/active-directory/develop/howto-create-service-principal-portal
[azure_keyvault_cli]: https://docs.microsoft.com/azure/key-vault/quick-create-cli
[azure_keyvault_cli_full]: https://docs.microsoft.com/cli/azure/keyvault?view=azure-cli-latest
[certificates_samples]: https://github.com/Azure/azure-sdk-for-java/blob/main/sdk/keyvault/azure-security-keyvault-certificates/src/samples/java/com/azure/security/keyvault/certificates
[samples_readme]: https://github.com/Azure/azure-sdk-for-java/blob/main/sdk/keyvault/azure-security-keyvault-certificates/src/samples/README.md
[performance_tuning]: https://github.com/Azure/azure-sdk-for-java/wiki/Performance-Tuning
[jdk_link]: https://docs.microsoft.com/java/azure/jdk/?view=azure-java-stable
[azure_cloud_shell]: https://shell.azure.com/bash
[jwk_specification]: https://tools.ietf.org/html/rfc7517
[http_clients_wiki]: https://github.com/Azure/azure-sdk-for-java/wiki/HTTP-clients
[microsoft_code_of_conduct]: https://opensource.microsoft.com/codeofconduct/
[rbac_guide]: https://docs.microsoft.com/azure/key-vault/general/rbac-guide

![Impressions](https://azure-sdk-impressions.azurewebsites.net/api/impressions/azure-sdk-for-java%2Fsdk%2Fkeyvault%2Fazure-security-keyvault-certificates%2FREADME.png)<|MERGE_RESOLUTION|>--- conflicted
+++ resolved
@@ -14,11 +14,7 @@
 <dependency>
     <groupId>com.azure</groupId>
     <artifactId>azure-security-keyvault-certificates</artifactId>
-<<<<<<< HEAD
-    <version>4.1.8</version>
-=======
     <version>4.2.0</version>
->>>>>>> 6ed56176
 </dependency>
 ```
 [//]: # ({x-version-update-end})

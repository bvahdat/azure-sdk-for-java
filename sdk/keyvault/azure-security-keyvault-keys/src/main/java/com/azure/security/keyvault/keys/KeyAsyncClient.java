--- conflicted
+++ resolved
@@ -294,14 +294,8 @@
             .setKty(createRsaKeyOptions.getKeyType())
             .setKeySize(createRsaKeyOptions.getKeySize())
             .setKeyOps(createRsaKeyOptions.getKeyOperations())
-<<<<<<< HEAD
-            .setKeyAttributes(new KeyRequestAttributes(createRsaKeyOptions));
-=======
             .setKeyAttributes(new KeyRequestAttributes(createRsaKeyOptions))
-            .setPublicExponent(createRsaKeyOptions.getPublicExponent())
             .setTags(createRsaKeyOptions.getTags());
-
->>>>>>> 0c8110ae
         return service.createKey(vaultUrl, createRsaKeyOptions.getName(), apiVersion, ACCEPT_LANGUAGE, parameters,
             CONTENT_TYPE_HEADER_VALUE, context.addData(AZ_TRACING_NAMESPACE_KEY, KEYVAULT_TRACING_NAMESPACE_VALUE))
             .doOnRequest(ignored -> logger.verbose("Creating Rsa key - {}", createRsaKeyOptions.getName()))

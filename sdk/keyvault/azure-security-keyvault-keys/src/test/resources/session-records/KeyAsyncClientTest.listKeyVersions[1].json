{
  "networkCallRecords" : [ {
    "Method" : "POST",
<<<<<<< HEAD
    "Uri" : "https://REDACTED.vault.azure.net/keys/listKeyVersion/create?api-version=7.2",
=======
    "Uri" : "https://REDACTED.vault.azure.net/keys/listkeyversion39316/create?api-version=7.3-preview",
>>>>>>> a9ae08ca
    "Headers" : {
      "User-Agent" : "azsdk-java-client_name/client_version (11.0.6; Windows 10; 10.0)",
      "Content-Type" : "application/json"
    },
    "Response" : {
      "content-length" : "718",
      "X-Content-Type-Options" : "nosniff",
      "Pragma" : "no-cache",
      "retry-after" : "0",
      "StatusCode" : "200",
      "Date" : "Tue, 05 Oct 2021 01:54:23 GMT",
      "Strict-Transport-Security" : "max-age=31536000;includeSubDomains",
      "Cache-Control" : "no-cache",
      "x-ms-keyvault-region" : "centralus",
      "x-ms-keyvault-network-info" : "conn_type=Ipv4;addr=174.127.169.154;act_addr_fam=InterNetwork;",
      "Expires" : "-1",
      "x-ms-request-id" : "1c483eb0-3124-493e-91f8-318471e4bce7",
      "x-ms-keyvault-service-version" : "1.9.132.3",
      "Body" : "{\"key\":{\"kid\":\"https://azure-kv-tests2.vault.azure.net/keys/listkeyversion39316/99aa0b78dc6c4bd798afec9f09189c3a\",\"kty\":\"RSA\",\"key_ops\":[\"encrypt\",\"decrypt\",\"sign\",\"verify\",\"wrapKey\",\"unwrapKey\"],\"n\":\"puzhv6PiI7cDr7KRUIW7yej-8-BE-yBaLi82AaG1ZPnOD_-xPfrkFsAN2S_fBgwB8E8KweNThSGcpUrAtezgtnZ3gl1yUHBYFZXOV5wpx2xY1WXnceHR2LRN298sJ9sRwZEL6PgjJes5dEi6fbbev4FBHuMkufVs2Mo1b2aoQnHnTDSlgL30Q178ut2Gn9d9JZFyOnB9Pf_8Ip0Hn71ZcHLhIrgeb3Vqh0suWz1yFMNrJcSTEsMDNi5Q02m_WhspO5VOXCpmDmbzw7y_Voo64pzHUDTga5VM2060O-FRTkxRP9Gi93IUP6YJiJISchKmOL3J9YE-tVkTHrGwJvNiMQ\",\"e\":\"AQAB\"},\"attributes\":{\"enabled\":true,\"exp\":3797280000,\"created\":1633398863,\"updated\":1633398863,\"recoveryLevel\":\"CustomizedRecoverable+Purgeable\",\"recoverableDays\":7}}",
      "Content-Type" : "application/json; charset=utf-8",
      "X-Powered-By" : "ASP.NET"
    },
    "Exception" : null
  }, {
    "Method" : "POST",
<<<<<<< HEAD
    "Uri" : "https://REDACTED.vault.azure.net/keys/listKeyVersion/create?api-version=7.2",
=======
    "Uri" : "https://REDACTED.vault.azure.net/keys/listkeyversion39316/create?api-version=7.3-preview",
>>>>>>> a9ae08ca
    "Headers" : {
      "User-Agent" : "azsdk-java-client_name/client_version (11.0.6; Windows 10; 10.0)",
      "Content-Type" : "application/json"
    },
    "Response" : {
      "content-length" : "718",
      "X-Content-Type-Options" : "nosniff",
      "Pragma" : "no-cache",
      "retry-after" : "0",
      "StatusCode" : "200",
      "Date" : "Tue, 05 Oct 2021 01:54:24 GMT",
      "Strict-Transport-Security" : "max-age=31536000;includeSubDomains",
      "Cache-Control" : "no-cache",
      "x-ms-keyvault-region" : "centralus",
      "x-ms-keyvault-network-info" : "conn_type=Ipv4;addr=174.127.169.154;act_addr_fam=InterNetwork;",
      "Expires" : "-1",
      "x-ms-request-id" : "e499581e-28cc-41ac-adcc-7d47e3587c9f",
      "x-ms-keyvault-service-version" : "1.9.132.3",
      "Body" : "{\"key\":{\"kid\":\"https://azure-kv-tests2.vault.azure.net/keys/listkeyversion39316/be4448ee863940c881ccc1abce2c8650\",\"kty\":\"RSA\",\"key_ops\":[\"encrypt\",\"decrypt\",\"sign\",\"verify\",\"wrapKey\",\"unwrapKey\"],\"n\":\"uCCs3SC-dj_Q-DftQJ8PQTemexc_IafaYu8Z1gkoZY3j04Ch-SdaG5D_H1dsOKT6H9tucz6IWhM355yd3jBDpNVBQK2IRXJhOsicgwRF7LK4JR941HcII9sLOeh-OzVGtgFrMixU6v2swzPZh9nBHZTWSNkLUGLrYh7QrJUP3Q9j-c8Hm1v_EuSgf21XEDUZuUD2c38iB885FjZuFgTCRT8Pk2l59u_JG4qzqb05H9g1ofqyE-j1LG_5DnrAzqyia4iDWVpZUNnRZVmaC6qUzY5AnEuHmGjkA9xAC10xGQ2wGfTLRsO7GMFYbyoRLjy53pu5trh_uSpB0csGEG5GLQ\",\"e\":\"AQAB\"},\"attributes\":{\"enabled\":true,\"exp\":3797366400,\"created\":1633398864,\"updated\":1633398864,\"recoveryLevel\":\"CustomizedRecoverable+Purgeable\",\"recoverableDays\":7}}",
      "Content-Type" : "application/json; charset=utf-8",
      "X-Powered-By" : "ASP.NET"
    },
    "Exception" : null
  }, {
    "Method" : "POST",
<<<<<<< HEAD
    "Uri" : "https://REDACTED.vault.azure.net/keys/listKeyVersion/create?api-version=7.2",
=======
    "Uri" : "https://REDACTED.vault.azure.net/keys/listkeyversion39316/create?api-version=7.3-preview",
>>>>>>> a9ae08ca
    "Headers" : {
      "User-Agent" : "azsdk-java-client_name/client_version (11.0.6; Windows 10; 10.0)",
      "Content-Type" : "application/json"
    },
    "Response" : {
      "content-length" : "718",
      "X-Content-Type-Options" : "nosniff",
      "Pragma" : "no-cache",
      "retry-after" : "0",
      "StatusCode" : "200",
      "Date" : "Tue, 05 Oct 2021 01:54:24 GMT",
      "Strict-Transport-Security" : "max-age=31536000;includeSubDomains",
      "Cache-Control" : "no-cache",
      "x-ms-keyvault-region" : "centralus",
      "x-ms-keyvault-network-info" : "conn_type=Ipv4;addr=174.127.169.154;act_addr_fam=InterNetwork;",
      "Expires" : "-1",
      "x-ms-request-id" : "733e0e6b-c2b8-4736-b1de-6d303edd872f",
      "x-ms-keyvault-service-version" : "1.9.132.3",
      "Body" : "{\"key\":{\"kid\":\"https://azure-kv-tests2.vault.azure.net/keys/listkeyversion39316/fadc51b41359477b8a3fa9d2b37fe0ae\",\"kty\":\"RSA\",\"key_ops\":[\"encrypt\",\"decrypt\",\"sign\",\"verify\",\"wrapKey\",\"unwrapKey\"],\"n\":\"zTh2F-gVmyb8GcdMvnL00Z5GnqKjqNPKGk3Wor6WvIPLYu8UP_od293RXt2UsH4ezXexhl3bO_dnsV6gb5pV6rQjY7uK6gyeU4iOTaKoyeF6utA3T9wrd-au1YkzUQg_DmpnNeIh6-XvQqzflyu5Dl_Vt3v9RNueT1pCTRe1-9CgH6eH3GRHYXXnIIkRgAN_eTRTxboRnjcAreUMAhnyWZBr6-vf-71th_HDzD8o31sPkdgl-cJ-sE3bMfy-6uJI43Lc5xTKDen80KkfmuGCcxwJbXjHE3OaSQV3teGCrEjZkVF-P_GXpGDiRlAX0T9l399TMVmnHshTh3aKW8YjWQ\",\"e\":\"AQAB\"},\"attributes\":{\"enabled\":true,\"exp\":3797452800,\"created\":1633398864,\"updated\":1633398864,\"recoveryLevel\":\"CustomizedRecoverable+Purgeable\",\"recoverableDays\":7}}",
      "Content-Type" : "application/json; charset=utf-8",
      "X-Powered-By" : "ASP.NET"
    },
    "Exception" : null
  }, {
    "Method" : "POST",
<<<<<<< HEAD
    "Uri" : "https://REDACTED.vault.azure.net/keys/listKeyVersion/create?api-version=7.2",
=======
    "Uri" : "https://REDACTED.vault.azure.net/keys/listkeyversion39316/create?api-version=7.3-preview",
>>>>>>> a9ae08ca
    "Headers" : {
      "User-Agent" : "azsdk-java-client_name/client_version (11.0.6; Windows 10; 10.0)",
      "Content-Type" : "application/json"
    },
    "Response" : {
<<<<<<< HEAD
      "content-length" : "146",
      "X-Content-Type-Options" : "nosniff",
      "Pragma" : "no-cache",
      "retry-after" : "0",
      "StatusCode" : "429",
      "Date" : "Fri, 23 Apr 2021 07:48:40 GMT",
      "Strict-Transport-Security" : "max-age=31536000;includeSubDomains",
      "Cache-Control" : "no-cache",
      "x-ms-keyvault-region" : "westus",
      "x-ms-keyvault-network-info" : "conn_type=Ipv4;addr=174.127.169.154;act_addr_fam=InterNetwork;",
      "Expires" : "-1",
      "x-ms-request-id" : "48bba49d-dcdc-4e37-9f4a-b17bc8a8eac2",
      "x-ms-keyvault-service-version" : "1.2.236.0",
      "Body" : "{\"error\":{\"code\":\"Throttled\",\"message\":\"Request was not processed because too many requests were received. Reason: VaultRequestTypeLimitReached\"}}",
      "Content-Type" : "application/json; charset=utf-8",
      "X-Powered-By" : "ASP.NET"
    },
    "Exception" : null
  }, {
    "Method" : "POST",
    "Uri" : "https://REDACTED.vault.azure.net/keys/listKeyVersion/create?api-version=7.2",
    "Headers" : {
      "User-Agent" : "azsdk-java-client_name/client_version (11.0.6; Windows 10; 10.0)",
      "Content-Type" : "application/json"
    },
    "Response" : {
      "content-length" : "146",
      "X-Content-Type-Options" : "nosniff",
      "Pragma" : "no-cache",
      "retry-after" : "0",
      "StatusCode" : "429",
      "Date" : "Fri, 23 Apr 2021 07:48:43 GMT",
      "Strict-Transport-Security" : "max-age=31536000;includeSubDomains",
      "Cache-Control" : "no-cache",
      "x-ms-keyvault-region" : "westus",
      "x-ms-keyvault-network-info" : "conn_type=Ipv4;addr=174.127.169.154;act_addr_fam=InterNetwork;",
      "Expires" : "-1",
      "x-ms-request-id" : "0a56c2a3-6dd3-4655-b486-0bd1e855a7ae",
      "x-ms-keyvault-service-version" : "1.2.236.0",
      "Body" : "{\"error\":{\"code\":\"Throttled\",\"message\":\"Request was not processed because too many requests were received. Reason: VaultRequestTypeLimitReached\"}}",
      "Content-Type" : "application/json; charset=utf-8",
      "X-Powered-By" : "ASP.NET"
    },
    "Exception" : null
  }, {
    "Method" : "POST",
    "Uri" : "https://REDACTED.vault.azure.net/keys/listKeyVersion/create?api-version=7.2",
    "Headers" : {
      "User-Agent" : "azsdk-java-client_name/client_version (11.0.6; Windows 10; 10.0)",
      "Content-Type" : "application/json"
    },
    "Response" : {
      "content-length" : "739",
=======
      "content-length" : "718",
>>>>>>> a9ae08ca
      "X-Content-Type-Options" : "nosniff",
      "Pragma" : "no-cache",
      "retry-after" : "0",
      "StatusCode" : "200",
      "Date" : "Tue, 05 Oct 2021 01:54:25 GMT",
      "Strict-Transport-Security" : "max-age=31536000;includeSubDomains",
      "Cache-Control" : "no-cache",
      "x-ms-keyvault-region" : "centralus",
      "x-ms-keyvault-network-info" : "conn_type=Ipv4;addr=174.127.169.154;act_addr_fam=InterNetwork;",
      "Expires" : "-1",
      "x-ms-request-id" : "b6673ebc-3899-4010-8a26-8ff8b2ec4749",
      "x-ms-keyvault-service-version" : "1.9.132.3",
      "Body" : "{\"key\":{\"kid\":\"https://azure-kv-tests2.vault.azure.net/keys/listkeyversion39316/e27807eef8be41cb9d9c6d1d11c28c42\",\"kty\":\"RSA\",\"key_ops\":[\"encrypt\",\"decrypt\",\"sign\",\"verify\",\"wrapKey\",\"unwrapKey\"],\"n\":\"yLemaXAOHEvFIMcJdhbD2Wum3gNnr1nHCoccKPjrDmCkYJGu1jAtE7ns6iL1At8jx7xPDdZdPw5vMsVPllPApUqSENyOXGqJGMxE2aU0KdUfJQuVWWC9NHoQW21h_8Y_AZUX03NzYPMmxmEaq86DO5fBatgwf8bgsVDumo08ihZ57_DVG9RbXJek1RXc9rMRqU6RKG1wb8cuXUGItxPwL49WL1URgS9_de6Z1hzc80sJxK_Z0NtfSsxFH9s-PgKh7fHPKcUSApHlqRhdv7DiSx5cUsV5zvnIfDSSy4qQOLTxywP0QnppcEKPDkxvnWTypKC5jhZjgrYDsMmROrcXzQ\",\"e\":\"AQAB\"},\"attributes\":{\"enabled\":true,\"exp\":3797539200,\"created\":1633398864,\"updated\":1633398864,\"recoveryLevel\":\"CustomizedRecoverable+Purgeable\",\"recoverableDays\":7}}",
      "Content-Type" : "application/json; charset=utf-8",
      "X-Powered-By" : "ASP.NET"
    },
    "Exception" : null
  }, {
    "Method" : "GET",
<<<<<<< HEAD
    "Uri" : "https://REDACTED.vault.azure.net/keys/listKeyVersion/versions?maxresults=25&api-version=7.2",
=======
    "Uri" : "https://REDACTED.vault.azure.net/keys/listkeyversion39316/versions?maxresults=25&api-version=7.3-preview",
>>>>>>> a9ae08ca
    "Headers" : {
      "User-Agent" : "azsdk-java-client_name/client_version (11.0.6; Windows 10; 10.0)",
      "Content-Type" : "application/json"
    },
    "Response" : {
      "content-length" : "1103",
      "X-Content-Type-Options" : "nosniff",
      "Pragma" : "no-cache",
      "retry-after" : "0",
      "StatusCode" : "200",
      "Date" : "Tue, 05 Oct 2021 01:54:55 GMT",
      "Strict-Transport-Security" : "max-age=31536000;includeSubDomains",
      "Cache-Control" : "no-cache",
      "x-ms-keyvault-region" : "centralus",
      "x-ms-keyvault-network-info" : "conn_type=Ipv4;addr=174.127.169.154;act_addr_fam=InterNetwork;",
      "Expires" : "-1",
      "x-ms-request-id" : "450ab139-8baf-4254-9000-ef230a80f12d",
      "x-ms-keyvault-service-version" : "1.9.132.3",
      "Body" : "{\"value\":[{\"kid\":\"https://azure-kv-tests2.vault.azure.net/keys/listkeyversion39316/99aa0b78dc6c4bd798afec9f09189c3a\",\"attributes\":{\"enabled\":true,\"exp\":3797280000,\"created\":1633398863,\"updated\":1633398863,\"recoveryLevel\":\"CustomizedRecoverable+Purgeable\",\"recoverableDays\":7}},{\"kid\":\"https://azure-kv-tests2.vault.azure.net/keys/listkeyversion39316/be4448ee863940c881ccc1abce2c8650\",\"attributes\":{\"enabled\":true,\"exp\":3797366400,\"created\":1633398864,\"updated\":1633398864,\"recoveryLevel\":\"CustomizedRecoverable+Purgeable\",\"recoverableDays\":7}},{\"kid\":\"https://azure-kv-tests2.vault.azure.net/keys/listkeyversion39316/e27807eef8be41cb9d9c6d1d11c28c42\",\"attributes\":{\"enabled\":true,\"exp\":3797539200,\"created\":1633398864,\"updated\":1633398864,\"recoveryLevel\":\"CustomizedRecoverable+Purgeable\",\"recoverableDays\":7}},{\"kid\":\"https://azure-kv-tests2.vault.azure.net/keys/listkeyversion39316/fadc51b41359477b8a3fa9d2b37fe0ae\",\"attributes\":{\"enabled\":true,\"exp\":3797452800,\"created\":1633398864,\"updated\":1633398864,\"recoveryLevel\":\"CustomizedRecoverable+Purgeable\",\"recoverableDays\":7}}],\"nextLink\":null}",
      "Content-Type" : "application/json; charset=utf-8",
      "X-Powered-By" : "ASP.NET"
    },
    "Exception" : null
  } ],
  "variables" : [ "listkeyversion39316" ]
}<|MERGE_RESOLUTION|>--- conflicted
+++ resolved
@@ -1,11 +1,7 @@
 {
   "networkCallRecords" : [ {
     "Method" : "POST",
-<<<<<<< HEAD
-    "Uri" : "https://REDACTED.vault.azure.net/keys/listKeyVersion/create?api-version=7.2",
-=======
-    "Uri" : "https://REDACTED.vault.azure.net/keys/listkeyversion39316/create?api-version=7.3-preview",
->>>>>>> a9ae08ca
+    "Uri" : "https://REDACTED.vault.azure.net/keys/listkeyversion39316/create?api-version=7.2",
     "Headers" : {
       "User-Agent" : "azsdk-java-client_name/client_version (11.0.6; Windows 10; 10.0)",
       "Content-Type" : "application/json"
@@ -31,11 +27,7 @@
     "Exception" : null
   }, {
     "Method" : "POST",
-<<<<<<< HEAD
-    "Uri" : "https://REDACTED.vault.azure.net/keys/listKeyVersion/create?api-version=7.2",
-=======
-    "Uri" : "https://REDACTED.vault.azure.net/keys/listkeyversion39316/create?api-version=7.3-preview",
->>>>>>> a9ae08ca
+    "Uri" : "https://REDACTED.vault.azure.net/keys/listkeyversion39316/create?api-version=7.2",
     "Headers" : {
       "User-Agent" : "azsdk-java-client_name/client_version (11.0.6; Windows 10; 10.0)",
       "Content-Type" : "application/json"
@@ -61,11 +53,7 @@
     "Exception" : null
   }, {
     "Method" : "POST",
-<<<<<<< HEAD
-    "Uri" : "https://REDACTED.vault.azure.net/keys/listKeyVersion/create?api-version=7.2",
-=======
-    "Uri" : "https://REDACTED.vault.azure.net/keys/listkeyversion39316/create?api-version=7.3-preview",
->>>>>>> a9ae08ca
+    "Uri" : "https://REDACTED.vault.azure.net/keys/listkeyversion39316/create?api-version=7.2",
     "Headers" : {
       "User-Agent" : "azsdk-java-client_name/client_version (11.0.6; Windows 10; 10.0)",
       "Content-Type" : "application/json"
@@ -91,73 +79,13 @@
     "Exception" : null
   }, {
     "Method" : "POST",
-<<<<<<< HEAD
-    "Uri" : "https://REDACTED.vault.azure.net/keys/listKeyVersion/create?api-version=7.2",
-=======
-    "Uri" : "https://REDACTED.vault.azure.net/keys/listkeyversion39316/create?api-version=7.3-preview",
->>>>>>> a9ae08ca
+    "Uri" : "https://REDACTED.vault.azure.net/keys/listkeyversion39316/create?api-version=7.2",
     "Headers" : {
       "User-Agent" : "azsdk-java-client_name/client_version (11.0.6; Windows 10; 10.0)",
       "Content-Type" : "application/json"
     },
     "Response" : {
-<<<<<<< HEAD
-      "content-length" : "146",
-      "X-Content-Type-Options" : "nosniff",
-      "Pragma" : "no-cache",
-      "retry-after" : "0",
-      "StatusCode" : "429",
-      "Date" : "Fri, 23 Apr 2021 07:48:40 GMT",
-      "Strict-Transport-Security" : "max-age=31536000;includeSubDomains",
-      "Cache-Control" : "no-cache",
-      "x-ms-keyvault-region" : "westus",
-      "x-ms-keyvault-network-info" : "conn_type=Ipv4;addr=174.127.169.154;act_addr_fam=InterNetwork;",
-      "Expires" : "-1",
-      "x-ms-request-id" : "48bba49d-dcdc-4e37-9f4a-b17bc8a8eac2",
-      "x-ms-keyvault-service-version" : "1.2.236.0",
-      "Body" : "{\"error\":{\"code\":\"Throttled\",\"message\":\"Request was not processed because too many requests were received. Reason: VaultRequestTypeLimitReached\"}}",
-      "Content-Type" : "application/json; charset=utf-8",
-      "X-Powered-By" : "ASP.NET"
-    },
-    "Exception" : null
-  }, {
-    "Method" : "POST",
-    "Uri" : "https://REDACTED.vault.azure.net/keys/listKeyVersion/create?api-version=7.2",
-    "Headers" : {
-      "User-Agent" : "azsdk-java-client_name/client_version (11.0.6; Windows 10; 10.0)",
-      "Content-Type" : "application/json"
-    },
-    "Response" : {
-      "content-length" : "146",
-      "X-Content-Type-Options" : "nosniff",
-      "Pragma" : "no-cache",
-      "retry-after" : "0",
-      "StatusCode" : "429",
-      "Date" : "Fri, 23 Apr 2021 07:48:43 GMT",
-      "Strict-Transport-Security" : "max-age=31536000;includeSubDomains",
-      "Cache-Control" : "no-cache",
-      "x-ms-keyvault-region" : "westus",
-      "x-ms-keyvault-network-info" : "conn_type=Ipv4;addr=174.127.169.154;act_addr_fam=InterNetwork;",
-      "Expires" : "-1",
-      "x-ms-request-id" : "0a56c2a3-6dd3-4655-b486-0bd1e855a7ae",
-      "x-ms-keyvault-service-version" : "1.2.236.0",
-      "Body" : "{\"error\":{\"code\":\"Throttled\",\"message\":\"Request was not processed because too many requests were received. Reason: VaultRequestTypeLimitReached\"}}",
-      "Content-Type" : "application/json; charset=utf-8",
-      "X-Powered-By" : "ASP.NET"
-    },
-    "Exception" : null
-  }, {
-    "Method" : "POST",
-    "Uri" : "https://REDACTED.vault.azure.net/keys/listKeyVersion/create?api-version=7.2",
-    "Headers" : {
-      "User-Agent" : "azsdk-java-client_name/client_version (11.0.6; Windows 10; 10.0)",
-      "Content-Type" : "application/json"
-    },
-    "Response" : {
-      "content-length" : "739",
-=======
       "content-length" : "718",
->>>>>>> a9ae08ca
       "X-Content-Type-Options" : "nosniff",
       "Pragma" : "no-cache",
       "retry-after" : "0",
@@ -177,11 +105,7 @@
     "Exception" : null
   }, {
     "Method" : "GET",
-<<<<<<< HEAD
-    "Uri" : "https://REDACTED.vault.azure.net/keys/listKeyVersion/versions?maxresults=25&api-version=7.2",
-=======
-    "Uri" : "https://REDACTED.vault.azure.net/keys/listkeyversion39316/versions?maxresults=25&api-version=7.3-preview",
->>>>>>> a9ae08ca
+    "Uri" : "https://REDACTED.vault.azure.net/keys/listkeyversion39316/versions?maxresults=25&api-version=7.2",
     "Headers" : {
       "User-Agent" : "azsdk-java-client_name/client_version (11.0.6; Windows 10; 10.0)",
       "Content-Type" : "application/json"

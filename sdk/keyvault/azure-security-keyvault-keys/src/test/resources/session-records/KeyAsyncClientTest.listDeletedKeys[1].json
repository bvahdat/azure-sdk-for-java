{
  "networkCallRecords" : [ {
    "Method" : "POST",
<<<<<<< HEAD
    "Uri" : "https://REDACTED.vault.azure.net/keys/listDeletedKeysTest2/create?api-version=7.2",
=======
    "Uri" : "https://REDACTED.vault.azure.net/keys/36404638fa774902b45d/create?api-version=7.3-preview",
>>>>>>> a9ae08ca
    "Headers" : {
      "User-Agent" : "azsdk-java-client_name/client_version (11.0.6; Windows 10; 10.0)",
      "Content-Type" : "application/json"
    },
    "Response" : {
      "content-length" : "719",
      "X-Content-Type-Options" : "nosniff",
      "Pragma" : "no-cache",
      "retry-after" : "0",
      "StatusCode" : "200",
      "Date" : "Tue, 05 Oct 2021 01:42:30 GMT",
      "Strict-Transport-Security" : "max-age=31536000;includeSubDomains",
      "Cache-Control" : "no-cache",
      "x-ms-keyvault-region" : "centralus",
      "x-ms-keyvault-network-info" : "conn_type=Ipv4;addr=174.127.169.154;act_addr_fam=InterNetwork;",
      "Expires" : "-1",
      "x-ms-request-id" : "aa210a89-feab-4ec1-b091-e28da742e94f",
      "x-ms-keyvault-service-version" : "1.9.132.3",
      "Body" : "{\"key\":{\"kid\":\"https://azure-kv-tests2.vault.azure.net/keys/36404638fa774902b45d/3eba74bfd91a4544be2d43fe01f2ef37\",\"kty\":\"RSA\",\"key_ops\":[\"encrypt\",\"decrypt\",\"sign\",\"verify\",\"wrapKey\",\"unwrapKey\"],\"n\":\"3rHd1zK6lzd-1-sLaTI_HHAk3OFxU9nPNtLN4-ZTkc_L_UFgbGWY0oCCVQaCZquXz_AFibPmXyd-6TYqe0q7RsVDsZ_Ds70Z--Y0tQ5fAeToGXygITlwC5R3D65Z2S2Fb9ZZ4tTwxpEJ3MwokCdbxhCtXDBrBVTAI5n4VJIY8iPA7lmwX891sHovn-Fg7ZvNRPR8maWt1SGg7pYdECL4WfjybbQ7TfXkGEgCGdMs3Y_VkaTUsVKAr7NSJUf_S3obSWcyItowKfRgZiGYaULLGawgr-IrGrYM5vD_s-JBMJ-bygGLcfHf6Rvj4PLbBi9zJLFr4ig6zkyvaAsIw_tPRQ\",\"e\":\"AQAB\"},\"attributes\":{\"enabled\":true,\"exp\":3799353600,\"created\":1633398149,\"updated\":1633398149,\"recoveryLevel\":\"CustomizedRecoverable+Purgeable\",\"recoverableDays\":7}}",
      "Content-Type" : "application/json; charset=utf-8",
      "X-Powered-By" : "ASP.NET"
    },
    "Exception" : null
  }, {
    "Method" : "POST",
<<<<<<< HEAD
    "Uri" : "https://REDACTED.vault.azure.net/keys/listDeletedKeysTest0/create?api-version=7.2",
=======
    "Uri" : "https://REDACTED.vault.azure.net/keys/7110f60bde1c4fe8a481/create?api-version=7.3-preview",
>>>>>>> a9ae08ca
    "Headers" : {
      "User-Agent" : "azsdk-java-client_name/client_version (11.0.6; Windows 10; 10.0)",
      "Content-Type" : "application/json"
    },
    "Response" : {
      "content-length" : "719",
      "X-Content-Type-Options" : "nosniff",
      "Pragma" : "no-cache",
      "retry-after" : "0",
      "StatusCode" : "200",
      "Date" : "Tue, 05 Oct 2021 01:42:30 GMT",
      "Strict-Transport-Security" : "max-age=31536000;includeSubDomains",
      "Cache-Control" : "no-cache",
      "x-ms-keyvault-region" : "centralus",
      "x-ms-keyvault-network-info" : "conn_type=Ipv4;addr=174.127.169.154;act_addr_fam=InterNetwork;",
      "Expires" : "-1",
      "x-ms-request-id" : "e1b57047-e2b9-48f0-b314-b6aebc48ab3c",
      "x-ms-keyvault-service-version" : "1.9.132.3",
      "Body" : "{\"key\":{\"kid\":\"https://azure-kv-tests2.vault.azure.net/keys/7110f60bde1c4fe8a481/314c0a3fff40480788fbe9f773d78be0\",\"kty\":\"RSA\",\"key_ops\":[\"encrypt\",\"decrypt\",\"sign\",\"verify\",\"wrapKey\",\"unwrapKey\"],\"n\":\"nI6tuI1_RuXAbZ5YPlc3oBtfTK852HAlBrlIrSawSMfgwG5q_WLA3e0PJVpq6WRx8Vb0m7Q6NGqG4gNY2hwD6VRNles_EpJGViQjeeuzZ2Z0doLDi3zDRGIskSXrkLMiuSaAgct3j6Pt8efIdhdsEluH82IHeVnPqRUctEml8e2cq_E1PenSqpTZTVcB3w_bpgDfOh9SKqRZPFWEpTPlA1LeZ85zZ5pUeHEjjy0__YmQoR91UfoGqx56qlzaE1V6D9yZNs5PnmwpCW-jYRE0-EONqG_mrHoMBlWvzoXLys0ntJekGNNno1r5tWuc2sD_PlM-061qE8AnBcRTUWEaYQ\",\"e\":\"AQAB\"},\"attributes\":{\"enabled\":true,\"exp\":3799353600,\"created\":1633398150,\"updated\":1633398150,\"recoveryLevel\":\"CustomizedRecoverable+Purgeable\",\"recoverableDays\":7}}",
      "Content-Type" : "application/json; charset=utf-8",
      "X-Powered-By" : "ASP.NET"
    },
    "Exception" : null
  }, {
    "Method" : "POST",
<<<<<<< HEAD
    "Uri" : "https://REDACTED.vault.azure.net/keys/listDeletedKeysTest1/create?api-version=7.2",
=======
    "Uri" : "https://REDACTED.vault.azure.net/keys/9ada65b30cac4ea8b298/create?api-version=7.3-preview",
>>>>>>> a9ae08ca
    "Headers" : {
      "User-Agent" : "azsdk-java-client_name/client_version (11.0.6; Windows 10; 10.0)",
      "Content-Type" : "application/json"
    },
    "Response" : {
      "content-length" : "719",
      "X-Content-Type-Options" : "nosniff",
      "Pragma" : "no-cache",
      "retry-after" : "0",
      "StatusCode" : "200",
      "Date" : "Tue, 05 Oct 2021 01:42:30 GMT",
      "Strict-Transport-Security" : "max-age=31536000;includeSubDomains",
      "Cache-Control" : "no-cache",
      "x-ms-keyvault-region" : "centralus",
      "x-ms-keyvault-network-info" : "conn_type=Ipv4;addr=174.127.169.154;act_addr_fam=InterNetwork;",
      "Expires" : "-1",
      "x-ms-request-id" : "56d0ef31-9298-452b-a2b6-0b55145515f6",
      "x-ms-keyvault-service-version" : "1.9.132.3",
      "Body" : "{\"key\":{\"kid\":\"https://azure-kv-tests2.vault.azure.net/keys/9ada65b30cac4ea8b298/3fb62c3d90804a79a313ea57243312c7\",\"kty\":\"RSA\",\"key_ops\":[\"encrypt\",\"decrypt\",\"sign\",\"verify\",\"wrapKey\",\"unwrapKey\"],\"n\":\"4qmthMNW0bSKFcudWb85NWxWux1Qm-yBmPnsIZfLuYvpOpWqe6wevxNTGUQDgBSlC9dIuSi-i7-Efps3M0Dlu-ZrR0tYypwTL_KVEiQG1CtwVCapDJu7NhElDxy6DFZ8UP3DXp-AwS53wXaAsVh8JuN-3LDTKnlsWboAOZ7u-6fyfB63suJWVXBcnLX0PTv2Kn9Jf0zMz4Zr9R-ZIwbnDnb3mQRmJz0EIWfMGYLpZ1SKde0DTKs370SMF5meP_yf2ssosrGFwUlbA8BBp_sYg8BaJ79dPCcUF5ry9lVZtFb-jrNNWQdKmkxG9raX3OKpEZt8VgBXhHRJZ32Vd7tisQ\",\"e\":\"AQAB\"},\"attributes\":{\"enabled\":true,\"exp\":3799353600,\"created\":1633398150,\"updated\":1633398150,\"recoveryLevel\":\"CustomizedRecoverable+Purgeable\",\"recoverableDays\":7}}",
      "Content-Type" : "application/json; charset=utf-8",
      "X-Powered-By" : "ASP.NET"
    },
    "Exception" : null
  }, {
    "Method" : "DELETE",
<<<<<<< HEAD
    "Uri" : "https://REDACTED.vault.azure.net/keys/listDeletedKeysTest2?api-version=7.2",
=======
    "Uri" : "https://REDACTED.vault.azure.net/keys/36404638fa774902b45d?api-version=7.3-preview",
>>>>>>> a9ae08ca
    "Headers" : {
      "User-Agent" : "azsdk-java-client_name/client_version (11.0.6; Windows 10; 10.0)",
      "Content-Type" : "application/json"
    },
    "Response" : {
      "content-length" : "866",
      "X-Content-Type-Options" : "nosniff",
      "Pragma" : "no-cache",
      "retry-after" : "0",
      "StatusCode" : "200",
      "Date" : "Tue, 05 Oct 2021 01:42:30 GMT",
      "Strict-Transport-Security" : "max-age=31536000;includeSubDomains",
      "Cache-Control" : "no-cache",
      "x-ms-keyvault-region" : "centralus",
      "x-ms-keyvault-network-info" : "conn_type=Ipv4;addr=174.127.169.154;act_addr_fam=InterNetwork;",
      "Expires" : "-1",
      "x-ms-request-id" : "53f2c752-6af7-4f37-94af-205bfd4040ab",
      "x-ms-keyvault-service-version" : "1.9.132.3",
      "Body" : "{\"recoveryId\":\"https://azure-kv-tests2.vault.azure.net/deletedkeys/36404638fa774902b45d\",\"deletedDate\":1633398150,\"scheduledPurgeDate\":1634002950,\"key\":{\"kid\":\"https://azure-kv-tests2.vault.azure.net/keys/36404638fa774902b45d/3eba74bfd91a4544be2d43fe01f2ef37\",\"kty\":\"RSA\",\"key_ops\":[\"encrypt\",\"decrypt\",\"sign\",\"verify\",\"wrapKey\",\"unwrapKey\"],\"n\":\"3rHd1zK6lzd-1-sLaTI_HHAk3OFxU9nPNtLN4-ZTkc_L_UFgbGWY0oCCVQaCZquXz_AFibPmXyd-6TYqe0q7RsVDsZ_Ds70Z--Y0tQ5fAeToGXygITlwC5R3D65Z2S2Fb9ZZ4tTwxpEJ3MwokCdbxhCtXDBrBVTAI5n4VJIY8iPA7lmwX891sHovn-Fg7ZvNRPR8maWt1SGg7pYdECL4WfjybbQ7TfXkGEgCGdMs3Y_VkaTUsVKAr7NSJUf_S3obSWcyItowKfRgZiGYaULLGawgr-IrGrYM5vD_s-JBMJ-bygGLcfHf6Rvj4PLbBi9zJLFr4ig6zkyvaAsIw_tPRQ\",\"e\":\"AQAB\"},\"attributes\":{\"enabled\":true,\"exp\":3799353600,\"created\":1633398149,\"updated\":1633398149,\"recoveryLevel\":\"CustomizedRecoverable+Purgeable\",\"recoverableDays\":7}}",
      "Content-Type" : "application/json; charset=utf-8",
      "X-Powered-By" : "ASP.NET"
    },
    "Exception" : null
  }, {
    "Method" : "GET",
<<<<<<< HEAD
    "Uri" : "https://REDACTED.vault.azure.net/deletedkeys/listDeletedKeysTest2?api-version=7.2",
=======
    "Uri" : "https://REDACTED.vault.azure.net/deletedkeys/36404638fa774902b45d?api-version=7.3-preview",
>>>>>>> a9ae08ca
    "Headers" : {
      "User-Agent" : "azsdk-java-client_name/client_version (11.0.6; Windows 10; 10.0)",
      "Content-Type" : "application/json"
    },
    "Response" : {
      "content-length" : "88",
      "X-Content-Type-Options" : "nosniff",
      "Pragma" : "no-cache",
      "retry-after" : "0",
      "StatusCode" : "404",
      "Date" : "Tue, 05 Oct 2021 01:42:31 GMT",
      "Strict-Transport-Security" : "max-age=31536000;includeSubDomains",
      "Cache-Control" : "no-cache",
      "x-ms-keyvault-region" : "centralus",
      "x-ms-keyvault-network-info" : "conn_type=Ipv4;addr=174.127.169.154;act_addr_fam=InterNetwork;",
      "Expires" : "-1",
      "x-ms-request-id" : "64a5115b-7ef8-4781-8683-d1fe2dcb4285",
      "x-ms-keyvault-service-version" : "1.9.132.3",
      "Body" : "{\"error\":{\"code\":\"KeyNotFound\",\"message\":\"Deleted Key not found: 36404638fa774902b45d\"}}",
      "Content-Type" : "application/json; charset=utf-8",
      "X-Powered-By" : "ASP.NET"
    },
    "Exception" : null
  }, {
    "Method" : "GET",
<<<<<<< HEAD
    "Uri" : "https://REDACTED.vault.azure.net/deletedkeys/listDeletedKeysTest2?api-version=7.2",
=======
    "Uri" : "https://REDACTED.vault.azure.net/deletedkeys/36404638fa774902b45d?api-version=7.3-preview",
>>>>>>> a9ae08ca
    "Headers" : {
      "User-Agent" : "azsdk-java-client_name/client_version (11.0.6; Windows 10; 10.0)",
      "Content-Type" : "application/json"
    },
    "Response" : {
      "content-length" : "88",
      "X-Content-Type-Options" : "nosniff",
      "Pragma" : "no-cache",
      "retry-after" : "0",
      "StatusCode" : "404",
      "Date" : "Tue, 05 Oct 2021 01:42:31 GMT",
      "Strict-Transport-Security" : "max-age=31536000;includeSubDomains",
      "Cache-Control" : "no-cache",
      "x-ms-keyvault-region" : "centralus",
      "x-ms-keyvault-network-info" : "conn_type=Ipv4;addr=174.127.169.154;act_addr_fam=InterNetwork;",
      "Expires" : "-1",
      "x-ms-request-id" : "b129cc1c-dcc0-4b81-8fbc-b410a5788b8b",
      "x-ms-keyvault-service-version" : "1.9.132.3",
      "Body" : "{\"error\":{\"code\":\"KeyNotFound\",\"message\":\"Deleted Key not found: 36404638fa774902b45d\"}}",
      "Content-Type" : "application/json; charset=utf-8",
      "X-Powered-By" : "ASP.NET"
    },
    "Exception" : null
  }, {
    "Method" : "GET",
<<<<<<< HEAD
    "Uri" : "https://REDACTED.vault.azure.net/deletedkeys/listDeletedKeysTest2?api-version=7.2",
=======
    "Uri" : "https://REDACTED.vault.azure.net/deletedkeys/36404638fa774902b45d?api-version=7.3-preview",
>>>>>>> a9ae08ca
    "Headers" : {
      "User-Agent" : "azsdk-java-client_name/client_version (11.0.6; Windows 10; 10.0)",
      "Content-Type" : "application/json"
    },
    "Response" : {
      "content-length" : "88",
      "X-Content-Type-Options" : "nosniff",
      "Pragma" : "no-cache",
      "retry-after" : "0",
      "StatusCode" : "404",
      "Date" : "Tue, 05 Oct 2021 01:42:32 GMT",
      "Strict-Transport-Security" : "max-age=31536000;includeSubDomains",
      "Cache-Control" : "no-cache",
      "x-ms-keyvault-region" : "centralus",
      "x-ms-keyvault-network-info" : "conn_type=Ipv4;addr=174.127.169.154;act_addr_fam=InterNetwork;",
      "Expires" : "-1",
      "x-ms-request-id" : "0d8d906f-96ef-4ed3-994f-c047b6ab435a",
      "x-ms-keyvault-service-version" : "1.9.132.3",
      "Body" : "{\"error\":{\"code\":\"KeyNotFound\",\"message\":\"Deleted Key not found: 36404638fa774902b45d\"}}",
      "Content-Type" : "application/json; charset=utf-8",
      "X-Powered-By" : "ASP.NET"
    },
    "Exception" : null
  }, {
    "Method" : "GET",
<<<<<<< HEAD
    "Uri" : "https://REDACTED.vault.azure.net/deletedkeys/listDeletedKeysTest2?api-version=7.2",
=======
    "Uri" : "https://REDACTED.vault.azure.net/deletedkeys/36404638fa774902b45d?api-version=7.3-preview",
>>>>>>> a9ae08ca
    "Headers" : {
      "User-Agent" : "azsdk-java-client_name/client_version (11.0.6; Windows 10; 10.0)",
      "Content-Type" : "application/json"
    },
    "Response" : {
      "content-length" : "866",
      "X-Content-Type-Options" : "nosniff",
      "Pragma" : "no-cache",
      "retry-after" : "0",
<<<<<<< HEAD
      "StatusCode" : "404",
      "Date" : "Fri, 23 Apr 2021 08:12:13 GMT",
      "Strict-Transport-Security" : "max-age=31536000;includeSubDomains",
      "Cache-Control" : "no-cache",
      "x-ms-keyvault-region" : "westus",
      "x-ms-keyvault-network-info" : "conn_type=Ipv4;addr=174.127.169.154;act_addr_fam=InterNetwork;",
      "Expires" : "-1",
      "x-ms-request-id" : "eacf2451-8526-442a-8291-7d3f0c334ac3",
      "x-ms-keyvault-service-version" : "1.2.236.0",
      "Body" : "{\"error\":{\"code\":\"KeyNotFound\",\"message\":\"Deleted Key not found: listDeletedKeysTest2\"}}",
      "Content-Type" : "application/json; charset=utf-8",
      "X-Powered-By" : "ASP.NET"
    },
    "Exception" : null
  }, {
    "Method" : "GET",
    "Uri" : "https://REDACTED.vault.azure.net/deletedkeys/listDeletedKeysTest2?api-version=7.2",
    "Headers" : {
      "User-Agent" : "azsdk-java-client_name/client_version (11.0.6; Windows 10; 10.0)",
      "Content-Type" : "application/json"
    },
    "Response" : {
      "content-length" : "125",
      "X-Content-Type-Options" : "nosniff",
      "Pragma" : "no-cache",
      "retry-after" : "0",
      "StatusCode" : "404",
      "Date" : "Fri, 23 Apr 2021 08:12:14 GMT",
      "Strict-Transport-Security" : "max-age=31536000;includeSubDomains",
      "Cache-Control" : "no-cache",
      "x-ms-keyvault-region" : "westus",
      "x-ms-keyvault-network-info" : "conn_type=Ipv4;addr=174.127.169.154;act_addr_fam=InterNetwork;",
      "Expires" : "-1",
      "x-ms-request-id" : "fe4ffa28-5b34-4528-a65c-066c355148f9",
      "x-ms-keyvault-service-version" : "1.2.236.0",
      "Body" : "{\"error\":{\"code\":\"KeyNotFound\",\"message\":\"Deleted Key not found: listDeletedKeysTest2\"}}",
      "Content-Type" : "application/json; charset=utf-8",
      "X-Powered-By" : "ASP.NET"
    },
    "Exception" : null
  }, {
    "Method" : "GET",
    "Uri" : "https://REDACTED.vault.azure.net/deletedkeys/listDeletedKeysTest2?api-version=7.2",
    "Headers" : {
      "User-Agent" : "azsdk-java-client_name/client_version (11.0.6; Windows 10; 10.0)",
      "Content-Type" : "application/json"
    },
    "Response" : {
      "content-length" : "125",
      "X-Content-Type-Options" : "nosniff",
      "Pragma" : "no-cache",
      "retry-after" : "0",
      "StatusCode" : "404",
      "Date" : "Fri, 23 Apr 2021 08:12:15 GMT",
      "Strict-Transport-Security" : "max-age=31536000;includeSubDomains",
      "Cache-Control" : "no-cache",
      "x-ms-keyvault-region" : "westus",
      "x-ms-keyvault-network-info" : "conn_type=Ipv4;addr=174.127.169.154;act_addr_fam=InterNetwork;",
      "Expires" : "-1",
      "x-ms-request-id" : "43d1dc24-764d-41c4-8df8-7b86165f9daf",
      "x-ms-keyvault-service-version" : "1.2.236.0",
      "Body" : "{\"error\":{\"code\":\"KeyNotFound\",\"message\":\"Deleted Key not found: listDeletedKeysTest2\"}}",
      "Content-Type" : "application/json; charset=utf-8",
      "X-Powered-By" : "ASP.NET"
    },
    "Exception" : null
  }, {
    "Method" : "GET",
    "Uri" : "https://REDACTED.vault.azure.net/deletedkeys/listDeletedKeysTest2?api-version=7.2",
    "Headers" : {
      "User-Agent" : "azsdk-java-client_name/client_version (11.0.6; Windows 10; 10.0)",
      "Content-Type" : "application/json"
    },
    "Response" : {
      "content-length" : "125",
      "X-Content-Type-Options" : "nosniff",
      "Pragma" : "no-cache",
      "retry-after" : "0",
      "StatusCode" : "404",
      "Date" : "Fri, 23 Apr 2021 08:12:16 GMT",
      "Strict-Transport-Security" : "max-age=31536000;includeSubDomains",
      "Cache-Control" : "no-cache",
      "x-ms-keyvault-region" : "westus",
      "x-ms-keyvault-network-info" : "conn_type=Ipv4;addr=174.127.169.154;act_addr_fam=InterNetwork;",
      "Expires" : "-1",
      "x-ms-request-id" : "45a83b91-ea09-46a9-b13c-fad0f873d637",
      "x-ms-keyvault-service-version" : "1.2.236.0",
      "Body" : "{\"error\":{\"code\":\"KeyNotFound\",\"message\":\"Deleted Key not found: listDeletedKeysTest2\"}}",
      "Content-Type" : "application/json; charset=utf-8",
      "X-Powered-By" : "ASP.NET"
    },
    "Exception" : null
  }, {
    "Method" : "GET",
    "Uri" : "https://REDACTED.vault.azure.net/deletedkeys/listDeletedKeysTest2?api-version=7.2",
    "Headers" : {
      "User-Agent" : "azsdk-java-client_name/client_version (11.0.6; Windows 10; 10.0)",
      "Content-Type" : "application/json"
    },
    "Response" : {
      "content-length" : "125",
      "X-Content-Type-Options" : "nosniff",
      "Pragma" : "no-cache",
      "retry-after" : "0",
      "StatusCode" : "404",
      "Date" : "Fri, 23 Apr 2021 08:12:17 GMT",
      "Strict-Transport-Security" : "max-age=31536000;includeSubDomains",
      "Cache-Control" : "no-cache",
      "x-ms-keyvault-region" : "westus",
      "x-ms-keyvault-network-info" : "conn_type=Ipv4;addr=174.127.169.154;act_addr_fam=InterNetwork;",
      "Expires" : "-1",
      "x-ms-request-id" : "b98cc30d-adbc-4391-af60-360cc3ac1fec",
      "x-ms-keyvault-service-version" : "1.2.236.0",
      "Body" : "{\"error\":{\"code\":\"KeyNotFound\",\"message\":\"Deleted Key not found: listDeletedKeysTest2\"}}",
      "Content-Type" : "application/json; charset=utf-8",
      "X-Powered-By" : "ASP.NET"
    },
    "Exception" : null
  }, {
    "Method" : "GET",
    "Uri" : "https://REDACTED.vault.azure.net/deletedkeys/listDeletedKeysTest2?api-version=7.2",
    "Headers" : {
      "User-Agent" : "azsdk-java-client_name/client_version (11.0.6; Windows 10; 10.0)",
      "Content-Type" : "application/json"
    },
    "Response" : {
      "content-length" : "125",
      "X-Content-Type-Options" : "nosniff",
      "Pragma" : "no-cache",
      "retry-after" : "0",
      "StatusCode" : "404",
      "Date" : "Fri, 23 Apr 2021 08:12:18 GMT",
      "Strict-Transport-Security" : "max-age=31536000;includeSubDomains",
      "Cache-Control" : "no-cache",
      "x-ms-keyvault-region" : "westus",
      "x-ms-keyvault-network-info" : "conn_type=Ipv4;addr=174.127.169.154;act_addr_fam=InterNetwork;",
      "Expires" : "-1",
      "x-ms-request-id" : "f5fb52b6-27e8-45a8-9a45-d36c612f25f3",
      "x-ms-keyvault-service-version" : "1.2.236.0",
      "Body" : "{\"error\":{\"code\":\"KeyNotFound\",\"message\":\"Deleted Key not found: listDeletedKeysTest2\"}}",
      "Content-Type" : "application/json; charset=utf-8",
      "X-Powered-By" : "ASP.NET"
    },
    "Exception" : null
  }, {
    "Method" : "GET",
    "Uri" : "https://REDACTED.vault.azure.net/deletedkeys/listDeletedKeysTest2?api-version=7.2",
    "Headers" : {
      "User-Agent" : "azsdk-java-client_name/client_version (11.0.6; Windows 10; 10.0)",
      "Content-Type" : "application/json"
    },
    "Response" : {
      "content-length" : "125",
      "X-Content-Type-Options" : "nosniff",
      "Pragma" : "no-cache",
      "retry-after" : "0",
      "StatusCode" : "404",
      "Date" : "Fri, 23 Apr 2021 08:12:19 GMT",
      "Strict-Transport-Security" : "max-age=31536000;includeSubDomains",
      "Cache-Control" : "no-cache",
      "x-ms-keyvault-region" : "westus",
      "x-ms-keyvault-network-info" : "conn_type=Ipv4;addr=174.127.169.154;act_addr_fam=InterNetwork;",
      "Expires" : "-1",
      "x-ms-request-id" : "ccec59ec-c1b0-488f-aac5-16384acb4e13",
      "x-ms-keyvault-service-version" : "1.2.236.0",
      "Body" : "{\"error\":{\"code\":\"KeyNotFound\",\"message\":\"Deleted Key not found: listDeletedKeysTest2\"}}",
      "Content-Type" : "application/json; charset=utf-8",
      "X-Powered-By" : "ASP.NET"
    },
    "Exception" : null
  }, {
    "Method" : "GET",
    "Uri" : "https://REDACTED.vault.azure.net/deletedkeys/listDeletedKeysTest2?api-version=7.2",
    "Headers" : {
      "User-Agent" : "azsdk-java-client_name/client_version (11.0.6; Windows 10; 10.0)",
      "Content-Type" : "application/json"
    },
    "Response" : {
      "content-length" : "125",
      "X-Content-Type-Options" : "nosniff",
      "Pragma" : "no-cache",
      "retry-after" : "0",
      "StatusCode" : "404",
      "Date" : "Fri, 23 Apr 2021 08:12:20 GMT",
      "Strict-Transport-Security" : "max-age=31536000;includeSubDomains",
      "Cache-Control" : "no-cache",
      "x-ms-keyvault-region" : "westus",
      "x-ms-keyvault-network-info" : "conn_type=Ipv4;addr=174.127.169.154;act_addr_fam=InterNetwork;",
      "Expires" : "-1",
      "x-ms-request-id" : "6a9be8c1-e887-483c-949b-162ddc711950",
      "x-ms-keyvault-service-version" : "1.2.236.0",
      "Body" : "{\"error\":{\"code\":\"KeyNotFound\",\"message\":\"Deleted Key not found: listDeletedKeysTest2\"}}",
      "Content-Type" : "application/json; charset=utf-8",
      "X-Powered-By" : "ASP.NET"
    },
    "Exception" : null
  }, {
    "Method" : "GET",
    "Uri" : "https://REDACTED.vault.azure.net/deletedkeys/listDeletedKeysTest2?api-version=7.2",
    "Headers" : {
      "User-Agent" : "azsdk-java-client_name/client_version (11.0.6; Windows 10; 10.0)",
      "Content-Type" : "application/json"
    },
    "Response" : {
      "content-length" : "125",
      "X-Content-Type-Options" : "nosniff",
      "Pragma" : "no-cache",
      "retry-after" : "0",
      "StatusCode" : "404",
      "Date" : "Fri, 23 Apr 2021 08:12:21 GMT",
      "Strict-Transport-Security" : "max-age=31536000;includeSubDomains",
      "Cache-Control" : "no-cache",
      "x-ms-keyvault-region" : "westus",
      "x-ms-keyvault-network-info" : "conn_type=Ipv4;addr=174.127.169.154;act_addr_fam=InterNetwork;",
      "Expires" : "-1",
      "x-ms-request-id" : "6f0b28ba-e724-4866-8f23-9a6278e24671",
      "x-ms-keyvault-service-version" : "1.2.236.0",
      "Body" : "{\"error\":{\"code\":\"KeyNotFound\",\"message\":\"Deleted Key not found: listDeletedKeysTest2\"}}",
      "Content-Type" : "application/json; charset=utf-8",
      "X-Powered-By" : "ASP.NET"
    },
    "Exception" : null
  }, {
    "Method" : "GET",
    "Uri" : "https://REDACTED.vault.azure.net/deletedkeys/listDeletedKeysTest2?api-version=7.2",
    "Headers" : {
      "User-Agent" : "azsdk-java-client_name/client_version (11.0.6; Windows 10; 10.0)",
      "Content-Type" : "application/json"
    },
    "Response" : {
      "content-length" : "125",
      "X-Content-Type-Options" : "nosniff",
      "Pragma" : "no-cache",
      "retry-after" : "0",
      "StatusCode" : "404",
      "Date" : "Fri, 23 Apr 2021 08:12:22 GMT",
      "Strict-Transport-Security" : "max-age=31536000;includeSubDomains",
      "Cache-Control" : "no-cache",
      "x-ms-keyvault-region" : "westus",
      "x-ms-keyvault-network-info" : "conn_type=Ipv4;addr=174.127.169.154;act_addr_fam=InterNetwork;",
      "Expires" : "-1",
      "x-ms-request-id" : "0a79d935-c1d5-425b-8685-2ba02c09513b",
      "x-ms-keyvault-service-version" : "1.2.236.0",
      "Body" : "{\"error\":{\"code\":\"KeyNotFound\",\"message\":\"Deleted Key not found: listDeletedKeysTest2\"}}",
      "Content-Type" : "application/json; charset=utf-8",
      "X-Powered-By" : "ASP.NET"
    },
    "Exception" : null
  }, {
    "Method" : "GET",
    "Uri" : "https://REDACTED.vault.azure.net/deletedkeys/listDeletedKeysTest2?api-version=7.2",
    "Headers" : {
      "User-Agent" : "azsdk-java-client_name/client_version (11.0.6; Windows 10; 10.0)",
      "Content-Type" : "application/json"
    },
    "Response" : {
      "content-length" : "125",
      "X-Content-Type-Options" : "nosniff",
      "Pragma" : "no-cache",
      "retry-after" : "0",
      "StatusCode" : "404",
      "Date" : "Fri, 23 Apr 2021 08:12:23 GMT",
      "Strict-Transport-Security" : "max-age=31536000;includeSubDomains",
      "Cache-Control" : "no-cache",
      "x-ms-keyvault-region" : "westus",
      "x-ms-keyvault-network-info" : "conn_type=Ipv4;addr=174.127.169.154;act_addr_fam=InterNetwork;",
      "Expires" : "-1",
      "x-ms-request-id" : "4e816abe-da3d-49e6-bcee-89c719048ccf",
      "x-ms-keyvault-service-version" : "1.2.236.0",
      "Body" : "{\"error\":{\"code\":\"KeyNotFound\",\"message\":\"Deleted Key not found: listDeletedKeysTest2\"}}",
      "Content-Type" : "application/json; charset=utf-8",
      "X-Powered-By" : "ASP.NET"
    },
    "Exception" : null
  }, {
    "Method" : "GET",
    "Uri" : "https://REDACTED.vault.azure.net/deletedkeys/listDeletedKeysTest2?api-version=7.2",
    "Headers" : {
      "User-Agent" : "azsdk-java-client_name/client_version (11.0.6; Windows 10; 10.0)",
      "Content-Type" : "application/json"
    },
    "Response" : {
      "content-length" : "125",
      "X-Content-Type-Options" : "nosniff",
      "Pragma" : "no-cache",
      "retry-after" : "0",
      "StatusCode" : "404",
      "Date" : "Fri, 23 Apr 2021 08:12:25 GMT",
      "Strict-Transport-Security" : "max-age=31536000;includeSubDomains",
      "Cache-Control" : "no-cache",
      "x-ms-keyvault-region" : "westus",
      "x-ms-keyvault-network-info" : "conn_type=Ipv4;addr=174.127.169.154;act_addr_fam=InterNetwork;",
      "Expires" : "-1",
      "x-ms-request-id" : "4f6d2aaa-875a-4256-b694-db17462ebefd",
      "x-ms-keyvault-service-version" : "1.2.236.0",
      "Body" : "{\"error\":{\"code\":\"KeyNotFound\",\"message\":\"Deleted Key not found: listDeletedKeysTest2\"}}",
      "Content-Type" : "application/json; charset=utf-8",
      "X-Powered-By" : "ASP.NET"
    },
    "Exception" : null
  }, {
    "Method" : "GET",
    "Uri" : "https://REDACTED.vault.azure.net/deletedkeys/listDeletedKeysTest2?api-version=7.2",
    "Headers" : {
      "User-Agent" : "azsdk-java-client_name/client_version (11.0.6; Windows 10; 10.0)",
      "Content-Type" : "application/json"
    },
    "Response" : {
      "content-length" : "125",
      "X-Content-Type-Options" : "nosniff",
      "Pragma" : "no-cache",
      "retry-after" : "0",
      "StatusCode" : "404",
      "Date" : "Fri, 23 Apr 2021 08:12:26 GMT",
      "Strict-Transport-Security" : "max-age=31536000;includeSubDomains",
      "Cache-Control" : "no-cache",
      "x-ms-keyvault-region" : "westus",
      "x-ms-keyvault-network-info" : "conn_type=Ipv4;addr=174.127.169.154;act_addr_fam=InterNetwork;",
      "Expires" : "-1",
      "x-ms-request-id" : "ca974245-5c6e-4cb3-afda-bc88b3a938c5",
      "x-ms-keyvault-service-version" : "1.2.236.0",
      "Body" : "{\"error\":{\"code\":\"KeyNotFound\",\"message\":\"Deleted Key not found: listDeletedKeysTest2\"}}",
      "Content-Type" : "application/json; charset=utf-8",
      "X-Powered-By" : "ASP.NET"
    },
    "Exception" : null
  }, {
    "Method" : "GET",
    "Uri" : "https://REDACTED.vault.azure.net/deletedkeys/listDeletedKeysTest2?api-version=7.2",
    "Headers" : {
      "User-Agent" : "azsdk-java-client_name/client_version (11.0.6; Windows 10; 10.0)",
      "Content-Type" : "application/json"
    },
    "Response" : {
      "content-length" : "125",
      "X-Content-Type-Options" : "nosniff",
      "Pragma" : "no-cache",
      "retry-after" : "0",
      "StatusCode" : "404",
      "Date" : "Fri, 23 Apr 2021 08:12:27 GMT",
      "Strict-Transport-Security" : "max-age=31536000;includeSubDomains",
      "Cache-Control" : "no-cache",
      "x-ms-keyvault-region" : "westus",
      "x-ms-keyvault-network-info" : "conn_type=Ipv4;addr=174.127.169.154;act_addr_fam=InterNetwork;",
      "Expires" : "-1",
      "x-ms-request-id" : "9a63344c-9be3-4266-a2a7-f868babd747c",
      "x-ms-keyvault-service-version" : "1.2.236.0",
      "Body" : "{\"error\":{\"code\":\"KeyNotFound\",\"message\":\"Deleted Key not found: listDeletedKeysTest2\"}}",
      "Content-Type" : "application/json; charset=utf-8",
      "X-Powered-By" : "ASP.NET"
    },
    "Exception" : null
  }, {
    "Method" : "GET",
    "Uri" : "https://REDACTED.vault.azure.net/deletedkeys/listDeletedKeysTest2?api-version=7.2",
    "Headers" : {
      "User-Agent" : "azsdk-java-client_name/client_version (11.0.6; Windows 10; 10.0)",
      "Content-Type" : "application/json"
    },
    "Response" : {
      "content-length" : "125",
      "X-Content-Type-Options" : "nosniff",
      "Pragma" : "no-cache",
      "retry-after" : "0",
      "StatusCode" : "404",
      "Date" : "Fri, 23 Apr 2021 08:12:28 GMT",
      "Strict-Transport-Security" : "max-age=31536000;includeSubDomains",
      "Cache-Control" : "no-cache",
      "x-ms-keyvault-region" : "westus",
      "x-ms-keyvault-network-info" : "conn_type=Ipv4;addr=174.127.169.154;act_addr_fam=InterNetwork;",
      "Expires" : "-1",
      "x-ms-request-id" : "d804693d-bb3a-4e61-8f4f-50618fa5f654",
      "x-ms-keyvault-service-version" : "1.2.236.0",
      "Body" : "{\"error\":{\"code\":\"KeyNotFound\",\"message\":\"Deleted Key not found: listDeletedKeysTest2\"}}",
      "Content-Type" : "application/json; charset=utf-8",
      "X-Powered-By" : "ASP.NET"
    },
    "Exception" : null
  }, {
    "Method" : "GET",
    "Uri" : "https://REDACTED.vault.azure.net/deletedkeys/listDeletedKeysTest2?api-version=7.2",
    "Headers" : {
      "User-Agent" : "azsdk-java-client_name/client_version (11.0.6; Windows 10; 10.0)",
      "Content-Type" : "application/json"
    },
    "Response" : {
      "content-length" : "125",
      "X-Content-Type-Options" : "nosniff",
      "Pragma" : "no-cache",
      "retry-after" : "0",
      "StatusCode" : "404",
      "Date" : "Fri, 23 Apr 2021 08:12:29 GMT",
      "Strict-Transport-Security" : "max-age=31536000;includeSubDomains",
      "Cache-Control" : "no-cache",
      "x-ms-keyvault-region" : "westus",
      "x-ms-keyvault-network-info" : "conn_type=Ipv4;addr=174.127.169.154;act_addr_fam=InterNetwork;",
      "Expires" : "-1",
      "x-ms-request-id" : "8c526884-5596-4ab2-9486-27e008f4fc36",
      "x-ms-keyvault-service-version" : "1.2.236.0",
      "Body" : "{\"error\":{\"code\":\"KeyNotFound\",\"message\":\"Deleted Key not found: listDeletedKeysTest2\"}}",
      "Content-Type" : "application/json; charset=utf-8",
      "X-Powered-By" : "ASP.NET"
    },
    "Exception" : null
  }, {
    "Method" : "GET",
    "Uri" : "https://REDACTED.vault.azure.net/deletedkeys/listDeletedKeysTest2?api-version=7.2",
    "Headers" : {
      "User-Agent" : "azsdk-java-client_name/client_version (11.0.6; Windows 10; 10.0)",
      "Content-Type" : "application/json"
    },
    "Response" : {
      "content-length" : "125",
      "X-Content-Type-Options" : "nosniff",
      "Pragma" : "no-cache",
      "retry-after" : "0",
      "StatusCode" : "404",
      "Date" : "Fri, 23 Apr 2021 08:12:30 GMT",
      "Strict-Transport-Security" : "max-age=31536000;includeSubDomains",
      "Cache-Control" : "no-cache",
      "x-ms-keyvault-region" : "westus",
      "x-ms-keyvault-network-info" : "conn_type=Ipv4;addr=174.127.169.154;act_addr_fam=InterNetwork;",
      "Expires" : "-1",
      "x-ms-request-id" : "bdc593a2-5217-4779-a78c-1161e0b81ee6",
      "x-ms-keyvault-service-version" : "1.2.236.0",
      "Body" : "{\"error\":{\"code\":\"KeyNotFound\",\"message\":\"Deleted Key not found: listDeletedKeysTest2\"}}",
      "Content-Type" : "application/json; charset=utf-8",
      "X-Powered-By" : "ASP.NET"
    },
    "Exception" : null
  }, {
    "Method" : "GET",
    "Uri" : "https://REDACTED.vault.azure.net/deletedkeys/listDeletedKeysTest2?api-version=7.2",
    "Headers" : {
      "User-Agent" : "azsdk-java-client_name/client_version (11.0.6; Windows 10; 10.0)",
      "Content-Type" : "application/json"
    },
    "Response" : {
      "content-length" : "125",
      "X-Content-Type-Options" : "nosniff",
      "Pragma" : "no-cache",
      "retry-after" : "0",
      "StatusCode" : "404",
      "Date" : "Fri, 23 Apr 2021 08:12:31 GMT",
      "Strict-Transport-Security" : "max-age=31536000;includeSubDomains",
      "Cache-Control" : "no-cache",
      "x-ms-keyvault-region" : "westus",
      "x-ms-keyvault-network-info" : "conn_type=Ipv4;addr=174.127.169.154;act_addr_fam=InterNetwork;",
      "Expires" : "-1",
      "x-ms-request-id" : "0229db9c-8394-4c1b-9412-06ba917fc9cf",
      "x-ms-keyvault-service-version" : "1.2.236.0",
      "Body" : "{\"error\":{\"code\":\"KeyNotFound\",\"message\":\"Deleted Key not found: listDeletedKeysTest2\"}}",
      "Content-Type" : "application/json; charset=utf-8",
      "X-Powered-By" : "ASP.NET"
    },
    "Exception" : null
  }, {
    "Method" : "GET",
    "Uri" : "https://REDACTED.vault.azure.net/deletedkeys/listDeletedKeysTest2?api-version=7.2",
    "Headers" : {
      "User-Agent" : "azsdk-java-client_name/client_version (11.0.6; Windows 10; 10.0)",
      "Content-Type" : "application/json"
    },
    "Response" : {
      "content-length" : "125",
      "X-Content-Type-Options" : "nosniff",
      "Pragma" : "no-cache",
      "retry-after" : "0",
      "StatusCode" : "404",
      "Date" : "Fri, 23 Apr 2021 08:12:32 GMT",
      "Strict-Transport-Security" : "max-age=31536000;includeSubDomains",
      "Cache-Control" : "no-cache",
      "x-ms-keyvault-region" : "westus",
      "x-ms-keyvault-network-info" : "conn_type=Ipv4;addr=174.127.169.154;act_addr_fam=InterNetwork;",
      "Expires" : "-1",
      "x-ms-request-id" : "a7f4f6fc-4753-41e2-a904-33e8fc1ab76f",
      "x-ms-keyvault-service-version" : "1.2.236.0",
      "Body" : "{\"error\":{\"code\":\"KeyNotFound\",\"message\":\"Deleted Key not found: listDeletedKeysTest2\"}}",
      "Content-Type" : "application/json; charset=utf-8",
      "X-Powered-By" : "ASP.NET"
    },
    "Exception" : null
  }, {
    "Method" : "GET",
    "Uri" : "https://REDACTED.vault.azure.net/deletedkeys/listDeletedKeysTest2?api-version=7.2",
    "Headers" : {
      "User-Agent" : "azsdk-java-client_name/client_version (11.0.6; Windows 10; 10.0)",
      "Content-Type" : "application/json"
    },
    "Response" : {
      "content-length" : "125",
      "X-Content-Type-Options" : "nosniff",
      "Pragma" : "no-cache",
      "retry-after" : "0",
      "StatusCode" : "404",
      "Date" : "Fri, 23 Apr 2021 08:12:33 GMT",
      "Strict-Transport-Security" : "max-age=31536000;includeSubDomains",
      "Cache-Control" : "no-cache",
      "x-ms-keyvault-region" : "westus",
      "x-ms-keyvault-network-info" : "conn_type=Ipv4;addr=174.127.169.154;act_addr_fam=InterNetwork;",
      "Expires" : "-1",
      "x-ms-request-id" : "06978cf3-d891-4b67-bb29-f816a5fee621",
      "x-ms-keyvault-service-version" : "1.2.236.0",
      "Body" : "{\"error\":{\"code\":\"KeyNotFound\",\"message\":\"Deleted Key not found: listDeletedKeysTest2\"}}",
      "Content-Type" : "application/json; charset=utf-8",
      "X-Powered-By" : "ASP.NET"
    },
    "Exception" : null
  }, {
    "Method" : "GET",
    "Uri" : "https://REDACTED.vault.azure.net/deletedkeys/listDeletedKeysTest2?api-version=7.2",
    "Headers" : {
      "User-Agent" : "azsdk-java-client_name/client_version (11.0.6; Windows 10; 10.0)",
      "Content-Type" : "application/json"
    },
    "Response" : {
      "content-length" : "125",
      "X-Content-Type-Options" : "nosniff",
      "Pragma" : "no-cache",
      "retry-after" : "0",
      "StatusCode" : "404",
      "Date" : "Fri, 23 Apr 2021 08:12:34 GMT",
      "Strict-Transport-Security" : "max-age=31536000;includeSubDomains",
      "Cache-Control" : "no-cache",
      "x-ms-keyvault-region" : "westus",
      "x-ms-keyvault-network-info" : "conn_type=Ipv4;addr=174.127.169.154;act_addr_fam=InterNetwork;",
      "Expires" : "-1",
      "x-ms-request-id" : "d535577a-59e1-4e14-8f54-a501df86a17f",
      "x-ms-keyvault-service-version" : "1.2.236.0",
      "Body" : "{\"error\":{\"code\":\"KeyNotFound\",\"message\":\"Deleted Key not found: listDeletedKeysTest2\"}}",
      "Content-Type" : "application/json; charset=utf-8",
      "X-Powered-By" : "ASP.NET"
    },
    "Exception" : null
  }, {
    "Method" : "GET",
    "Uri" : "https://REDACTED.vault.azure.net/deletedkeys/listDeletedKeysTest2?api-version=7.2",
    "Headers" : {
      "User-Agent" : "azsdk-java-client_name/client_version (11.0.6; Windows 10; 10.0)",
      "Content-Type" : "application/json"
    },
    "Response" : {
      "content-length" : "927",
      "X-Content-Type-Options" : "nosniff",
      "Pragma" : "no-cache",
      "retry-after" : "0",
      "StatusCode" : "200",
      "Date" : "Fri, 23 Apr 2021 08:12:35 GMT",
      "Strict-Transport-Security" : "max-age=31536000;includeSubDomains",
      "Cache-Control" : "no-cache",
      "x-ms-keyvault-region" : "westus",
      "x-ms-keyvault-network-info" : "conn_type=Ipv4;addr=174.127.169.154;act_addr_fam=InterNetwork;",
      "Expires" : "-1",
      "x-ms-request-id" : "3a5591f2-8f62-4d91-b13d-9412e7d8abde",
      "x-ms-keyvault-service-version" : "1.2.236.0",
      "Body" : "{\"recoveryId\":\"https://azure-kv-tests2.vault.azure.net/deletedkeys/listDeletedKeysTest2\",\"deletedDate\":1619165529,\"scheduledPurgeDate\":1626941529,\"key\":{\"kid\":\"https://azure-kv-tests2.vault.azure.net/keys/listDeletedKeysTest2/c6ab13bf90fc4e19a32dc940e4b00a43\",\"kty\":\"RSA\",\"key_ops\":[\"encrypt\",\"decrypt\",\"sign\",\"verify\",\"wrapKey\",\"unwrapKey\"],\"n\":\"sjRDUJlUlz2UhIEwSkztyJz8RjlgdP1UXRBIcQ8_fo2S1VPwTcVHVBbSDaJrF4RJeNpdO7o5Z7wDI35yNovZWk1PvEnLqJmmbZuqmAg7__pjLFbsr4Ceuv8cw580iCcCtGNeT_tHw3mN6RVCdtTO0vp2HTLMNYzkLjPplhUE4gINBIry9VeZ7atw1ikjP7KvFyxtVhrkwDhHVVPvbSmdtNwwYEKicTCqceR4Yi3Vb9WGgplJhxwmiifQ3LkHcdxq6Y3z08u46b74j9hoZ9ffEdTzfbkVT67kOCUhl0UJiMaAKm2DUyUB50l_XHL5GYXLSmo3BRGAkxJiHDMezjff4Q\",\"e\":\"AQAB\"},\"attributes\":{\"enabled\":true,\"exp\":3799353600,\"created\":1619165518,\"updated\":1619165518,\"recoveryLevel\":\"Recoverable+Purgeable\",\"recoverableDays\":90}}",
      "Content-Type" : "application/json; charset=utf-8",
      "X-Powered-By" : "ASP.NET"
    },
    "Exception" : null
  }, {
    "Method" : "DELETE",
    "Uri" : "https://REDACTED.vault.azure.net/keys/listDeletedKeysTest0?api-version=7.2",
    "Headers" : {
      "User-Agent" : "azsdk-java-client_name/client_version (11.0.6; Windows 10; 10.0)",
      "Content-Type" : "application/json"
    },
    "Response" : {
      "content-length" : "927",
      "X-Content-Type-Options" : "nosniff",
      "Pragma" : "no-cache",
      "retry-after" : "0",
      "StatusCode" : "200",
      "Date" : "Fri, 23 Apr 2021 08:12:35 GMT",
      "Strict-Transport-Security" : "max-age=31536000;includeSubDomains",
      "Cache-Control" : "no-cache",
      "x-ms-keyvault-region" : "westus",
      "x-ms-keyvault-network-info" : "conn_type=Ipv4;addr=174.127.169.154;act_addr_fam=InterNetwork;",
      "Expires" : "-1",
      "x-ms-request-id" : "f58faf94-88ab-4299-af89-8feb130d9437",
      "x-ms-keyvault-service-version" : "1.2.236.0",
      "Body" : "{\"recoveryId\":\"https://azure-kv-tests2.vault.azure.net/deletedkeys/listDeletedKeysTest0\",\"deletedDate\":1619165555,\"scheduledPurgeDate\":1626941555,\"key\":{\"kid\":\"https://azure-kv-tests2.vault.azure.net/keys/listDeletedKeysTest0/25bfab156fe8474981ac8dd077b46b7e\",\"kty\":\"RSA\",\"key_ops\":[\"encrypt\",\"decrypt\",\"sign\",\"verify\",\"wrapKey\",\"unwrapKey\"],\"n\":\"oGe1e0zJH5TNl4aMtJMbDOc_w2Hg5gO6c_sQDMgA79pxipLvWUj3bNVLA_SXD9aHCNS92ibFf-6_q91QkIeZMQ9BzhR6OrIIZ1NMfFvm2kwMyIixftdDva9d4fHKeUTMS8Fev2-s7SH5PBgZuUlFcHgVQDrskSeY5Gsd-eau0fv6JYnEFloIWTmXY-B9poxeY0ktSfzhF_clSsXEh8WgnOLCitFiAkcJpoVBa4WNahSnfUgzuZlgGcBubIsxaA6z9LrBrtJDWQ49fAgCG9Yp1hGy58tqiUTXraiaatqW4WGu0l8Ruoozad7TegF39VZUB8NllyRYYT_BRfASPeTJKQ\",\"e\":\"AQAB\"},\"attributes\":{\"enabled\":true,\"exp\":3799353600,\"created\":1619165518,\"updated\":1619165518,\"recoveryLevel\":\"Recoverable+Purgeable\",\"recoverableDays\":90}}",
      "Content-Type" : "application/json; charset=utf-8",
      "X-Powered-By" : "ASP.NET"
    },
    "Exception" : null
  }, {
    "Method" : "GET",
    "Uri" : "https://REDACTED.vault.azure.net/deletedkeys/listDeletedKeysTest0?api-version=7.2",
    "Headers" : {
      "User-Agent" : "azsdk-java-client_name/client_version (11.0.6; Windows 10; 10.0)",
      "Content-Type" : "application/json"
    },
    "Response" : {
      "content-length" : "125",
      "X-Content-Type-Options" : "nosniff",
      "Pragma" : "no-cache",
      "retry-after" : "0",
      "StatusCode" : "404",
      "Date" : "Fri, 23 Apr 2021 08:12:36 GMT",
      "Strict-Transport-Security" : "max-age=31536000;includeSubDomains",
      "Cache-Control" : "no-cache",
      "x-ms-keyvault-region" : "westus",
      "x-ms-keyvault-network-info" : "conn_type=Ipv4;addr=174.127.169.154;act_addr_fam=InterNetwork;",
      "Expires" : "-1",
      "x-ms-request-id" : "225b106f-13b6-44cb-9d7f-41b33d73e7c3",
      "x-ms-keyvault-service-version" : "1.2.236.0",
      "Body" : "{\"error\":{\"code\":\"KeyNotFound\",\"message\":\"Deleted Key not found: listDeletedKeysTest0\"}}",
      "Content-Type" : "application/json; charset=utf-8",
      "X-Powered-By" : "ASP.NET"
    },
    "Exception" : null
  }, {
    "Method" : "GET",
    "Uri" : "https://REDACTED.vault.azure.net/deletedkeys/listDeletedKeysTest0?api-version=7.2",
    "Headers" : {
      "User-Agent" : "azsdk-java-client_name/client_version (11.0.6; Windows 10; 10.0)",
      "Content-Type" : "application/json"
    },
    "Response" : {
      "content-length" : "125",
      "X-Content-Type-Options" : "nosniff",
      "Pragma" : "no-cache",
      "retry-after" : "0",
      "StatusCode" : "404",
      "Date" : "Fri, 23 Apr 2021 08:12:37 GMT",
      "Strict-Transport-Security" : "max-age=31536000;includeSubDomains",
      "Cache-Control" : "no-cache",
      "x-ms-keyvault-region" : "westus",
      "x-ms-keyvault-network-info" : "conn_type=Ipv4;addr=174.127.169.154;act_addr_fam=InterNetwork;",
      "Expires" : "-1",
      "x-ms-request-id" : "818c7fe6-a75f-43ed-80c9-2562070ee093",
      "x-ms-keyvault-service-version" : "1.2.236.0",
      "Body" : "{\"error\":{\"code\":\"KeyNotFound\",\"message\":\"Deleted Key not found: listDeletedKeysTest0\"}}",
      "Content-Type" : "application/json; charset=utf-8",
      "X-Powered-By" : "ASP.NET"
    },
    "Exception" : null
  }, {
    "Method" : "GET",
    "Uri" : "https://REDACTED.vault.azure.net/deletedkeys/listDeletedKeysTest0?api-version=7.2",
    "Headers" : {
      "User-Agent" : "azsdk-java-client_name/client_version (11.0.6; Windows 10; 10.0)",
      "Content-Type" : "application/json"
    },
    "Response" : {
      "content-length" : "125",
      "X-Content-Type-Options" : "nosniff",
      "Pragma" : "no-cache",
      "retry-after" : "0",
      "StatusCode" : "404",
      "Date" : "Fri, 23 Apr 2021 08:12:38 GMT",
      "Strict-Transport-Security" : "max-age=31536000;includeSubDomains",
      "Cache-Control" : "no-cache",
      "x-ms-keyvault-region" : "westus",
      "x-ms-keyvault-network-info" : "conn_type=Ipv4;addr=174.127.169.154;act_addr_fam=InterNetwork;",
      "Expires" : "-1",
      "x-ms-request-id" : "44be2a90-198c-4490-bddf-5446c2e190b5",
      "x-ms-keyvault-service-version" : "1.2.236.0",
      "Body" : "{\"error\":{\"code\":\"KeyNotFound\",\"message\":\"Deleted Key not found: listDeletedKeysTest0\"}}",
      "Content-Type" : "application/json; charset=utf-8",
      "X-Powered-By" : "ASP.NET"
    },
    "Exception" : null
  }, {
    "Method" : "GET",
    "Uri" : "https://REDACTED.vault.azure.net/deletedkeys/listDeletedKeysTest0?api-version=7.2",
    "Headers" : {
      "User-Agent" : "azsdk-java-client_name/client_version (11.0.6; Windows 10; 10.0)",
      "Content-Type" : "application/json"
    },
    "Response" : {
      "content-length" : "125",
      "X-Content-Type-Options" : "nosniff",
      "Pragma" : "no-cache",
      "retry-after" : "0",
      "StatusCode" : "404",
      "Date" : "Fri, 23 Apr 2021 08:12:39 GMT",
      "Strict-Transport-Security" : "max-age=31536000;includeSubDomains",
      "Cache-Control" : "no-cache",
      "x-ms-keyvault-region" : "westus",
      "x-ms-keyvault-network-info" : "conn_type=Ipv4;addr=174.127.169.154;act_addr_fam=InterNetwork;",
      "Expires" : "-1",
      "x-ms-request-id" : "3d1c46ea-9e70-45ae-83f3-1e563b8f074e",
      "x-ms-keyvault-service-version" : "1.2.236.0",
      "Body" : "{\"error\":{\"code\":\"KeyNotFound\",\"message\":\"Deleted Key not found: listDeletedKeysTest0\"}}",
      "Content-Type" : "application/json; charset=utf-8",
      "X-Powered-By" : "ASP.NET"
    },
    "Exception" : null
  }, {
    "Method" : "GET",
    "Uri" : "https://REDACTED.vault.azure.net/deletedkeys/listDeletedKeysTest0?api-version=7.2",
    "Headers" : {
      "User-Agent" : "azsdk-java-client_name/client_version (11.0.6; Windows 10; 10.0)",
      "Content-Type" : "application/json"
    },
    "Response" : {
      "content-length" : "125",
      "X-Content-Type-Options" : "nosniff",
      "Pragma" : "no-cache",
      "retry-after" : "0",
      "StatusCode" : "404",
      "Date" : "Fri, 23 Apr 2021 08:12:40 GMT",
      "Strict-Transport-Security" : "max-age=31536000;includeSubDomains",
      "Cache-Control" : "no-cache",
      "x-ms-keyvault-region" : "westus",
      "x-ms-keyvault-network-info" : "conn_type=Ipv4;addr=174.127.169.154;act_addr_fam=InterNetwork;",
      "Expires" : "-1",
      "x-ms-request-id" : "e4589d1c-34f9-4a27-b3d4-21a60a75eb50",
      "x-ms-keyvault-service-version" : "1.2.236.0",
      "Body" : "{\"error\":{\"code\":\"KeyNotFound\",\"message\":\"Deleted Key not found: listDeletedKeysTest0\"}}",
      "Content-Type" : "application/json; charset=utf-8",
      "X-Powered-By" : "ASP.NET"
    },
    "Exception" : null
  }, {
    "Method" : "GET",
    "Uri" : "https://REDACTED.vault.azure.net/deletedkeys/listDeletedKeysTest0?api-version=7.2",
    "Headers" : {
      "User-Agent" : "azsdk-java-client_name/client_version (11.0.6; Windows 10; 10.0)",
      "Content-Type" : "application/json"
    },
    "Response" : {
      "content-length" : "125",
      "X-Content-Type-Options" : "nosniff",
      "Pragma" : "no-cache",
      "retry-after" : "0",
      "StatusCode" : "404",
      "Date" : "Fri, 23 Apr 2021 08:12:41 GMT",
      "Strict-Transport-Security" : "max-age=31536000;includeSubDomains",
      "Cache-Control" : "no-cache",
      "x-ms-keyvault-region" : "westus",
      "x-ms-keyvault-network-info" : "conn_type=Ipv4;addr=174.127.169.154;act_addr_fam=InterNetwork;",
      "Expires" : "-1",
      "x-ms-request-id" : "0147a147-23cb-4677-a8c7-20ebc99c7e99",
      "x-ms-keyvault-service-version" : "1.2.236.0",
      "Body" : "{\"error\":{\"code\":\"KeyNotFound\",\"message\":\"Deleted Key not found: listDeletedKeysTest0\"}}",
      "Content-Type" : "application/json; charset=utf-8",
      "X-Powered-By" : "ASP.NET"
    },
    "Exception" : null
  }, {
    "Method" : "GET",
    "Uri" : "https://REDACTED.vault.azure.net/deletedkeys/listDeletedKeysTest0?api-version=7.2",
    "Headers" : {
      "User-Agent" : "azsdk-java-client_name/client_version (11.0.6; Windows 10; 10.0)",
      "Content-Type" : "application/json"
    },
    "Response" : {
      "content-length" : "125",
      "X-Content-Type-Options" : "nosniff",
      "Pragma" : "no-cache",
      "retry-after" : "0",
      "StatusCode" : "404",
      "Date" : "Fri, 23 Apr 2021 08:12:43 GMT",
      "Strict-Transport-Security" : "max-age=31536000;includeSubDomains",
      "Cache-Control" : "no-cache",
      "x-ms-keyvault-region" : "westus",
      "x-ms-keyvault-network-info" : "conn_type=Ipv4;addr=174.127.169.154;act_addr_fam=InterNetwork;",
      "Expires" : "-1",
      "x-ms-request-id" : "1d415434-0488-4cf3-b1f6-cd5ea9de137c",
      "x-ms-keyvault-service-version" : "1.2.236.0",
      "Body" : "{\"error\":{\"code\":\"KeyNotFound\",\"message\":\"Deleted Key not found: listDeletedKeysTest0\"}}",
      "Content-Type" : "application/json; charset=utf-8",
      "X-Powered-By" : "ASP.NET"
    },
    "Exception" : null
  }, {
    "Method" : "GET",
    "Uri" : "https://REDACTED.vault.azure.net/deletedkeys/listDeletedKeysTest0?api-version=7.2",
    "Headers" : {
      "User-Agent" : "azsdk-java-client_name/client_version (11.0.6; Windows 10; 10.0)",
      "Content-Type" : "application/json"
    },
    "Response" : {
      "content-length" : "125",
      "X-Content-Type-Options" : "nosniff",
      "Pragma" : "no-cache",
      "retry-after" : "0",
      "StatusCode" : "404",
      "Date" : "Fri, 23 Apr 2021 08:12:44 GMT",
      "Strict-Transport-Security" : "max-age=31536000;includeSubDomains",
      "Cache-Control" : "no-cache",
      "x-ms-keyvault-region" : "westus",
      "x-ms-keyvault-network-info" : "conn_type=Ipv4;addr=174.127.169.154;act_addr_fam=InterNetwork;",
      "Expires" : "-1",
      "x-ms-request-id" : "b2739181-bbde-4778-a5ff-822c97d09671",
      "x-ms-keyvault-service-version" : "1.2.236.0",
      "Body" : "{\"error\":{\"code\":\"KeyNotFound\",\"message\":\"Deleted Key not found: listDeletedKeysTest0\"}}",
      "Content-Type" : "application/json; charset=utf-8",
      "X-Powered-By" : "ASP.NET"
    },
    "Exception" : null
  }, {
    "Method" : "GET",
    "Uri" : "https://REDACTED.vault.azure.net/deletedkeys/listDeletedKeysTest0?api-version=7.2",
    "Headers" : {
      "User-Agent" : "azsdk-java-client_name/client_version (11.0.6; Windows 10; 10.0)",
      "Content-Type" : "application/json"
    },
    "Response" : {
      "content-length" : "125",
      "X-Content-Type-Options" : "nosniff",
      "Pragma" : "no-cache",
      "retry-after" : "0",
      "StatusCode" : "404",
      "Date" : "Fri, 23 Apr 2021 08:12:45 GMT",
      "Strict-Transport-Security" : "max-age=31536000;includeSubDomains",
      "Cache-Control" : "no-cache",
      "x-ms-keyvault-region" : "westus",
      "x-ms-keyvault-network-info" : "conn_type=Ipv4;addr=174.127.169.154;act_addr_fam=InterNetwork;",
      "Expires" : "-1",
      "x-ms-request-id" : "479c9486-f373-457c-a4ed-06afa5909ccb",
      "x-ms-keyvault-service-version" : "1.2.236.0",
      "Body" : "{\"error\":{\"code\":\"KeyNotFound\",\"message\":\"Deleted Key not found: listDeletedKeysTest0\"}}",
      "Content-Type" : "application/json; charset=utf-8",
      "X-Powered-By" : "ASP.NET"
    },
    "Exception" : null
  }, {
    "Method" : "GET",
    "Uri" : "https://REDACTED.vault.azure.net/deletedkeys/listDeletedKeysTest0?api-version=7.2",
    "Headers" : {
      "User-Agent" : "azsdk-java-client_name/client_version (11.0.6; Windows 10; 10.0)",
      "Content-Type" : "application/json"
    },
    "Response" : {
      "content-length" : "125",
      "X-Content-Type-Options" : "nosniff",
      "Pragma" : "no-cache",
      "retry-after" : "0",
      "StatusCode" : "404",
      "Date" : "Fri, 23 Apr 2021 08:12:46 GMT",
      "Strict-Transport-Security" : "max-age=31536000;includeSubDomains",
      "Cache-Control" : "no-cache",
      "x-ms-keyvault-region" : "westus",
      "x-ms-keyvault-network-info" : "conn_type=Ipv4;addr=174.127.169.154;act_addr_fam=InterNetwork;",
      "Expires" : "-1",
      "x-ms-request-id" : "944c4141-edf7-4f43-b693-c8cfbb5bd06b",
      "x-ms-keyvault-service-version" : "1.2.236.0",
      "Body" : "{\"error\":{\"code\":\"KeyNotFound\",\"message\":\"Deleted Key not found: listDeletedKeysTest0\"}}",
      "Content-Type" : "application/json; charset=utf-8",
      "X-Powered-By" : "ASP.NET"
    },
    "Exception" : null
  }, {
    "Method" : "GET",
    "Uri" : "https://REDACTED.vault.azure.net/deletedkeys/listDeletedKeysTest0?api-version=7.2",
    "Headers" : {
      "User-Agent" : "azsdk-java-client_name/client_version (11.0.6; Windows 10; 10.0)",
      "Content-Type" : "application/json"
    },
    "Response" : {
      "content-length" : "125",
      "X-Content-Type-Options" : "nosniff",
      "Pragma" : "no-cache",
      "retry-after" : "0",
      "StatusCode" : "404",
      "Date" : "Fri, 23 Apr 2021 08:12:47 GMT",
      "Strict-Transport-Security" : "max-age=31536000;includeSubDomains",
      "Cache-Control" : "no-cache",
      "x-ms-keyvault-region" : "westus",
      "x-ms-keyvault-network-info" : "conn_type=Ipv4;addr=174.127.169.154;act_addr_fam=InterNetwork;",
      "Expires" : "-1",
      "x-ms-request-id" : "662445bf-cacb-4f06-a9b6-584aa75aefe6",
      "x-ms-keyvault-service-version" : "1.2.236.0",
      "Body" : "{\"error\":{\"code\":\"KeyNotFound\",\"message\":\"Deleted Key not found: listDeletedKeysTest0\"}}",
      "Content-Type" : "application/json; charset=utf-8",
      "X-Powered-By" : "ASP.NET"
    },
    "Exception" : null
  }, {
    "Method" : "GET",
    "Uri" : "https://REDACTED.vault.azure.net/deletedkeys/listDeletedKeysTest0?api-version=7.2",
    "Headers" : {
      "User-Agent" : "azsdk-java-client_name/client_version (11.0.6; Windows 10; 10.0)",
      "Content-Type" : "application/json"
    },
    "Response" : {
      "content-length" : "125",
      "X-Content-Type-Options" : "nosniff",
      "Pragma" : "no-cache",
      "retry-after" : "0",
      "StatusCode" : "404",
      "Date" : "Fri, 23 Apr 2021 08:12:48 GMT",
      "Strict-Transport-Security" : "max-age=31536000;includeSubDomains",
      "Cache-Control" : "no-cache",
      "x-ms-keyvault-region" : "westus",
      "x-ms-keyvault-network-info" : "conn_type=Ipv4;addr=174.127.169.154;act_addr_fam=InterNetwork;",
      "Expires" : "-1",
      "x-ms-request-id" : "05894bd3-acef-474f-a32f-2fc0cc54c398",
      "x-ms-keyvault-service-version" : "1.2.236.0",
      "Body" : "{\"error\":{\"code\":\"KeyNotFound\",\"message\":\"Deleted Key not found: listDeletedKeysTest0\"}}",
      "Content-Type" : "application/json; charset=utf-8",
      "X-Powered-By" : "ASP.NET"
    },
    "Exception" : null
  }, {
    "Method" : "GET",
    "Uri" : "https://REDACTED.vault.azure.net/deletedkeys/listDeletedKeysTest0?api-version=7.2",
    "Headers" : {
      "User-Agent" : "azsdk-java-client_name/client_version (11.0.6; Windows 10; 10.0)",
      "Content-Type" : "application/json"
    },
    "Response" : {
      "content-length" : "125",
      "X-Content-Type-Options" : "nosniff",
      "Pragma" : "no-cache",
      "retry-after" : "0",
      "StatusCode" : "404",
      "Date" : "Fri, 23 Apr 2021 08:12:49 GMT",
      "Strict-Transport-Security" : "max-age=31536000;includeSubDomains",
      "Cache-Control" : "no-cache",
      "x-ms-keyvault-region" : "westus",
      "x-ms-keyvault-network-info" : "conn_type=Ipv4;addr=174.127.169.154;act_addr_fam=InterNetwork;",
      "Expires" : "-1",
      "x-ms-request-id" : "e385b4fb-bd6e-489f-9596-5e9b87dc3e1a",
      "x-ms-keyvault-service-version" : "1.2.236.0",
      "Body" : "{\"error\":{\"code\":\"KeyNotFound\",\"message\":\"Deleted Key not found: listDeletedKeysTest0\"}}",
      "Content-Type" : "application/json; charset=utf-8",
      "X-Powered-By" : "ASP.NET"
    },
    "Exception" : null
  }, {
    "Method" : "GET",
    "Uri" : "https://REDACTED.vault.azure.net/deletedkeys/listDeletedKeysTest0?api-version=7.2",
    "Headers" : {
      "User-Agent" : "azsdk-java-client_name/client_version (11.0.6; Windows 10; 10.0)",
      "Content-Type" : "application/json"
    },
    "Response" : {
      "content-length" : "927",
      "X-Content-Type-Options" : "nosniff",
      "Pragma" : "no-cache",
      "retry-after" : "0",
      "StatusCode" : "200",
      "Date" : "Fri, 23 Apr 2021 08:12:50 GMT",
      "Strict-Transport-Security" : "max-age=31536000;includeSubDomains",
      "Cache-Control" : "no-cache",
      "x-ms-keyvault-region" : "westus",
      "x-ms-keyvault-network-info" : "conn_type=Ipv4;addr=174.127.169.154;act_addr_fam=InterNetwork;",
      "Expires" : "-1",
      "x-ms-request-id" : "0d571d0f-42bf-4221-b483-04072f449374",
      "x-ms-keyvault-service-version" : "1.2.236.0",
      "Body" : "{\"recoveryId\":\"https://azure-kv-tests2.vault.azure.net/deletedkeys/listDeletedKeysTest0\",\"deletedDate\":1619165555,\"scheduledPurgeDate\":1626941555,\"key\":{\"kid\":\"https://azure-kv-tests2.vault.azure.net/keys/listDeletedKeysTest0/25bfab156fe8474981ac8dd077b46b7e\",\"kty\":\"RSA\",\"key_ops\":[\"encrypt\",\"decrypt\",\"sign\",\"verify\",\"wrapKey\",\"unwrapKey\"],\"n\":\"oGe1e0zJH5TNl4aMtJMbDOc_w2Hg5gO6c_sQDMgA79pxipLvWUj3bNVLA_SXD9aHCNS92ibFf-6_q91QkIeZMQ9BzhR6OrIIZ1NMfFvm2kwMyIixftdDva9d4fHKeUTMS8Fev2-s7SH5PBgZuUlFcHgVQDrskSeY5Gsd-eau0fv6JYnEFloIWTmXY-B9poxeY0ktSfzhF_clSsXEh8WgnOLCitFiAkcJpoVBa4WNahSnfUgzuZlgGcBubIsxaA6z9LrBrtJDWQ49fAgCG9Yp1hGy58tqiUTXraiaatqW4WGu0l8Ruoozad7TegF39VZUB8NllyRYYT_BRfASPeTJKQ\",\"e\":\"AQAB\"},\"attributes\":{\"enabled\":true,\"exp\":3799353600,\"created\":1619165518,\"updated\":1619165518,\"recoveryLevel\":\"Recoverable+Purgeable\",\"recoverableDays\":90}}",
      "Content-Type" : "application/json; charset=utf-8",
      "X-Powered-By" : "ASP.NET"
    },
    "Exception" : null
  }, {
    "Method" : "DELETE",
    "Uri" : "https://REDACTED.vault.azure.net/keys/listDeletedKeysTest1?api-version=7.2",
    "Headers" : {
      "User-Agent" : "azsdk-java-client_name/client_version (11.0.6; Windows 10; 10.0)",
      "Content-Type" : "application/json"
    },
    "Response" : {
      "content-length" : "927",
      "X-Content-Type-Options" : "nosniff",
      "Pragma" : "no-cache",
      "retry-after" : "0",
      "StatusCode" : "200",
      "Date" : "Fri, 23 Apr 2021 08:12:50 GMT",
      "Strict-Transport-Security" : "max-age=31536000;includeSubDomains",
      "Cache-Control" : "no-cache",
      "x-ms-keyvault-region" : "westus",
      "x-ms-keyvault-network-info" : "conn_type=Ipv4;addr=174.127.169.154;act_addr_fam=InterNetwork;",
      "Expires" : "-1",
      "x-ms-request-id" : "8a2ee8c5-a2d9-4273-ae55-126d0896f842",
      "x-ms-keyvault-service-version" : "1.2.236.0",
      "Body" : "{\"recoveryId\":\"https://azure-kv-tests2.vault.azure.net/deletedkeys/listDeletedKeysTest1\",\"deletedDate\":1619165570,\"scheduledPurgeDate\":1626941570,\"key\":{\"kid\":\"https://azure-kv-tests2.vault.azure.net/keys/listDeletedKeysTest1/dd2b03ca295940fc9e31413d696f98d7\",\"kty\":\"RSA\",\"key_ops\":[\"encrypt\",\"decrypt\",\"sign\",\"verify\",\"wrapKey\",\"unwrapKey\"],\"n\":\"oa9eDAFpWtSz2OIvQUyT6I9jkuE8tXRqLm3PZt0-fj3V7gSurX4CE8ZhCV0vc42pC73mJA6Ads06eEHFeUL0P0FO2h0E2E2Stw3UkSkDA3LpFZECPJ8AQuprIEEftjdcObkMXDyjkhVzlTRsSH5L2xD8HzwvGehVObL0pj4b2a504EtejFqG636dVpxuZWfJk5UgjwX3sKM8etu0UDzoOegz08STWMghlYyDaM4E_PeefiZCl5XYRRmOr9fKvVhAs-7CHV_006Q9_Nn1_GifznPvcxXTQmVEDQstPG55EUdiTMHEr2rmcUNq3pS-8FZkaNBUNdqyND0k5EMf5R0gTQ\",\"e\":\"AQAB\"},\"attributes\":{\"enabled\":true,\"exp\":3799353600,\"created\":1619165518,\"updated\":1619165518,\"recoveryLevel\":\"Recoverable+Purgeable\",\"recoverableDays\":90}}",
      "Content-Type" : "application/json; charset=utf-8",
      "X-Powered-By" : "ASP.NET"
    },
    "Exception" : null
  }, {
    "Method" : "GET",
    "Uri" : "https://REDACTED.vault.azure.net/deletedkeys/listDeletedKeysTest1?api-version=7.2",
    "Headers" : {
      "User-Agent" : "azsdk-java-client_name/client_version (11.0.6; Windows 10; 10.0)",
      "Content-Type" : "application/json"
    },
    "Response" : {
      "content-length" : "125",
      "X-Content-Type-Options" : "nosniff",
      "Pragma" : "no-cache",
      "retry-after" : "0",
      "StatusCode" : "404",
      "Date" : "Fri, 23 Apr 2021 08:12:51 GMT",
      "Strict-Transport-Security" : "max-age=31536000;includeSubDomains",
      "Cache-Control" : "no-cache",
      "x-ms-keyvault-region" : "westus",
      "x-ms-keyvault-network-info" : "conn_type=Ipv4;addr=174.127.169.154;act_addr_fam=InterNetwork;",
      "Expires" : "-1",
      "x-ms-request-id" : "b8dad995-ceca-4fb2-992c-3bab6166db00",
      "x-ms-keyvault-service-version" : "1.2.236.0",
      "Body" : "{\"error\":{\"code\":\"KeyNotFound\",\"message\":\"Deleted Key not found: listDeletedKeysTest1\"}}",
      "Content-Type" : "application/json; charset=utf-8",
      "X-Powered-By" : "ASP.NET"
    },
    "Exception" : null
  }, {
    "Method" : "GET",
    "Uri" : "https://REDACTED.vault.azure.net/deletedkeys/listDeletedKeysTest1?api-version=7.2",
    "Headers" : {
      "User-Agent" : "azsdk-java-client_name/client_version (11.0.6; Windows 10; 10.0)",
      "Content-Type" : "application/json"
    },
    "Response" : {
      "content-length" : "125",
      "X-Content-Type-Options" : "nosniff",
      "Pragma" : "no-cache",
      "retry-after" : "0",
      "StatusCode" : "404",
      "Date" : "Fri, 23 Apr 2021 08:12:52 GMT",
      "Strict-Transport-Security" : "max-age=31536000;includeSubDomains",
      "Cache-Control" : "no-cache",
      "x-ms-keyvault-region" : "westus",
      "x-ms-keyvault-network-info" : "conn_type=Ipv4;addr=174.127.169.154;act_addr_fam=InterNetwork;",
      "Expires" : "-1",
      "x-ms-request-id" : "edbd58d0-7abe-44fc-8d77-acff31f7c5d9",
      "x-ms-keyvault-service-version" : "1.2.236.0",
      "Body" : "{\"error\":{\"code\":\"KeyNotFound\",\"message\":\"Deleted Key not found: listDeletedKeysTest1\"}}",
      "Content-Type" : "application/json; charset=utf-8",
      "X-Powered-By" : "ASP.NET"
    },
    "Exception" : null
  }, {
    "Method" : "GET",
    "Uri" : "https://REDACTED.vault.azure.net/deletedkeys/listDeletedKeysTest1?api-version=7.2",
    "Headers" : {
      "User-Agent" : "azsdk-java-client_name/client_version (11.0.6; Windows 10; 10.0)",
      "Content-Type" : "application/json"
    },
    "Response" : {
      "content-length" : "125",
      "X-Content-Type-Options" : "nosniff",
      "Pragma" : "no-cache",
      "retry-after" : "0",
      "StatusCode" : "404",
      "Date" : "Fri, 23 Apr 2021 08:12:53 GMT",
      "Strict-Transport-Security" : "max-age=31536000;includeSubDomains",
      "Cache-Control" : "no-cache",
      "x-ms-keyvault-region" : "westus",
      "x-ms-keyvault-network-info" : "conn_type=Ipv4;addr=174.127.169.154;act_addr_fam=InterNetwork;",
      "Expires" : "-1",
      "x-ms-request-id" : "3986a26e-b3d4-41d7-bfc5-fe02e1c299a5",
      "x-ms-keyvault-service-version" : "1.2.236.0",
      "Body" : "{\"error\":{\"code\":\"KeyNotFound\",\"message\":\"Deleted Key not found: listDeletedKeysTest1\"}}",
      "Content-Type" : "application/json; charset=utf-8",
      "X-Powered-By" : "ASP.NET"
    },
    "Exception" : null
  }, {
    "Method" : "GET",
    "Uri" : "https://REDACTED.vault.azure.net/deletedkeys/listDeletedKeysTest1?api-version=7.2",
    "Headers" : {
      "User-Agent" : "azsdk-java-client_name/client_version (11.0.6; Windows 10; 10.0)",
      "Content-Type" : "application/json"
    },
    "Response" : {
      "content-length" : "125",
      "X-Content-Type-Options" : "nosniff",
      "Pragma" : "no-cache",
      "retry-after" : "0",
      "StatusCode" : "404",
      "Date" : "Fri, 23 Apr 2021 08:12:54 GMT",
      "Strict-Transport-Security" : "max-age=31536000;includeSubDomains",
      "Cache-Control" : "no-cache",
      "x-ms-keyvault-region" : "westus",
      "x-ms-keyvault-network-info" : "conn_type=Ipv4;addr=174.127.169.154;act_addr_fam=InterNetwork;",
      "Expires" : "-1",
      "x-ms-request-id" : "53cac59e-95f9-4348-b387-f189910177f8",
      "x-ms-keyvault-service-version" : "1.2.236.0",
      "Body" : "{\"error\":{\"code\":\"KeyNotFound\",\"message\":\"Deleted Key not found: listDeletedKeysTest1\"}}",
      "Content-Type" : "application/json; charset=utf-8",
      "X-Powered-By" : "ASP.NET"
    },
    "Exception" : null
  }, {
    "Method" : "GET",
    "Uri" : "https://REDACTED.vault.azure.net/deletedkeys/listDeletedKeysTest1?api-version=7.2",
    "Headers" : {
      "User-Agent" : "azsdk-java-client_name/client_version (11.0.6; Windows 10; 10.0)",
      "Content-Type" : "application/json"
    },
    "Response" : {
      "content-length" : "125",
      "X-Content-Type-Options" : "nosniff",
      "Pragma" : "no-cache",
      "retry-after" : "0",
      "StatusCode" : "404",
      "Date" : "Fri, 23 Apr 2021 08:12:55 GMT",
      "Strict-Transport-Security" : "max-age=31536000;includeSubDomains",
      "Cache-Control" : "no-cache",
      "x-ms-keyvault-region" : "westus",
      "x-ms-keyvault-network-info" : "conn_type=Ipv4;addr=174.127.169.154;act_addr_fam=InterNetwork;",
      "Expires" : "-1",
      "x-ms-request-id" : "8b337e32-f487-4f36-8eaf-7913200d14ca",
      "x-ms-keyvault-service-version" : "1.2.236.0",
      "Body" : "{\"error\":{\"code\":\"KeyNotFound\",\"message\":\"Deleted Key not found: listDeletedKeysTest1\"}}",
      "Content-Type" : "application/json; charset=utf-8",
      "X-Powered-By" : "ASP.NET"
    },
    "Exception" : null
  }, {
    "Method" : "GET",
    "Uri" : "https://REDACTED.vault.azure.net/deletedkeys/listDeletedKeysTest1?api-version=7.2",
    "Headers" : {
      "User-Agent" : "azsdk-java-client_name/client_version (11.0.6; Windows 10; 10.0)",
      "Content-Type" : "application/json"
    },
    "Response" : {
      "content-length" : "125",
      "X-Content-Type-Options" : "nosniff",
      "Pragma" : "no-cache",
      "retry-after" : "0",
      "StatusCode" : "404",
      "Date" : "Fri, 23 Apr 2021 08:12:56 GMT",
      "Strict-Transport-Security" : "max-age=31536000;includeSubDomains",
      "Cache-Control" : "no-cache",
      "x-ms-keyvault-region" : "westus",
      "x-ms-keyvault-network-info" : "conn_type=Ipv4;addr=174.127.169.154;act_addr_fam=InterNetwork;",
      "Expires" : "-1",
      "x-ms-request-id" : "54fc472f-a84b-47bc-bb53-e8e013ad6935",
      "x-ms-keyvault-service-version" : "1.2.236.0",
      "Body" : "{\"error\":{\"code\":\"KeyNotFound\",\"message\":\"Deleted Key not found: listDeletedKeysTest1\"}}",
      "Content-Type" : "application/json; charset=utf-8",
      "X-Powered-By" : "ASP.NET"
    },
    "Exception" : null
  }, {
    "Method" : "GET",
    "Uri" : "https://REDACTED.vault.azure.net/deletedkeys/listDeletedKeysTest1?api-version=7.2",
    "Headers" : {
      "User-Agent" : "azsdk-java-client_name/client_version (11.0.6; Windows 10; 10.0)",
      "Content-Type" : "application/json"
    },
    "Response" : {
      "content-length" : "125",
      "X-Content-Type-Options" : "nosniff",
      "Pragma" : "no-cache",
      "retry-after" : "0",
      "StatusCode" : "404",
      "Date" : "Fri, 23 Apr 2021 08:12:57 GMT",
=======
      "StatusCode" : "200",
      "Date" : "Tue, 05 Oct 2021 01:42:34 GMT",
>>>>>>> a9ae08ca
      "Strict-Transport-Security" : "max-age=31536000;includeSubDomains",
      "Cache-Control" : "no-cache",
      "x-ms-keyvault-region" : "centralus",
      "x-ms-keyvault-network-info" : "conn_type=Ipv4;addr=174.127.169.154;act_addr_fam=InterNetwork;",
      "Expires" : "-1",
      "x-ms-request-id" : "b21f654b-8f52-4d2d-8503-f61bd38b2493",
      "x-ms-keyvault-service-version" : "1.9.132.3",
      "Body" : "{\"recoveryId\":\"https://azure-kv-tests2.vault.azure.net/deletedkeys/36404638fa774902b45d\",\"deletedDate\":1633398150,\"scheduledPurgeDate\":1634002950,\"key\":{\"kid\":\"https://azure-kv-tests2.vault.azure.net/keys/36404638fa774902b45d/3eba74bfd91a4544be2d43fe01f2ef37\",\"kty\":\"RSA\",\"key_ops\":[\"encrypt\",\"decrypt\",\"sign\",\"verify\",\"wrapKey\",\"unwrapKey\"],\"n\":\"3rHd1zK6lzd-1-sLaTI_HHAk3OFxU9nPNtLN4-ZTkc_L_UFgbGWY0oCCVQaCZquXz_AFibPmXyd-6TYqe0q7RsVDsZ_Ds70Z--Y0tQ5fAeToGXygITlwC5R3D65Z2S2Fb9ZZ4tTwxpEJ3MwokCdbxhCtXDBrBVTAI5n4VJIY8iPA7lmwX891sHovn-Fg7ZvNRPR8maWt1SGg7pYdECL4WfjybbQ7TfXkGEgCGdMs3Y_VkaTUsVKAr7NSJUf_S3obSWcyItowKfRgZiGYaULLGawgr-IrGrYM5vD_s-JBMJ-bygGLcfHf6Rvj4PLbBi9zJLFr4ig6zkyvaAsIw_tPRQ\",\"e\":\"AQAB\"},\"attributes\":{\"enabled\":true,\"exp\":3799353600,\"created\":1633398149,\"updated\":1633398149,\"recoveryLevel\":\"CustomizedRecoverable+Purgeable\",\"recoverableDays\":7}}",
      "Content-Type" : "application/json; charset=utf-8",
      "X-Powered-By" : "ASP.NET"
    },
    "Exception" : null
  }, {
<<<<<<< HEAD
    "Method" : "GET",
    "Uri" : "https://REDACTED.vault.azure.net/deletedkeys/listDeletedKeysTest1?api-version=7.2",
=======
    "Method" : "DELETE",
    "Uri" : "https://REDACTED.vault.azure.net/keys/7110f60bde1c4fe8a481?api-version=7.3-preview",
>>>>>>> a9ae08ca
    "Headers" : {
      "User-Agent" : "azsdk-java-client_name/client_version (11.0.6; Windows 10; 10.0)",
      "Content-Type" : "application/json"
    },
    "Response" : {
      "content-length" : "866",
      "X-Content-Type-Options" : "nosniff",
      "Pragma" : "no-cache",
      "retry-after" : "0",
      "StatusCode" : "200",
      "Date" : "Tue, 05 Oct 2021 01:42:34 GMT",
      "Strict-Transport-Security" : "max-age=31536000;includeSubDomains",
      "Cache-Control" : "no-cache",
      "x-ms-keyvault-region" : "centralus",
      "x-ms-keyvault-network-info" : "conn_type=Ipv4;addr=174.127.169.154;act_addr_fam=InterNetwork;",
      "Expires" : "-1",
      "x-ms-request-id" : "a0986c16-0c88-4339-8068-b2e7fdc4bfa7",
      "x-ms-keyvault-service-version" : "1.9.132.3",
      "Body" : "{\"recoveryId\":\"https://azure-kv-tests2.vault.azure.net/deletedkeys/7110f60bde1c4fe8a481\",\"deletedDate\":1633398154,\"scheduledPurgeDate\":1634002954,\"key\":{\"kid\":\"https://azure-kv-tests2.vault.azure.net/keys/7110f60bde1c4fe8a481/314c0a3fff40480788fbe9f773d78be0\",\"kty\":\"RSA\",\"key_ops\":[\"encrypt\",\"decrypt\",\"sign\",\"verify\",\"wrapKey\",\"unwrapKey\"],\"n\":\"nI6tuI1_RuXAbZ5YPlc3oBtfTK852HAlBrlIrSawSMfgwG5q_WLA3e0PJVpq6WRx8Vb0m7Q6NGqG4gNY2hwD6VRNles_EpJGViQjeeuzZ2Z0doLDi3zDRGIskSXrkLMiuSaAgct3j6Pt8efIdhdsEluH82IHeVnPqRUctEml8e2cq_E1PenSqpTZTVcB3w_bpgDfOh9SKqRZPFWEpTPlA1LeZ85zZ5pUeHEjjy0__YmQoR91UfoGqx56qlzaE1V6D9yZNs5PnmwpCW-jYRE0-EONqG_mrHoMBlWvzoXLys0ntJekGNNno1r5tWuc2sD_PlM-061qE8AnBcRTUWEaYQ\",\"e\":\"AQAB\"},\"attributes\":{\"enabled\":true,\"exp\":3799353600,\"created\":1633398150,\"updated\":1633398150,\"recoveryLevel\":\"CustomizedRecoverable+Purgeable\",\"recoverableDays\":7}}",
      "Content-Type" : "application/json; charset=utf-8",
      "X-Powered-By" : "ASP.NET"
    },
    "Exception" : null
  }, {
    "Method" : "GET",
<<<<<<< HEAD
    "Uri" : "https://REDACTED.vault.azure.net/deletedkeys/listDeletedKeysTest1?api-version=7.2",
=======
    "Uri" : "https://REDACTED.vault.azure.net/deletedkeys/7110f60bde1c4fe8a481?api-version=7.3-preview",
>>>>>>> a9ae08ca
    "Headers" : {
      "User-Agent" : "azsdk-java-client_name/client_version (11.0.6; Windows 10; 10.0)",
      "Content-Type" : "application/json"
    },
    "Response" : {
      "content-length" : "88",
      "X-Content-Type-Options" : "nosniff",
      "Pragma" : "no-cache",
      "retry-after" : "0",
      "StatusCode" : "404",
      "Date" : "Tue, 05 Oct 2021 01:42:34 GMT",
      "Strict-Transport-Security" : "max-age=31536000;includeSubDomains",
      "Cache-Control" : "no-cache",
      "x-ms-keyvault-region" : "centralus",
      "x-ms-keyvault-network-info" : "conn_type=Ipv4;addr=174.127.169.154;act_addr_fam=InterNetwork;",
      "Expires" : "-1",
      "x-ms-request-id" : "89418c03-8a1a-4eab-8e51-7489fa2afd84",
      "x-ms-keyvault-service-version" : "1.9.132.3",
      "Body" : "{\"error\":{\"code\":\"KeyNotFound\",\"message\":\"Deleted Key not found: 7110f60bde1c4fe8a481\"}}",
      "Content-Type" : "application/json; charset=utf-8",
      "X-Powered-By" : "ASP.NET"
    },
    "Exception" : null
  }, {
    "Method" : "GET",
<<<<<<< HEAD
    "Uri" : "https://REDACTED.vault.azure.net/deletedkeys/listDeletedKeysTest1?api-version=7.2",
=======
    "Uri" : "https://REDACTED.vault.azure.net/deletedkeys/7110f60bde1c4fe8a481?api-version=7.3-preview",
>>>>>>> a9ae08ca
    "Headers" : {
      "User-Agent" : "azsdk-java-client_name/client_version (11.0.6; Windows 10; 10.0)",
      "Content-Type" : "application/json"
    },
    "Response" : {
      "content-length" : "88",
      "X-Content-Type-Options" : "nosniff",
      "Pragma" : "no-cache",
      "retry-after" : "0",
      "StatusCode" : "404",
      "Date" : "Tue, 05 Oct 2021 01:42:34 GMT",
      "Strict-Transport-Security" : "max-age=31536000;includeSubDomains",
      "Cache-Control" : "no-cache",
      "x-ms-keyvault-region" : "centralus",
      "x-ms-keyvault-network-info" : "conn_type=Ipv4;addr=174.127.169.154;act_addr_fam=InterNetwork;",
      "Expires" : "-1",
      "x-ms-request-id" : "bc984990-b0c8-4aaf-97fb-346a79cdb24c",
      "x-ms-keyvault-service-version" : "1.9.132.3",
      "Body" : "{\"error\":{\"code\":\"KeyNotFound\",\"message\":\"Deleted Key not found: 7110f60bde1c4fe8a481\"}}",
      "Content-Type" : "application/json; charset=utf-8",
      "X-Powered-By" : "ASP.NET"
    },
    "Exception" : null
  }, {
    "Method" : "GET",
<<<<<<< HEAD
    "Uri" : "https://REDACTED.vault.azure.net/deletedkeys/listDeletedKeysTest1?api-version=7.2",
=======
    "Uri" : "https://REDACTED.vault.azure.net/deletedkeys/7110f60bde1c4fe8a481?api-version=7.3-preview",
>>>>>>> a9ae08ca
    "Headers" : {
      "User-Agent" : "azsdk-java-client_name/client_version (11.0.6; Windows 10; 10.0)",
      "Content-Type" : "application/json"
    },
    "Response" : {
      "content-length" : "866",
      "X-Content-Type-Options" : "nosniff",
      "Pragma" : "no-cache",
      "retry-after" : "0",
      "StatusCode" : "200",
      "Date" : "Tue, 05 Oct 2021 01:42:35 GMT",
      "Strict-Transport-Security" : "max-age=31536000;includeSubDomains",
      "Cache-Control" : "no-cache",
      "x-ms-keyvault-region" : "centralus",
      "x-ms-keyvault-network-info" : "conn_type=Ipv4;addr=174.127.169.154;act_addr_fam=InterNetwork;",
      "Expires" : "-1",
      "x-ms-request-id" : "f6cc1ee4-8702-46bb-a81c-bd9f87e76aad",
      "x-ms-keyvault-service-version" : "1.9.132.3",
      "Body" : "{\"recoveryId\":\"https://azure-kv-tests2.vault.azure.net/deletedkeys/7110f60bde1c4fe8a481\",\"deletedDate\":1633398154,\"scheduledPurgeDate\":1634002954,\"key\":{\"kid\":\"https://azure-kv-tests2.vault.azure.net/keys/7110f60bde1c4fe8a481/314c0a3fff40480788fbe9f773d78be0\",\"kty\":\"RSA\",\"key_ops\":[\"encrypt\",\"decrypt\",\"sign\",\"verify\",\"wrapKey\",\"unwrapKey\"],\"n\":\"nI6tuI1_RuXAbZ5YPlc3oBtfTK852HAlBrlIrSawSMfgwG5q_WLA3e0PJVpq6WRx8Vb0m7Q6NGqG4gNY2hwD6VRNles_EpJGViQjeeuzZ2Z0doLDi3zDRGIskSXrkLMiuSaAgct3j6Pt8efIdhdsEluH82IHeVnPqRUctEml8e2cq_E1PenSqpTZTVcB3w_bpgDfOh9SKqRZPFWEpTPlA1LeZ85zZ5pUeHEjjy0__YmQoR91UfoGqx56qlzaE1V6D9yZNs5PnmwpCW-jYRE0-EONqG_mrHoMBlWvzoXLys0ntJekGNNno1r5tWuc2sD_PlM-061qE8AnBcRTUWEaYQ\",\"e\":\"AQAB\"},\"attributes\":{\"enabled\":true,\"exp\":3799353600,\"created\":1633398150,\"updated\":1633398150,\"recoveryLevel\":\"CustomizedRecoverable+Purgeable\",\"recoverableDays\":7}}",
      "Content-Type" : "application/json; charset=utf-8",
      "X-Powered-By" : "ASP.NET"
    },
    "Exception" : null
  }, {
<<<<<<< HEAD
    "Method" : "GET",
    "Uri" : "https://REDACTED.vault.azure.net/deletedkeys/listDeletedKeysTest1?api-version=7.2",
=======
    "Method" : "DELETE",
    "Uri" : "https://REDACTED.vault.azure.net/keys/9ada65b30cac4ea8b298?api-version=7.3-preview",
>>>>>>> a9ae08ca
    "Headers" : {
      "User-Agent" : "azsdk-java-client_name/client_version (11.0.6; Windows 10; 10.0)",
      "Content-Type" : "application/json"
    },
    "Response" : {
      "content-length" : "866",
      "X-Content-Type-Options" : "nosniff",
      "Pragma" : "no-cache",
      "retry-after" : "0",
      "StatusCode" : "200",
      "Date" : "Tue, 05 Oct 2021 01:42:36 GMT",
      "Strict-Transport-Security" : "max-age=31536000;includeSubDomains",
      "Cache-Control" : "no-cache",
      "x-ms-keyvault-region" : "centralus",
      "x-ms-keyvault-network-info" : "conn_type=Ipv4;addr=174.127.169.154;act_addr_fam=InterNetwork;",
      "Expires" : "-1",
      "x-ms-request-id" : "af7a0cc2-f7e7-47a4-9a87-8c2211437347",
      "x-ms-keyvault-service-version" : "1.9.132.3",
      "Body" : "{\"recoveryId\":\"https://azure-kv-tests2.vault.azure.net/deletedkeys/9ada65b30cac4ea8b298\",\"deletedDate\":1633398156,\"scheduledPurgeDate\":1634002956,\"key\":{\"kid\":\"https://azure-kv-tests2.vault.azure.net/keys/9ada65b30cac4ea8b298/3fb62c3d90804a79a313ea57243312c7\",\"kty\":\"RSA\",\"key_ops\":[\"encrypt\",\"decrypt\",\"sign\",\"verify\",\"wrapKey\",\"unwrapKey\"],\"n\":\"4qmthMNW0bSKFcudWb85NWxWux1Qm-yBmPnsIZfLuYvpOpWqe6wevxNTGUQDgBSlC9dIuSi-i7-Efps3M0Dlu-ZrR0tYypwTL_KVEiQG1CtwVCapDJu7NhElDxy6DFZ8UP3DXp-AwS53wXaAsVh8JuN-3LDTKnlsWboAOZ7u-6fyfB63suJWVXBcnLX0PTv2Kn9Jf0zMz4Zr9R-ZIwbnDnb3mQRmJz0EIWfMGYLpZ1SKde0DTKs370SMF5meP_yf2ssosrGFwUlbA8BBp_sYg8BaJ79dPCcUF5ry9lVZtFb-jrNNWQdKmkxG9raX3OKpEZt8VgBXhHRJZ32Vd7tisQ\",\"e\":\"AQAB\"},\"attributes\":{\"enabled\":true,\"exp\":3799353600,\"created\":1633398150,\"updated\":1633398150,\"recoveryLevel\":\"CustomizedRecoverable+Purgeable\",\"recoverableDays\":7}}",
      "Content-Type" : "application/json; charset=utf-8",
      "X-Powered-By" : "ASP.NET"
    },
    "Exception" : null
  }, {
    "Method" : "GET",
<<<<<<< HEAD
    "Uri" : "https://REDACTED.vault.azure.net/deletedkeys/listDeletedKeysTest1?api-version=7.2",
=======
    "Uri" : "https://REDACTED.vault.azure.net/deletedkeys/9ada65b30cac4ea8b298?api-version=7.3-preview",
>>>>>>> a9ae08ca
    "Headers" : {
      "User-Agent" : "azsdk-java-client_name/client_version (11.0.6; Windows 10; 10.0)",
      "Content-Type" : "application/json"
    },
    "Response" : {
      "content-length" : "88",
      "X-Content-Type-Options" : "nosniff",
      "Pragma" : "no-cache",
      "retry-after" : "0",
      "StatusCode" : "404",
      "Date" : "Tue, 05 Oct 2021 01:42:36 GMT",
      "Strict-Transport-Security" : "max-age=31536000;includeSubDomains",
      "Cache-Control" : "no-cache",
      "x-ms-keyvault-region" : "centralus",
      "x-ms-keyvault-network-info" : "conn_type=Ipv4;addr=174.127.169.154;act_addr_fam=InterNetwork;",
      "Expires" : "-1",
      "x-ms-request-id" : "9beac41f-5891-4955-9f1a-7cc65bb0c674",
      "x-ms-keyvault-service-version" : "1.9.132.3",
      "Body" : "{\"error\":{\"code\":\"KeyNotFound\",\"message\":\"Deleted Key not found: 9ada65b30cac4ea8b298\"}}",
      "Content-Type" : "application/json; charset=utf-8",
      "X-Powered-By" : "ASP.NET"
    },
    "Exception" : null
  }, {
    "Method" : "GET",
<<<<<<< HEAD
    "Uri" : "https://REDACTED.vault.azure.net/deletedkeys/listDeletedKeysTest1?api-version=7.2",
=======
    "Uri" : "https://REDACTED.vault.azure.net/deletedkeys/9ada65b30cac4ea8b298?api-version=7.3-preview",
>>>>>>> a9ae08ca
    "Headers" : {
      "User-Agent" : "azsdk-java-client_name/client_version (11.0.6; Windows 10; 10.0)",
      "Content-Type" : "application/json"
    },
    "Response" : {
      "content-length" : "88",
      "X-Content-Type-Options" : "nosniff",
      "Pragma" : "no-cache",
      "retry-after" : "0",
      "StatusCode" : "404",
      "Date" : "Tue, 05 Oct 2021 01:42:37 GMT",
      "Strict-Transport-Security" : "max-age=31536000;includeSubDomains",
      "Cache-Control" : "no-cache",
      "x-ms-keyvault-region" : "centralus",
      "x-ms-keyvault-network-info" : "conn_type=Ipv4;addr=174.127.169.154;act_addr_fam=InterNetwork;",
      "Expires" : "-1",
      "x-ms-request-id" : "3b9d2628-e76a-480b-a1b9-fab568add87d",
      "x-ms-keyvault-service-version" : "1.9.132.3",
      "Body" : "{\"error\":{\"code\":\"KeyNotFound\",\"message\":\"Deleted Key not found: 9ada65b30cac4ea8b298\"}}",
      "Content-Type" : "application/json; charset=utf-8",
      "X-Powered-By" : "ASP.NET"
    },
    "Exception" : null
  }, {
    "Method" : "GET",
<<<<<<< HEAD
    "Uri" : "https://REDACTED.vault.azure.net/deletedkeys/listDeletedKeysTest1?api-version=7.2",
=======
    "Uri" : "https://REDACTED.vault.azure.net/deletedkeys/9ada65b30cac4ea8b298?api-version=7.3-preview",
>>>>>>> a9ae08ca
    "Headers" : {
      "User-Agent" : "azsdk-java-client_name/client_version (11.0.6; Windows 10; 10.0)",
      "Content-Type" : "application/json"
    },
    "Response" : {
      "content-length" : "88",
      "X-Content-Type-Options" : "nosniff",
      "Pragma" : "no-cache",
      "retry-after" : "0",
      "StatusCode" : "404",
      "Date" : "Tue, 05 Oct 2021 01:42:38 GMT",
      "Strict-Transport-Security" : "max-age=31536000;includeSubDomains",
      "Cache-Control" : "no-cache",
      "x-ms-keyvault-region" : "centralus",
      "x-ms-keyvault-network-info" : "conn_type=Ipv4;addr=174.127.169.154;act_addr_fam=InterNetwork;",
      "Expires" : "-1",
      "x-ms-request-id" : "2ccda521-47b6-4bb4-a7a0-7d48d1810e1c",
      "x-ms-keyvault-service-version" : "1.9.132.3",
      "Body" : "{\"error\":{\"code\":\"KeyNotFound\",\"message\":\"Deleted Key not found: 9ada65b30cac4ea8b298\"}}",
      "Content-Type" : "application/json; charset=utf-8",
      "X-Powered-By" : "ASP.NET"
    },
    "Exception" : null
  }, {
    "Method" : "GET",
<<<<<<< HEAD
    "Uri" : "https://REDACTED.vault.azure.net/deletedkeys/listDeletedKeysTest1?api-version=7.2",
=======
    "Uri" : "https://REDACTED.vault.azure.net/deletedkeys/9ada65b30cac4ea8b298?api-version=7.3-preview",
>>>>>>> a9ae08ca
    "Headers" : {
      "User-Agent" : "azsdk-java-client_name/client_version (11.0.6; Windows 10; 10.0)",
      "Content-Type" : "application/json"
    },
    "Response" : {
      "content-length" : "866",
      "X-Content-Type-Options" : "nosniff",
      "Pragma" : "no-cache",
      "retry-after" : "0",
      "StatusCode" : "200",
      "Date" : "Tue, 05 Oct 2021 01:42:39 GMT",
      "Strict-Transport-Security" : "max-age=31536000;includeSubDomains",
      "Cache-Control" : "no-cache",
      "x-ms-keyvault-region" : "centralus",
      "x-ms-keyvault-network-info" : "conn_type=Ipv4;addr=174.127.169.154;act_addr_fam=InterNetwork;",
      "Expires" : "-1",
      "x-ms-request-id" : "9f43486b-9e90-4762-8137-21450c86d76d",
      "x-ms-keyvault-service-version" : "1.9.132.3",
      "Body" : "{\"recoveryId\":\"https://azure-kv-tests2.vault.azure.net/deletedkeys/9ada65b30cac4ea8b298\",\"deletedDate\":1633398156,\"scheduledPurgeDate\":1634002956,\"key\":{\"kid\":\"https://azure-kv-tests2.vault.azure.net/keys/9ada65b30cac4ea8b298/3fb62c3d90804a79a313ea57243312c7\",\"kty\":\"RSA\",\"key_ops\":[\"encrypt\",\"decrypt\",\"sign\",\"verify\",\"wrapKey\",\"unwrapKey\"],\"n\":\"4qmthMNW0bSKFcudWb85NWxWux1Qm-yBmPnsIZfLuYvpOpWqe6wevxNTGUQDgBSlC9dIuSi-i7-Efps3M0Dlu-ZrR0tYypwTL_KVEiQG1CtwVCapDJu7NhElDxy6DFZ8UP3DXp-AwS53wXaAsVh8JuN-3LDTKnlsWboAOZ7u-6fyfB63suJWVXBcnLX0PTv2Kn9Jf0zMz4Zr9R-ZIwbnDnb3mQRmJz0EIWfMGYLpZ1SKde0DTKs370SMF5meP_yf2ssosrGFwUlbA8BBp_sYg8BaJ79dPCcUF5ry9lVZtFb-jrNNWQdKmkxG9raX3OKpEZt8VgBXhHRJZ32Vd7tisQ\",\"e\":\"AQAB\"},\"attributes\":{\"enabled\":true,\"exp\":3799353600,\"created\":1633398150,\"updated\":1633398150,\"recoveryLevel\":\"CustomizedRecoverable+Purgeable\",\"recoverableDays\":7}}",
      "Content-Type" : "application/json; charset=utf-8",
      "X-Powered-By" : "ASP.NET"
    },
    "Exception" : null
  }, {
    "Method" : "GET",
    "Uri" : "https://REDACTED.vault.azure.net/deletedkeys?maxresults=25&api-version=7.2",
    "Headers" : {
      "User-Agent" : "azsdk-java-client_name/client_version (11.0.6; Windows 10; 10.0)",
      "Content-Type" : "application/json"
    },
    "Response" : {
<<<<<<< HEAD
      "content-length" : "847",
      "X-Content-Type-Options" : "nosniff",
      "Pragma" : "no-cache",
      "retry-after" : "0",
      "StatusCode" : "200",
      "Date" : "Fri, 23 Apr 2021 08:14:37 GMT",
      "Strict-Transport-Security" : "max-age=31536000;includeSubDomains",
      "Cache-Control" : "no-cache",
      "x-ms-keyvault-region" : "westus",
      "x-ms-keyvault-network-info" : "conn_type=Ipv4;addr=174.127.169.154;act_addr_fam=InterNetwork;",
      "Expires" : "-1",
      "x-ms-request-id" : "94325b24-b36d-43e8-8727-b50bbd5ad193",
      "x-ms-keyvault-service-version" : "1.2.236.0",
      "Body" : "{\"value\":[{\"recoveryId\":\"https://azure-kv-tests2.vault.azure.net/deletedkeys/06f00813-c744-44f5-8744-c017a8f04c85-listDeletedKeysTest1\",\"deletedDate\":1619165286,\"scheduledPurgeDate\":1626941286,\"kid\":\"https://azure-kv-tests2.vault.azure.net/keys/06f00813-c744-44f5-8744-c017a8f04c85-listDeletedKeysTest1\",\"attributes\":{\"enabled\":true,\"exp\":3799353600,\"created\":1619165252,\"updated\":1619165252,\"recoveryLevel\":\"Recoverable+Purgeable\",\"recoverableDays\":90}}],\"nextLink\":\"https://azure-kv-tests2.vault.azure.net:443/deletedkeys?api-version=7.2&$skiptoken=eyJOZXh0TWFya2VyIjoiMiExNjghTURBd01EZ3lJV3RsZVM4eE9VRTNRamxCTUMxR016TkJMVFEyUWtJdFFqaENSaTA1TlVORE5qVTJNVFkwUlVVdFZFVlRWRXRGV1Rndk1VTkNOelJHUlRZME5EVTNOREZCUkVFME1qWXpPVU5CTXpSR056VkNSRVloTURBd01ESTRJVGs1T1RrdE1USXRNekZVTWpNNk5UazZOVGt1T1RrNU9UazVPVm9oIiwiVGFyZ2V0TG9jYXRpb24iOjB9&maxresults=25\"}",
      "Content-Type" : "application/json; charset=utf-8",
      "X-Powered-By" : "ASP.NET"
    },
    "Exception" : null
  }, {
    "Method" : "GET",
    "Uri" : "https://REDACTED.vault.azure.net:443/deletedkeys?api-version=7.2&$skiptoken=eyJOZXh0TWFya2VyIjoiMiExNjghTURBd01EZ3lJV3RsZVM4eE9VRTNRamxCTUMxR016TkJMVFEyUWtJdFFqaENSaTA1TlVORE5qVTJNVFkwUlVVdFZFVlRWRXRGV1Rndk1VTkNOelJHUlRZME5EVTNOREZCUkVFME1qWXpPVU5CTXpSR056VkNSRVloTURBd01ESTRJVGs1T1RrdE1USXRNekZVTWpNNk5UazZOVGt1T1RrNU9UazVPVm9oIiwiVGFyZ2V0TG9jYXRpb24iOjB9&maxresults=25",
    "Headers" : {
      "User-Agent" : "azsdk-java-client_name/client_version (11.0.6; Windows 10; 10.0)",
      "Content-Type" : "application/json"
    },
    "Response" : {
      "content-length" : "1657",
      "X-Content-Type-Options" : "nosniff",
      "Pragma" : "no-cache",
      "retry-after" : "0",
      "StatusCode" : "200",
      "Date" : "Fri, 23 Apr 2021 08:14:37 GMT",
      "Strict-Transport-Security" : "max-age=31536000;includeSubDomains",
      "Cache-Control" : "no-cache",
      "x-ms-keyvault-region" : "westus",
      "x-ms-keyvault-network-info" : "conn_type=Ipv4;addr=174.127.169.154;act_addr_fam=InterNetwork;",
      "Expires" : "-1",
      "x-ms-request-id" : "0391176f-07b1-4502-9229-e80707b6ca1d",
      "x-ms-keyvault-service-version" : "1.2.236.0",
      "Body" : "{\"value\":[{\"recoveryId\":\"https://azure-kv-tests2.vault.azure.net/deletedkeys/listDeletedKeysTest1\",\"deletedDate\":1619165570,\"scheduledPurgeDate\":1626941570,\"kid\":\"https://azure-kv-tests2.vault.azure.net/keys/listDeletedKeysTest1\",\"attributes\":{\"enabled\":true,\"exp\":3799353600,\"created\":1619165518,\"updated\":1619165518,\"recoveryLevel\":\"Recoverable+Purgeable\",\"recoverableDays\":90}},{\"recoveryId\":\"https://azure-kv-tests2.vault.azure.net/deletedkeys/24ae44b5-7c1c-4bf4-a851-d39a37d71280-testKey6\",\"deletedDate\":1619163906,\"scheduledPurgeDate\":1626939906,\"kid\":\"https://azure-kv-tests2.vault.azure.net/keys/24ae44b5-7c1c-4bf4-a851-d39a37d71280-testKey6\",\"attributes\":{\"enabled\":true,\"exp\":2537049600,\"created\":1619163906,\"updated\":1619163906,\"recoveryLevel\":\"Recoverable+Purgeable\",\"recoverableDays\":90}},{\"recoveryId\":\"https://azure-kv-tests2.vault.azure.net/deletedkeys/25a634b0-d40a-4a40-ad10-f5d9151b14e9-testKey6\",\"deletedDate\":1619164119,\"scheduledPurgeDate\":1626940119,\"kid\":\"https://azure-kv-tests2.vault.azure.net/keys/25a634b0-d40a-4a40-ad10-f5d9151b14e9-testKey6\",\"attributes\":{\"enabled\":true,\"exp\":2537049600,\"created\":1619164118,\"updated\":1619164118,\"recoveryLevel\":\"Recoverable+Purgeable\",\"recoverableDays\":90}}],\"nextLink\":\"https://azure-kv-tests2.vault.azure.net:443/deletedkeys?api-version=7.2&$skiptoken=eyJOZXh0TWFya2VyIjoiMiExNDQhTURBd01EWTBJV3RsZVM4eVFUVTBRalpCUWkwMFFUVkNMVFF6UXpRdFFqY3pRUzAzUmpKRFF6ZzJNME16UmpjdFRFbFRWRVJGVEVWVVJVUkRSVkpVU1VaSlEwRlVSVEVoTURBd01ESTRJVGs1T1RrdE1USXRNekZVTWpNNk5UazZOVGt1T1RrNU9UazVPVm9oIiwiVGFyZ2V0TG9jYXRpb24iOjB9&maxresults=25\"}",
      "Content-Type" : "application/json; charset=utf-8",
      "X-Powered-By" : "ASP.NET"
    },
    "Exception" : null
  }, {
    "Method" : "GET",
    "Uri" : "https://REDACTED.vault.azure.net:443/deletedkeys?api-version=7.2&$skiptoken=eyJOZXh0TWFya2VyIjoiMiExNDQhTURBd01EWTBJV3RsZVM4eVFUVTBRalpCUWkwMFFUVkNMVFF6UXpRdFFqY3pRUzAzUmpKRFF6ZzJNME16UmpjdFRFbFRWRVJGVEVWVVJVUkRSVkpVU1VaSlEwRlVSVEVoTURBd01ESTRJVGs1T1RrdE1USXRNekZVTWpNNk5UazZOVGt1T1RrNU9UazVPVm9oIiwiVGFyZ2V0TG9jYXRpb24iOjB9&maxresults=25",
    "Headers" : {
      "User-Agent" : "azsdk-java-client_name/client_version (11.0.6; Windows 10; 10.0)",
      "Content-Type" : "application/json"
    },
    "Response" : {
      "content-length" : "1260",
      "X-Content-Type-Options" : "nosniff",
      "Pragma" : "no-cache",
      "retry-after" : "0",
      "StatusCode" : "200",
      "Date" : "Fri, 23 Apr 2021 08:14:37 GMT",
      "Strict-Transport-Security" : "max-age=31536000;includeSubDomains",
      "Cache-Control" : "no-cache",
      "x-ms-keyvault-region" : "westus",
      "x-ms-keyvault-network-info" : "conn_type=Ipv4;addr=174.127.169.154;act_addr_fam=InterNetwork;",
      "Expires" : "-1",
      "x-ms-request-id" : "4a2dd4bb-ad08-402b-a61a-855a61eb98ba",
      "x-ms-keyvault-service-version" : "1.2.236.0",
      "Body" : "{\"value\":[{\"recoveryId\":\"https://azure-kv-tests2.vault.azure.net/deletedkeys/2c73de4b-b6b2-421a-8176-daddb31557df-testKey5\",\"deletedDate\":1619164118,\"scheduledPurgeDate\":1626940118,\"kid\":\"https://azure-kv-tests2.vault.azure.net/keys/2c73de4b-b6b2-421a-8176-daddb31557df-testKey5\",\"attributes\":{\"enabled\":true,\"exp\":2537049600,\"created\":1619164118,\"updated\":1619164118,\"recoveryLevel\":\"Recoverable+Purgeable\",\"recoverableDays\":90}},{\"recoveryId\":\"https://azure-kv-tests2.vault.azure.net/deletedkeys/31ed0e5c-062f-4bb5-836f-57d1cc0e46fa-testKey5\",\"deletedDate\":1619162154,\"scheduledPurgeDate\":1626938154,\"kid\":\"https://azure-kv-tests2.vault.azure.net/keys/31ed0e5c-062f-4bb5-836f-57d1cc0e46fa-testKey5\",\"attributes\":{\"enabled\":true,\"exp\":2537049600,\"created\":1619162154,\"updated\":1619162154,\"recoveryLevel\":\"Recoverable+Purgeable\",\"recoverableDays\":90}}],\"nextLink\":\"https://azure-kv-tests2.vault.azure.net:443/deletedkeys?api-version=7.2&$skiptoken=eyJOZXh0TWFya2VyIjoiMiExODAhTURBd01Ea3dJV3RsZVM4elJUZEJOelV3UkMwMlJVWkVMVFExTXpZdFFUQkJOaTB6T0RKQ1F6ZzRPVFkyUmpNdFZFVlRWRU5GVWxSSlJrbERRVlJGTkM5Qk1qZzVNRFJETTBNeU1EYzBNRGMxUWpVek0wRXpPVGMwTlRFM1Fqa3lReUV3TURBd01qZ2hPVGs1T1MweE1pMHpNVlF5TXpvMU9UbzFPUzQ1T1RrNU9UazVXaUUtIiwiVGFyZ2V0TG9jYXRpb24iOjB9&maxresults=25\"}",
      "Content-Type" : "application/json; charset=utf-8",
      "X-Powered-By" : "ASP.NET"
    },
    "Exception" : null
  }, {
    "Method" : "GET",
    "Uri" : "https://REDACTED.vault.azure.net:443/deletedkeys?api-version=7.2&$skiptoken=eyJOZXh0TWFya2VyIjoiMiExODAhTURBd01Ea3dJV3RsZVM4elJUZEJOelV3UkMwMlJVWkVMVFExTXpZdFFUQkJOaTB6T0RKQ1F6ZzRPVFkyUmpNdFZFVlRWRU5GVWxSSlJrbERRVlJGTkM5Qk1qZzVNRFJETTBNeU1EYzBNRGMxUWpVek0wRXpPVGMwTlRFM1Fqa3lReUV3TURBd01qZ2hPVGs1T1MweE1pMHpNVlF5TXpvMU9UbzFPUzQ1T1RrNU9UazVXaUUtIiwiVGFyZ2V0TG9jYXRpb24iOjB9&maxresults=25",
    "Headers" : {
      "User-Agent" : "azsdk-java-client_name/client_version (11.0.6; Windows 10; 10.0)",
      "Content-Type" : "application/json"
    },
    "Response" : {
      "content-length" : "2052",
      "X-Content-Type-Options" : "nosniff",
      "Pragma" : "no-cache",
      "retry-after" : "0",
      "StatusCode" : "200",
      "Date" : "Fri, 23 Apr 2021 08:14:38 GMT",
      "Strict-Transport-Security" : "max-age=31536000;includeSubDomains",
      "Cache-Control" : "no-cache",
      "x-ms-keyvault-region" : "westus",
      "x-ms-keyvault-network-info" : "conn_type=Ipv4;addr=174.127.169.154;act_addr_fam=InterNetwork;",
      "Expires" : "-1",
      "x-ms-request-id" : "9d1c6b5b-cc37-4dfc-9fe8-fad2900fcea8",
      "x-ms-keyvault-service-version" : "1.2.236.0",
      "Body" : "{\"value\":[{\"recoveryId\":\"https://azure-kv-tests2.vault.azure.net/deletedkeys/448e71a0-2d7a-4c15-8159-02dec3fb533e-listDeletedKeysTest1\",\"deletedDate\":1619162192,\"scheduledPurgeDate\":1626938192,\"kid\":\"https://azure-kv-tests2.vault.azure.net/keys/448e71a0-2d7a-4c15-8159-02dec3fb533e-listDeletedKeysTest1\",\"attributes\":{\"enabled\":true,\"exp\":3799353600,\"created\":1619162155,\"updated\":1619162155,\"recoveryLevel\":\"Recoverable+Purgeable\",\"recoverableDays\":90}},{\"recoveryId\":\"https://azure-kv-tests2.vault.azure.net/deletedkeys/45966fdd-8093-416b-8722-5c1ec73770e3-testKey5\",\"deletedDate\":1619163906,\"scheduledPurgeDate\":1626939906,\"kid\":\"https://azure-kv-tests2.vault.azure.net/keys/45966fdd-8093-416b-8722-5c1ec73770e3-testKey5\",\"attributes\":{\"enabled\":true,\"exp\":2537049600,\"created\":1619163905,\"updated\":1619163905,\"recoveryLevel\":\"Recoverable+Purgeable\",\"recoverableDays\":90}},{\"recoveryId\":\"https://azure-kv-tests2.vault.azure.net/deletedkeys/4b5f06ef-fb63-48d5-89bd-34e5de3dc90a-testKey5\",\"deletedDate\":1619163937,\"scheduledPurgeDate\":1626939937,\"kid\":\"https://azure-kv-tests2.vault.azure.net/keys/4b5f06ef-fb63-48d5-89bd-34e5de3dc90a-testKey5\",\"attributes\":{\"enabled\":true,\"exp\":2537049600,\"created\":1619163936,\"updated\":1619163936,\"recoveryLevel\":\"Recoverable+Purgeable\",\"recoverableDays\":90}},{\"recoveryId\":\"https://azure-kv-tests2.vault.azure.net/deletedkeys/4fbeec42-d433-43ee-94f8-fff99a41b59b-testKey5\",\"deletedDate\":1619164153,\"scheduledPurgeDate\":1626940153,\"kid\":\"https://azure-kv-tests2.vault.azure.net/keys/4fbeec42-d433-43ee-94f8-fff99a41b59b-testKey5\",\"attributes\":{\"enabled\":true,\"exp\":2537049600,\"created\":1619164152,\"updated\":1619164152,\"recoveryLevel\":\"Recoverable+Purgeable\",\"recoverableDays\":90}}],\"nextLink\":\"https://azure-kv-tests2.vault.azure.net:443/deletedkeys?api-version=7.2&$skiptoken=eyJOZXh0TWFya2VyIjoiMiExMjQhTURBd01EUTVJV3RsZVM4MU16TXdNRGd3UVMwNE5EUTVMVFEzUVVNdFFUbEVRaTAzUlRSR1JFVTBSams0UkRVdFZFVlRWRXRGV1RraE1EQXdNREk0SVRrNU9Ua3RNVEl0TXpGVU1qTTZOVGs2TlRrdU9UazVPVGs1T1ZvaCIsIlRhcmdldExvY2F0aW9uIjowfQ&maxresults=25\"}",
      "Content-Type" : "application/json; charset=utf-8",
      "X-Powered-By" : "ASP.NET"
    },
    "Exception" : null
  }, {
    "Method" : "GET",
    "Uri" : "https://REDACTED.vault.azure.net:443/deletedkeys?api-version=7.2&$skiptoken=eyJOZXh0TWFya2VyIjoiMiExMjQhTURBd01EUTVJV3RsZVM4MU16TXdNRGd3UVMwNE5EUTVMVFEzUVVNdFFUbEVRaTAzUlRSR1JFVTBSams0UkRVdFZFVlRWRXRGV1RraE1EQXdNREk0SVRrNU9Ua3RNVEl0TXpGVU1qTTZOVGs2TlRrdU9UazVPVGs1T1ZvaCIsIlRhcmdldExvY2F0aW9uIjowfQ&maxresults=25",
    "Headers" : {
      "User-Agent" : "azsdk-java-client_name/client_version (11.0.6; Windows 10; 10.0)",
      "Content-Type" : "application/json"
    },
    "Response" : {
      "content-length" : "823",
      "X-Content-Type-Options" : "nosniff",
      "Pragma" : "no-cache",
      "retry-after" : "0",
      "StatusCode" : "200",
      "Date" : "Fri, 23 Apr 2021 08:14:38 GMT",
      "Strict-Transport-Security" : "max-age=31536000;includeSubDomains",
      "Cache-Control" : "no-cache",
      "x-ms-keyvault-region" : "westus",
      "x-ms-keyvault-network-info" : "conn_type=Ipv4;addr=174.127.169.154;act_addr_fam=InterNetwork;",
      "Expires" : "-1",
      "x-ms-request-id" : "b1375675-facd-4ec2-8651-72ec8b91412b",
      "x-ms-keyvault-service-version" : "1.2.236.0",
      "Body" : "{\"value\":[{\"recoveryId\":\"https://azure-kv-tests2.vault.azure.net/deletedkeys/7521f0e0-1de0-46b5-8435-be8d95223684-testKey6\",\"deletedDate\":1619162116,\"scheduledPurgeDate\":1626938116,\"kid\":\"https://azure-kv-tests2.vault.azure.net/keys/7521f0e0-1de0-46b5-8435-be8d95223684-testKey6\",\"attributes\":{\"enabled\":true,\"exp\":2537049600,\"created\":1619162116,\"updated\":1619162116,\"recoveryLevel\":\"Recoverable+Purgeable\",\"recoverableDays\":90}}],\"nextLink\":\"https://azure-kv-tests2.vault.azure.net:443/deletedkeys?api-version=7.2&$skiptoken=eyJOZXh0TWFya2VyIjoiMiExNjghTURBd01EZ3lJV3RsZVM4M05USXhSakJGTUMweFJFVXdMVFEyUWpVdE9EUXpOUzFDUlRoRU9UVXlNak0yT0RRdFZFVlRWRXRGV1RZdk16QTFSa1pEUmtaQlF6azRORFJCTTBJMFFUTkNPVGxDTnpReFF6UTJPVGdoTURBd01ESTRJVGs1T1RrdE1USXRNekZVTWpNNk5UazZOVGt1T1RrNU9UazVPVm9oIiwiVGFyZ2V0TG9jYXRpb24iOjB9&maxresults=25\"}",
      "Content-Type" : "application/json; charset=utf-8",
      "X-Powered-By" : "ASP.NET"
    },
    "Exception" : null
  }, {
    "Method" : "GET",
    "Uri" : "https://REDACTED.vault.azure.net:443/deletedkeys?api-version=7.2&$skiptoken=eyJOZXh0TWFya2VyIjoiMiExNjghTURBd01EZ3lJV3RsZVM4M05USXhSakJGTUMweFJFVXdMVFEyUWpVdE9EUXpOUzFDUlRoRU9UVXlNak0yT0RRdFZFVlRWRXRGV1RZdk16QTFSa1pEUmtaQlF6azRORFJCTTBJMFFUTkNPVGxDTnpReFF6UTJPVGdoTURBd01ESTRJVGs1T1RrdE1USXRNekZVTWpNNk5UazZOVGt1T1RrNU9UazVPVm9oIiwiVGFyZ2V0TG9jYXRpb24iOjB9&maxresults=25",
    "Headers" : {
      "User-Agent" : "azsdk-java-client_name/client_version (11.0.6; Windows 10; 10.0)",
      "Content-Type" : "application/json"
    },
    "Response" : {
      "content-length" : "2121",
      "X-Content-Type-Options" : "nosniff",
      "Pragma" : "no-cache",
      "retry-after" : "0",
      "StatusCode" : "200",
      "Date" : "Fri, 23 Apr 2021 08:14:38 GMT",
      "Strict-Transport-Security" : "max-age=31536000;includeSubDomains",
      "Cache-Control" : "no-cache",
      "x-ms-keyvault-region" : "westus",
      "x-ms-keyvault-network-info" : "conn_type=Ipv4;addr=174.127.169.154;act_addr_fam=InterNetwork;",
      "Expires" : "-1",
      "x-ms-request-id" : "01b9655f-d326-4a23-94a6-a71ec43af6e9",
      "x-ms-keyvault-service-version" : "1.2.236.0",
      "Body" : "{\"value\":[{\"recoveryId\":\"https://azure-kv-tests2.vault.azure.net/deletedkeys/7dd325e9-f9d3-4c50-9ad7-39ded1be6122-testKey6\",\"deletedDate\":1619162116,\"scheduledPurgeDate\":1626938116,\"kid\":\"https://azure-kv-tests2.vault.azure.net/keys/7dd325e9-f9d3-4c50-9ad7-39ded1be6122-testKey6\",\"attributes\":{\"enabled\":true,\"exp\":2537049600,\"created\":1619162115,\"updated\":1619162115,\"recoveryLevel\":\"Recoverable+Purgeable\",\"recoverableDays\":90}},{\"recoveryId\":\"https://azure-kv-tests2.vault.azure.net/deletedkeys/89cbe77e-858e-4194-b329-e00a901bb177-listDeletedKeysTest0\",\"deletedDate\":1619164210,\"scheduledPurgeDate\":1626940210,\"kid\":\"https://azure-kv-tests2.vault.azure.net/keys/89cbe77e-858e-4194-b329-e00a901bb177-listDeletedKeysTest0\",\"attributes\":{\"enabled\":true,\"exp\":3799353600,\"created\":1619164153,\"updated\":1619164153,\"recoveryLevel\":\"Recoverable+Purgeable\",\"recoverableDays\":90}},{\"recoveryId\":\"https://azure-kv-tests2.vault.azure.net/deletedkeys/8c35f012-9239-49aa-aa2c-48f490ed0df1-listDeletedKeysTest1\",\"deletedDate\":1619163964,\"scheduledPurgeDate\":1626939964,\"kid\":\"https://azure-kv-tests2.vault.azure.net/keys/8c35f012-9239-49aa-aa2c-48f490ed0df1-listDeletedKeysTest1\",\"attributes\":{\"enabled\":true,\"exp\":3799353600,\"created\":1619163924,\"updated\":1619163924,\"recoveryLevel\":\"Recoverable+Purgeable\",\"recoverableDays\":90}},{\"recoveryId\":\"https://azure-kv-tests2.vault.azure.net/deletedkeys/8cd45e5f-1d7e-4dc9-8f3b-0a7b17fe9ad0-listDeletedKeysTest0\",\"deletedDate\":1619162176,\"scheduledPurgeDate\":1626938176,\"kid\":\"https://azure-kv-tests2.vault.azure.net/keys/8cd45e5f-1d7e-4dc9-8f3b-0a7b17fe9ad0-listDeletedKeysTest0\",\"attributes\":{\"enabled\":true,\"exp\":3799353600,\"created\":1619162151,\"updated\":1619162151,\"recoveryLevel\":\"Recoverable+Purgeable\",\"recoverableDays\":90}}],\"nextLink\":\"https://azure-kv-tests2.vault.azure.net:443/deletedkeys?api-version=7.2&$skiptoken=eyJOZXh0TWFya2VyIjoiMiExNDAhTURBd01EWXhJV3RsZVM4NU5EUTJPRUkyTWkwNU9EZ3hMVFEwUWprdFFrSTBReTAwUkVSRE9URTNSVEZHTmpjdFRFbFRWRVJGVEVWVVJVUkxSVmxUVkVWVFZEQWhNREF3TURJNElUazVPVGt0TVRJdE16RlVNak02TlRrNk5Ua3VPVGs1T1RrNU9Wb2giLCJUYXJnZXRMb2NhdGlvbiI6MH0&maxresults=25\"}",
      "Content-Type" : "application/json; charset=utf-8",
      "X-Powered-By" : "ASP.NET"
    },
    "Exception" : null
  }, {
    "Method" : "GET",
    "Uri" : "https://REDACTED.vault.azure.net:443/deletedkeys?api-version=7.2&$skiptoken=eyJOZXh0TWFya2VyIjoiMiExNDAhTURBd01EWXhJV3RsZVM4NU5EUTJPRUkyTWkwNU9EZ3hMVFEwUWprdFFrSTBReTAwUkVSRE9URTNSVEZHTmpjdFRFbFRWRVJGVEVWVVJVUkxSVmxUVkVWVFZEQWhNREF3TURJNElUazVPVGt0TVRJdE16RlVNak02TlRrNk5Ua3VPVGs1T1RrNU9Wb2giLCJUYXJnZXRMb2NhdGlvbiI6MH0&maxresults=25",
    "Headers" : {
      "User-Agent" : "azsdk-java-client_name/client_version (11.0.6; Windows 10; 10.0)",
      "Content-Type" : "application/json"
    },
    "Response" : {
      "content-length" : "1737",
      "X-Content-Type-Options" : "nosniff",
      "Pragma" : "no-cache",
      "retry-after" : "0",
      "StatusCode" : "200",
      "Date" : "Fri, 23 Apr 2021 08:14:38 GMT",
      "Strict-Transport-Security" : "max-age=31536000;includeSubDomains",
      "Cache-Control" : "no-cache",
      "x-ms-keyvault-region" : "westus",
      "x-ms-keyvault-network-info" : "conn_type=Ipv4;addr=174.127.169.154;act_addr_fam=InterNetwork;",
      "Expires" : "-1",
      "x-ms-request-id" : "28fdeec5-f424-4e78-a103-a90c10a01bbe",
      "x-ms-keyvault-service-version" : "1.2.236.0",
      "Body" : "{\"value\":[{\"recoveryId\":\"https://azure-kv-tests2.vault.azure.net/deletedkeys/94468b62-9881-44b9-bb4c-4ddc917e1f67-listDeletedKeysTest0\",\"deletedDate\":1619165268,\"scheduledPurgeDate\":1626941268,\"kid\":\"https://azure-kv-tests2.vault.azure.net/keys/94468b62-9881-44b9-bb4c-4ddc917e1f67-listDeletedKeysTest0\",\"attributes\":{\"enabled\":true,\"exp\":3799353600,\"created\":1619165251,\"updated\":1619165251,\"recoveryLevel\":\"Recoverable+Purgeable\",\"recoverableDays\":90}},{\"recoveryId\":\"https://azure-kv-tests2.vault.azure.net/deletedkeys/9e09ad2b-c992-4546-96ba-66802963314e-listDeletedKeysTest2\",\"deletedDate\":1619162155,\"scheduledPurgeDate\":1626938155,\"kid\":\"https://azure-kv-tests2.vault.azure.net/keys/9e09ad2b-c992-4546-96ba-66802963314e-listDeletedKeysTest2\",\"attributes\":{\"enabled\":true,\"exp\":3799353600,\"created\":1619162133,\"updated\":1619162133,\"recoveryLevel\":\"Recoverable+Purgeable\",\"recoverableDays\":90}},{\"recoveryId\":\"https://azure-kv-tests2.vault.azure.net/deletedkeys/a0c64032-c601-4196-965a-0f08205ecdfd-listDeletedKeysTest2\",\"deletedDate\":1619163924,\"scheduledPurgeDate\":1626939924,\"kid\":\"https://azure-kv-tests2.vault.azure.net/keys/a0c64032-c601-4196-965a-0f08205ecdfd-listDeletedKeysTest2\",\"attributes\":{\"enabled\":true,\"exp\":3799353600,\"created\":1619163924,\"updated\":1619163924,\"recoveryLevel\":\"Recoverable+Purgeable\",\"recoverableDays\":90}}],\"nextLink\":\"https://azure-kv-tests2.vault.azure.net:443/deletedkeys?api-version=7.2&$skiptoken=eyJOZXh0TWFya2VyIjoiMiExNjghTURBd01EZ3lJV3RsZVM5Qk1qY3hORU00TmkwMlJrSTVMVFE0TVRjdE9UVTNSQzAzTWpBMFFUQkZRMEkyUkRrdFZFVlRWRXRGV1RNdk1qUkZOVEJHTkRWRk9ETTFORVF6TmtFek56UkdNVGcyUmpBMk9ETXdORUVoTURBd01ESTRJVGs1T1RrdE1USXRNekZVTWpNNk5UazZOVGt1T1RrNU9UazVPVm9oIiwiVGFyZ2V0TG9jYXRpb24iOjB9&maxresults=25\"}",
      "Content-Type" : "application/json; charset=utf-8",
      "X-Powered-By" : "ASP.NET"
    },
    "Exception" : null
  }, {
    "Method" : "GET",
    "Uri" : "https://REDACTED.vault.azure.net:443/deletedkeys?api-version=7.2&$skiptoken=eyJOZXh0TWFya2VyIjoiMiExNjghTURBd01EZ3lJV3RsZVM5Qk1qY3hORU00TmkwMlJrSTVMVFE0TVRjdE9UVTNSQzAzTWpBMFFUQkZRMEkyUkRrdFZFVlRWRXRGV1RNdk1qUkZOVEJHTkRWRk9ETTFORVF6TmtFek56UkdNVGcyUmpBMk9ETXdORUVoTURBd01ESTRJVGs1T1RrdE1USXRNekZVTWpNNk5UazZOVGt1T1RrNU9UazVPVm9oIiwiVGFyZ2V0TG9jYXRpb24iOjB9&maxresults=25",
    "Headers" : {
      "User-Agent" : "azsdk-java-client_name/client_version (11.0.6; Windows 10; 10.0)",
      "Content-Type" : "application/json"
    },
    "Response" : {
      "content-length" : "1244",
      "X-Content-Type-Options" : "nosniff",
      "Pragma" : "no-cache",
      "retry-after" : "0",
      "StatusCode" : "200",
      "Date" : "Fri, 23 Apr 2021 08:14:38 GMT",
      "Strict-Transport-Security" : "max-age=31536000;includeSubDomains",
      "Cache-Control" : "no-cache",
      "x-ms-keyvault-region" : "westus",
      "x-ms-keyvault-network-info" : "conn_type=Ipv4;addr=174.127.169.154;act_addr_fam=InterNetwork;",
      "Expires" : "-1",
      "x-ms-request-id" : "9334a0d8-bf07-4daa-898b-74e577f77b25",
      "x-ms-keyvault-service-version" : "1.2.236.0",
      "Body" : "{\"value\":[{\"recoveryId\":\"https://azure-kv-tests2.vault.azure.net/deletedkeys/b50bb4b2-8924-4a5c-b3ec-65f74fdbe9ab-listDeletedKeysTest1\",\"deletedDate\":1619164154,\"scheduledPurgeDate\":1626940154,\"kid\":\"https://azure-kv-tests2.vault.azure.net/keys/b50bb4b2-8924-4a5c-b3ec-65f74fdbe9ab-listDeletedKeysTest1\",\"attributes\":{\"enabled\":true,\"exp\":3799353600,\"created\":1619164119,\"updated\":1619164119,\"recoveryLevel\":\"Recoverable+Purgeable\",\"recoverableDays\":90}},{\"recoveryId\":\"https://azure-kv-tests2.vault.azure.net/deletedkeys/b58eab26-d86e-4373-8708-4fbe347ddaa9-listDeletedKeysTest2\",\"deletedDate\":1619164182,\"scheduledPurgeDate\":1626940182,\"kid\":\"https://azure-kv-tests2.vault.azure.net/keys/b58eab26-d86e-4373-8708-4fbe347ddaa9-listDeletedKeysTest2\",\"attributes\":{\"enabled\":true,\"exp\":3799353600,\"created\":1619164153,\"updated\":1619164153,\"recoveryLevel\":\"Recoverable+Purgeable\",\"recoverableDays\":90}}],\"nextLink\":\"https://azure-kv-tests2.vault.azure.net:443/deletedkeys?api-version=7.2&$skiptoken=eyJOZXh0TWFya2VyIjoiMiExMzIhTURBd01EVTFJV3RsZVM5Q05qSkVPREZHTVMwd05rUkRMVFJFUkRNdE9ETkJNeTAzT1RrNE1qSkdORU5GTmpjdFZFVlRWRVZEUzBWWlVDMDFNakVoTURBd01ESTRJVGs1T1RrdE1USXRNekZVTWpNNk5UazZOVGt1T1RrNU9UazVPVm9oIiwiVGFyZ2V0TG9jYXRpb24iOjB9&maxresults=25\"}",
      "Content-Type" : "application/json; charset=utf-8",
      "X-Powered-By" : "ASP.NET"
    },
    "Exception" : null
  }, {
    "Method" : "GET",
    "Uri" : "https://REDACTED.vault.azure.net:443/deletedkeys?api-version=7.2&$skiptoken=eyJOZXh0TWFya2VyIjoiMiExMzIhTURBd01EVTFJV3RsZVM5Q05qSkVPREZHTVMwd05rUkRMVFJFUkRNdE9ETkJNeTAzT1RrNE1qSkdORU5GTmpjdFZFVlRWRVZEUzBWWlVDMDFNakVoTURBd01ESTRJVGs1T1RrdE1USXRNekZVTWpNNk5UazZOVGt1T1RrNU9UazVPVm9oIiwiVGFyZ2V0TG9jYXRpb24iOjB9&maxresults=25",
    "Headers" : {
      "User-Agent" : "azsdk-java-client_name/client_version (11.0.6; Windows 10; 10.0)",
      "Content-Type" : "application/json"
    },
    "Response" : {
      "content-length" : "1244",
=======
      "content-length" : "2668",
>>>>>>> a9ae08ca
      "X-Content-Type-Options" : "nosniff",
      "Pragma" : "no-cache",
      "retry-after" : "0",
      "StatusCode" : "200",
      "Date" : "Tue, 05 Oct 2021 01:47:40 GMT",
      "Strict-Transport-Security" : "max-age=31536000;includeSubDomains",
      "Cache-Control" : "no-cache",
      "x-ms-keyvault-region" : "centralus",
      "x-ms-keyvault-network-info" : "conn_type=Ipv4;addr=174.127.169.154;act_addr_fam=InterNetwork;",
      "Expires" : "-1",
<<<<<<< HEAD
      "x-ms-request-id" : "6d3c8a8e-a7c1-4b12-8fa7-414d68aa7605",
      "x-ms-keyvault-service-version" : "1.2.236.0",
      "Body" : "{\"value\":[{\"recoveryId\":\"https://azure-kv-tests2.vault.azure.net/deletedkeys/b8b7c1fe-f897-4a9e-a704-48a4470e927e-testKey5\",\"deletedDate\":1619162115,\"scheduledPurgeDate\":1626938115,\"kid\":\"https://azure-kv-tests2.vault.azure.net/keys/b8b7c1fe-f897-4a9e-a704-48a4470e927e-testKey5\",\"attributes\":{\"enabled\":true,\"exp\":2537049600,\"created\":1619162115,\"updated\":1619162115,\"recoveryLevel\":\"Recoverable+Purgeable\",\"recoverableDays\":90}},{\"recoveryId\":\"https://azure-kv-tests2.vault.azure.net/deletedkeys/ca06360e-5d6b-4b69-a5e9-f50beaba3166-testKey6\",\"deletedDate\":1619163906,\"scheduledPurgeDate\":1626939906,\"kid\":\"https://azure-kv-tests2.vault.azure.net/keys/ca06360e-5d6b-4b69-a5e9-f50beaba3166-testKey6\",\"attributes\":{\"enabled\":true,\"exp\":2537049600,\"created\":1619163906,\"updated\":1619163906,\"recoveryLevel\":\"Recoverable+Purgeable\",\"recoverableDays\":90}}],\"nextLink\":\"https://azure-kv-tests2.vault.azure.net:443/deletedkeys?api-version=7.2&$skiptoken=eyJOZXh0TWFya2VyIjoiMiExNjghTURBd01EZ3lJV3RsZVM5RFFUQTJNell3UlMwMVJEWkNMVFJDTmprdFFUVkZPUzFHTlRCQ1JVRkNRVE14TmpZdFZFVlRWRXRGV1RZdk9UTTNRMEl4TlVFMk1qRkJORVl4UXprd1F6ZEVNRUpHT0RnMU16ZzVOME1oTURBd01ESTRJVGs1T1RrdE1USXRNekZVTWpNNk5UazZOVGt1T1RrNU9UazVPVm9oIiwiVGFyZ2V0TG9jYXRpb24iOjB9&maxresults=25\"}",
=======
      "x-ms-request-id" : "4d986ac2-e2ba-4aa5-bcee-b34f4381e48c",
      "x-ms-keyvault-service-version" : "1.9.132.3",
      "Body" : "{\"value\":[{\"recoveryId\":\"https://azure-kv-tests2.vault.azure.net/deletedkeys/0a1fd9f6506049a194ad\",\"deletedDate\":1633396850,\"scheduledPurgeDate\":1634001650,\"kid\":\"https://azure-kv-tests2.vault.azure.net/keys/0a1fd9f6506049a194ad\",\"attributes\":{\"enabled\":true,\"exp\":3799353600,\"created\":1633396848,\"updated\":1633396848,\"recoveryLevel\":\"CustomizedRecoverable+Purgeable\",\"recoverableDays\":7}},{\"recoveryId\":\"https://azure-kv-tests2.vault.azure.net/deletedkeys/36404638fa774902b45d\",\"deletedDate\":1633398150,\"scheduledPurgeDate\":1634002950,\"kid\":\"https://azure-kv-tests2.vault.azure.net/keys/36404638fa774902b45d\",\"attributes\":{\"enabled\":true,\"exp\":3799353600,\"created\":1633398149,\"updated\":1633398149,\"recoveryLevel\":\"CustomizedRecoverable+Purgeable\",\"recoverableDays\":7}},{\"recoveryId\":\"https://azure-kv-tests2.vault.azure.net/deletedkeys/7110f60bde1c4fe8a481\",\"deletedDate\":1633398154,\"scheduledPurgeDate\":1634002954,\"kid\":\"https://azure-kv-tests2.vault.azure.net/keys/7110f60bde1c4fe8a481\",\"attributes\":{\"enabled\":true,\"exp\":3799353600,\"created\":1633398150,\"updated\":1633398150,\"recoveryLevel\":\"CustomizedRecoverable+Purgeable\",\"recoverableDays\":7}},{\"recoveryId\":\"https://azure-kv-tests2.vault.azure.net/deletedkeys/9ada65b30cac4ea8b298\",\"deletedDate\":1633398156,\"scheduledPurgeDate\":1634002956,\"kid\":\"https://azure-kv-tests2.vault.azure.net/keys/9ada65b30cac4ea8b298\",\"attributes\":{\"enabled\":true,\"exp\":3799353600,\"created\":1633398150,\"updated\":1633398150,\"recoveryLevel\":\"CustomizedRecoverable+Purgeable\",\"recoverableDays\":7}},{\"recoveryId\":\"https://azure-kv-tests2.vault.azure.net/deletedkeys/e6e1c18d8b6f4123b4ee\",\"deletedDate\":1633396852,\"scheduledPurgeDate\":1634001652,\"kid\":\"https://azure-kv-tests2.vault.azure.net/keys/e6e1c18d8b6f4123b4ee\",\"attributes\":{\"enabled\":true,\"exp\":3799353600,\"created\":1633396848,\"updated\":1633396848,\"recoveryLevel\":\"CustomizedRecoverable+Purgeable\",\"recoverableDays\":7}},{\"recoveryId\":\"https://azure-kv-tests2.vault.azure.net/deletedkeys/e9caaffd3f0e44f1998b\",\"deletedDate\":1633396848,\"scheduledPurgeDate\":1634001648,\"kid\":\"https://azure-kv-tests2.vault.azure.net/keys/e9caaffd3f0e44f1998b\",\"attributes\":{\"enabled\":true,\"exp\":3799353600,\"created\":1633396813,\"updated\":1633396813,\"recoveryLevel\":\"CustomizedRecoverable+Purgeable\",\"recoverableDays\":7}}],\"nextLink\":\"https://azure-kv-tests2.vault.azure.net:443/deletedkeys?api-version=7.3-preview&$skiptoken=eyJOZXh0TWFya2VyIjoiMiExMzIhTURBd01EVTFJV3RsZVM5S1FWWkJTMFZaVkVWTlVETTVPVFF3UkRndlJEWXdOVUkyT1VWRE5rVTFORFk0UVVFMU5FWTVPVEl3TURBM1F6bEVRa1FoTURBd01ESTRJVGs1T1RrdE1USXRNekZVTWpNNk5UazZOVGt1T1RrNU9UazVPVm9oIiwiVGFyZ2V0TG9jYXRpb24iOjB9&maxresults=25\"}",
>>>>>>> a9ae08ca
      "Content-Type" : "application/json; charset=utf-8",
      "X-Powered-By" : "ASP.NET"
    },
    "Exception" : null
  }, {
    "Method" : "GET",
<<<<<<< HEAD
    "Uri" : "https://REDACTED.vault.azure.net:443/deletedkeys?api-version=7.2&$skiptoken=eyJOZXh0TWFya2VyIjoiMiExNjghTURBd01EZ3lJV3RsZVM5RFFUQTJNell3UlMwMVJEWkNMVFJDTmprdFFUVkZPUzFHTlRCQ1JVRkNRVE14TmpZdFZFVlRWRXRGV1RZdk9UTTNRMEl4TlVFMk1qRkJORVl4UXprd1F6ZEVNRUpHT0RnMU16ZzVOME1oTURBd01ESTRJVGs1T1RrdE1USXRNekZVTWpNNk5UazZOVGt1T1RrNU9UazVPVm9oIiwiVGFyZ2V0TG9jYXRpb24iOjB9&maxresults=25",
=======
    "Uri" : "https://REDACTED.vault.azure.net/deletedkeys?maxresults=25&api-version=7.3-preview",
>>>>>>> a9ae08ca
    "Headers" : {
      "User-Agent" : "azsdk-java-client_name/client_version (11.0.6; Windows 10; 10.0)",
      "Content-Type" : "application/json"
    },
    "Response" : {
      "content-length" : "2668",
      "X-Content-Type-Options" : "nosniff",
      "Pragma" : "no-cache",
      "retry-after" : "0",
      "StatusCode" : "200",
      "Date" : "Tue, 05 Oct 2021 01:47:40 GMT",
      "Strict-Transport-Security" : "max-age=31536000;includeSubDomains",
      "Cache-Control" : "no-cache",
      "x-ms-keyvault-region" : "centralus",
      "x-ms-keyvault-network-info" : "conn_type=Ipv4;addr=174.127.169.154;act_addr_fam=InterNetwork;",
      "Expires" : "-1",
<<<<<<< HEAD
      "x-ms-request-id" : "0f6afeb3-808f-4b8f-bf83-8ce50feae6ce",
      "x-ms-keyvault-service-version" : "1.2.236.0",
      "Body" : "{\"value\":[{\"recoveryId\":\"https://azure-kv-tests2.vault.azure.net/deletedkeys/cb377311-6615-49cb-b400-f7fe0df3c5d7-listDeletedKeysTest0\",\"deletedDate\":1619163948,\"scheduledPurgeDate\":1626939948,\"kid\":\"https://azure-kv-tests2.vault.azure.net/keys/cb377311-6615-49cb-b400-f7fe0df3c5d7-listDeletedKeysTest0\",\"attributes\":{\"enabled\":true,\"exp\":3799353600,\"created\":1619163924,\"updated\":1619163924,\"recoveryLevel\":\"Recoverable+Purgeable\",\"recoverableDays\":90}},{\"recoveryId\":\"https://azure-kv-tests2.vault.azure.net/deletedkeys/listDeletedKeysTest2\",\"deletedDate\":1619165529,\"scheduledPurgeDate\":1626941529,\"kid\":\"https://azure-kv-tests2.vault.azure.net/keys/listDeletedKeysTest2\",\"attributes\":{\"enabled\":true,\"exp\":3799353600,\"created\":1619165518,\"updated\":1619165518,\"recoveryLevel\":\"Recoverable+Purgeable\",\"recoverableDays\":90}}],\"nextLink\":\"https://azure-kv-tests2.vault.azure.net:443/deletedkeys?api-version=7.2&$skiptoken=eyJOZXh0TWFya2VyIjoiMiExMjghTURBd01EVXdJV3RsZVM5Rk1FSTNORUV4TXkxRlJURTFMVFF3TXpVdFFqY3pOUzFGUlRWQ05qa3lOelV4TWtZdFZFVlRWRU5GVWxRM0lUQXdNREF5T0NFNU9UazVMVEV5TFRNeFZESXpPalU1T2pVNUxqazVPVGs1T1RsYUlRLS0iLCJUYXJnZXRMb2NhdGlvbiI6MH0&maxresults=25\"}",
=======
      "x-ms-request-id" : "b7a60725-d094-4df8-9aae-4d7dfd9cbb19",
      "x-ms-keyvault-service-version" : "1.9.132.3",
      "Body" : "{\"value\":[{\"recoveryId\":\"https://azure-kv-tests2.vault.azure.net/deletedkeys/0a1fd9f6506049a194ad\",\"deletedDate\":1633396850,\"scheduledPurgeDate\":1634001650,\"kid\":\"https://azure-kv-tests2.vault.azure.net/keys/0a1fd9f6506049a194ad\",\"attributes\":{\"enabled\":true,\"exp\":3799353600,\"created\":1633396848,\"updated\":1633396848,\"recoveryLevel\":\"CustomizedRecoverable+Purgeable\",\"recoverableDays\":7}},{\"recoveryId\":\"https://azure-kv-tests2.vault.azure.net/deletedkeys/36404638fa774902b45d\",\"deletedDate\":1633398150,\"scheduledPurgeDate\":1634002950,\"kid\":\"https://azure-kv-tests2.vault.azure.net/keys/36404638fa774902b45d\",\"attributes\":{\"enabled\":true,\"exp\":3799353600,\"created\":1633398149,\"updated\":1633398149,\"recoveryLevel\":\"CustomizedRecoverable+Purgeable\",\"recoverableDays\":7}},{\"recoveryId\":\"https://azure-kv-tests2.vault.azure.net/deletedkeys/7110f60bde1c4fe8a481\",\"deletedDate\":1633398154,\"scheduledPurgeDate\":1634002954,\"kid\":\"https://azure-kv-tests2.vault.azure.net/keys/7110f60bde1c4fe8a481\",\"attributes\":{\"enabled\":true,\"exp\":3799353600,\"created\":1633398150,\"updated\":1633398150,\"recoveryLevel\":\"CustomizedRecoverable+Purgeable\",\"recoverableDays\":7}},{\"recoveryId\":\"https://azure-kv-tests2.vault.azure.net/deletedkeys/9ada65b30cac4ea8b298\",\"deletedDate\":1633398156,\"scheduledPurgeDate\":1634002956,\"kid\":\"https://azure-kv-tests2.vault.azure.net/keys/9ada65b30cac4ea8b298\",\"attributes\":{\"enabled\":true,\"exp\":3799353600,\"created\":1633398150,\"updated\":1633398150,\"recoveryLevel\":\"CustomizedRecoverable+Purgeable\",\"recoverableDays\":7}},{\"recoveryId\":\"https://azure-kv-tests2.vault.azure.net/deletedkeys/e6e1c18d8b6f4123b4ee\",\"deletedDate\":1633396852,\"scheduledPurgeDate\":1634001652,\"kid\":\"https://azure-kv-tests2.vault.azure.net/keys/e6e1c18d8b6f4123b4ee\",\"attributes\":{\"enabled\":true,\"exp\":3799353600,\"created\":1633396848,\"updated\":1633396848,\"recoveryLevel\":\"CustomizedRecoverable+Purgeable\",\"recoverableDays\":7}},{\"recoveryId\":\"https://azure-kv-tests2.vault.azure.net/deletedkeys/e9caaffd3f0e44f1998b\",\"deletedDate\":1633396848,\"scheduledPurgeDate\":1634001648,\"kid\":\"https://azure-kv-tests2.vault.azure.net/keys/e9caaffd3f0e44f1998b\",\"attributes\":{\"enabled\":true,\"exp\":3799353600,\"created\":1633396813,\"updated\":1633396813,\"recoveryLevel\":\"CustomizedRecoverable+Purgeable\",\"recoverableDays\":7}}],\"nextLink\":\"https://azure-kv-tests2.vault.azure.net:443/deletedkeys?api-version=7.3-preview&$skiptoken=eyJOZXh0TWFya2VyIjoiMiExMzIhTURBd01EVTFJV3RsZVM5S1FWWkJTMFZaVkVWTlVETTVPVFF3UkRndlJEWXdOVUkyT1VWRE5rVTFORFk0UVVFMU5FWTVPVEl3TURBM1F6bEVRa1FoTURBd01ESTRJVGs1T1RrdE1USXRNekZVTWpNNk5UazZOVGt1T1RrNU9UazVPVm9oIiwiVGFyZ2V0TG9jYXRpb24iOjB9&maxresults=25\"}",
>>>>>>> a9ae08ca
      "Content-Type" : "application/json; charset=utf-8",
      "X-Powered-By" : "ASP.NET"
    },
    "Exception" : null
  }, {
    "Method" : "GET",
<<<<<<< HEAD
    "Uri" : "https://REDACTED.vault.azure.net:443/deletedkeys?api-version=7.2&$skiptoken=eyJOZXh0TWFya2VyIjoiMiExMjghTURBd01EVXdJV3RsZVM5Rk1FSTNORUV4TXkxRlJURTFMVFF3TXpVdFFqY3pOUzFGUlRWQ05qa3lOelV4TWtZdFZFVlRWRU5GVWxRM0lUQXdNREF5T0NFNU9UazVMVEV5TFRNeFZESXpPalU1T2pVNUxqazVPVGs1T1RsYUlRLS0iLCJUYXJnZXRMb2NhdGlvbiI6MH0&maxresults=25",
=======
    "Uri" : "https://REDACTED.vault.azure.net:443/deletedkeys?api-version=7.3-preview&$skiptoken=eyJOZXh0TWFya2VyIjoiMiExMzIhTURBd01EVTFJV3RsZVM5S1FWWkJTMFZaVkVWTlVETTVPVFF3UkRndlJEWXdOVUkyT1VWRE5rVTFORFk0UVVFMU5FWTVPVEl3TURBM1F6bEVRa1FoTURBd01ESTRJVGs1T1RrdE1USXRNekZVTWpNNk5UazZOVGt1T1RrNU9UazVPVm9oIiwiVGFyZ2V0TG9jYXRpb24iOjB9&maxresults=25",
>>>>>>> a9ae08ca
    "Headers" : {
      "User-Agent" : "azsdk-java-client_name/client_version (11.0.6; Windows 10; 10.0)",
      "Content-Type" : "application/json"
    },
    "Response" : {
      "content-length" : "305",
      "X-Content-Type-Options" : "nosniff",
      "Pragma" : "no-cache",
      "retry-after" : "0",
      "StatusCode" : "200",
      "Date" : "Tue, 05 Oct 2021 01:47:41 GMT",
      "Strict-Transport-Security" : "max-age=31536000;includeSubDomains",
      "Cache-Control" : "no-cache",
      "x-ms-keyvault-region" : "centralus",
      "x-ms-keyvault-network-info" : "conn_type=Ipv4;addr=174.127.169.154;act_addr_fam=InterNetwork;",
      "Expires" : "-1",
<<<<<<< HEAD
      "x-ms-request-id" : "ef5ac148-1bb5-48ee-9a1e-8d7d477cbea5",
      "x-ms-keyvault-service-version" : "1.2.236.0",
      "Body" : "{\"value\":[{\"recoveryId\":\"https://azure-kv-tests2.vault.azure.net/deletedkeys/ec0e6995-6895-49e7-b8e1-cf8348266940-testKey6\",\"deletedDate\":1619164119,\"scheduledPurgeDate\":1626940119,\"kid\":\"https://azure-kv-tests2.vault.azure.net/keys/ec0e6995-6895-49e7-b8e1-cf8348266940-testKey6\",\"attributes\":{\"enabled\":true,\"exp\":2537049600,\"created\":1619164118,\"updated\":1619164118,\"recoveryLevel\":\"Recoverable+Purgeable\",\"recoverableDays\":90}},{\"recoveryId\":\"https://azure-kv-tests2.vault.azure.net/deletedkeys/ed5b13c9-6bd9-4550-a010-393c2a007f57-listDeletedKeysTest2\",\"deletedDate\":1619165252,\"scheduledPurgeDate\":1626941252,\"kid\":\"https://azure-kv-tests2.vault.azure.net/keys/ed5b13c9-6bd9-4550-a010-393c2a007f57-listDeletedKeysTest2\",\"attributes\":{\"enabled\":true,\"exp\":3799353600,\"created\":1619165251,\"updated\":1619165251,\"recoveryLevel\":\"Recoverable+Purgeable\",\"recoverableDays\":90}},{\"recoveryId\":\"https://azure-kv-tests2.vault.azure.net/deletedkeys/listDeletedKeysTest0\",\"deletedDate\":1619165555,\"scheduledPurgeDate\":1626941555,\"kid\":\"https://azure-kv-tests2.vault.azure.net/keys/listDeletedKeysTest0\",\"attributes\":{\"enabled\":true,\"exp\":3799353600,\"created\":1619165518,\"updated\":1619165518,\"recoveryLevel\":\"Recoverable+Purgeable\",\"recoverableDays\":90}}],\"nextLink\":\"https://azure-kv-tests2.vault.azure.net:443/deletedkeys?api-version=7.2&$skiptoken=eyJOZXh0TWFya2VyIjoiMiExNjghTURBd01EZ3lJV3RsZVM5R09Ea3lPVGc1TkMwMk56UTJMVFF6TUVJdE9VVXlNUzFHTjBRMU9URXpSVGxETWpndFZFVlRWRXRGV1RNdk0wTkRORGN6UkVNelJVVTBORGhFUlVJd1F6RTBORUZDTWtZeU5rRkJOVUloTURBd01ESTRJVGs1T1RrdE1USXRNekZVTWpNNk5UazZOVGt1T1RrNU9UazVPVm9oIiwiVGFyZ2V0TG9jYXRpb24iOjB9&maxresults=25\"}",
=======
      "x-ms-request-id" : "2b3bc6c3-7b92-46c7-9e49-437a29cc011e",
      "x-ms-keyvault-service-version" : "1.9.132.3",
      "Body" : "{\"value\":[],\"nextLink\":\"https://azure-kv-tests2.vault.azure.net:443/deletedkeys?api-version=7.3-preview&$skiptoken=eyJOZXh0TWFya2VyIjoiMiE4OCFNREF3TURJeElXdGxlUzlTVDFSQlZFVkxSVmt3TWpNNE9FRTVPQ0V3TURBd01qZ2hPVGs1T1MweE1pMHpNVlF5TXpvMU9UbzFPUzQ1T1RrNU9UazVXaUUtIiwiVGFyZ2V0TG9jYXRpb24iOjB9&maxresults=25\"}",
>>>>>>> a9ae08ca
      "Content-Type" : "application/json; charset=utf-8",
      "X-Powered-By" : "ASP.NET"
    },
    "Exception" : null
  }, {
    "Method" : "GET",
<<<<<<< HEAD
    "Uri" : "https://REDACTED.vault.azure.net:443/deletedkeys?api-version=7.2&$skiptoken=eyJOZXh0TWFya2VyIjoiMiExNjghTURBd01EZ3lJV3RsZVM5R09Ea3lPVGc1TkMwMk56UTJMVFF6TUVJdE9VVXlNUzFHTjBRMU9URXpSVGxETWpndFZFVlRWRXRGV1RNdk0wTkRORGN6UkVNelJVVTBORGhFUlVJd1F6RTBORUZDTWtZeU5rRkJOVUloTURBd01ESTRJVGs1T1RrdE1USXRNekZVTWpNNk5UazZOVGt1T1RrNU9UazVPVm9oIiwiVGFyZ2V0TG9jYXRpb24iOjB9&maxresults=25",
=======
    "Uri" : "https://REDACTED.vault.azure.net:443/deletedkeys?api-version=7.3-preview&$skiptoken=eyJOZXh0TWFya2VyIjoiMiE4OCFNREF3TURJeElXdGxlUzlTVDFSQlZFVkxSVmt3TWpNNE9FRTVPQ0V3TURBd01qZ2hPVGs1T1MweE1pMHpNVlF5TXpvMU9UbzFPUzQ1T1RrNU9UazVXaUUtIiwiVGFyZ2V0TG9jYXRpb24iOjB9&maxresults=25",
>>>>>>> a9ae08ca
    "Headers" : {
      "User-Agent" : "azsdk-java-client_name/client_version (11.0.6; Windows 10; 10.0)",
      "Content-Type" : "application/json"
    },
    "Response" : {
      "content-length" : "365",
      "X-Content-Type-Options" : "nosniff",
      "Pragma" : "no-cache",
      "retry-after" : "0",
      "StatusCode" : "200",
      "Date" : "Tue, 05 Oct 2021 01:47:41 GMT",
      "Strict-Transport-Security" : "max-age=31536000;includeSubDomains",
      "Cache-Control" : "no-cache",
      "x-ms-keyvault-region" : "centralus",
      "x-ms-keyvault-network-info" : "conn_type=Ipv4;addr=174.127.169.154;act_addr_fam=InterNetwork;",
      "Expires" : "-1",
<<<<<<< HEAD
      "x-ms-request-id" : "87a3fb8d-2705-48b4-8923-5d8c5c770653",
      "x-ms-keyvault-service-version" : "1.2.236.0",
      "Body" : "{\"value\":[{\"recoveryId\":\"https://azure-kv-tests2.vault.azure.net/deletedkeys/keyidencryptionnotanoop009285696e8129d31b4d6ab\",\"deletedDate\":1617670694,\"scheduledPurgeDate\":1625446694,\"kid\":\"https://azure-kv-tests2.vault.azure.net/keys/keyidencryptionnotanoop009285696e8129d31b4d6ab\",\"attributes\":{\"enabled\":true,\"exp\":1649206694,\"created\":1617670694,\"updated\":1617670694,\"recoveryLevel\":\"Recoverable+Purgeable\",\"recoverableDays\":90}},{\"recoveryId\":\"https://azure-kv-tests2.vault.azure.net/deletedkeys/keyidencryptionnotanoop099669faf3c124eb60473e9\",\"deletedDate\":1617669794,\"scheduledPurgeDate\":1625445794,\"kid\":\"https://azure-kv-tests2.vault.azure.net/keys/keyidencryptionnotanoop099669faf3c124eb60473e9\",\"attributes\":{\"enabled\":true,\"exp\":1649205795,\"created\":1617669794,\"updated\":1617669794,\"recoveryLevel\":\"Recoverable+Purgeable\",\"recoverableDays\":90}},{\"recoveryId\":\"https://azure-kv-tests2.vault.azure.net/deletedkeys/keyiduploaddownload0keyvaultkeytestuploaddownload69989639416\",\"deletedDate\":1617669794,\"scheduledPurgeDate\":1625445794,\"kid\":\"https://azure-kv-tests2.vault.azure.net/keys/keyiduploaddownload0keyvaultkeytestuploaddownload69989639416\",\"attributes\":{\"enabled\":true,\"exp\":1649205792,\"created\":1617669793,\"updated\":1617669793,\"recoveryLevel\":\"Recoverable+Purgeable\",\"recoverableDays\":90}},{\"recoveryId\":\"https://azure-kv-tests2.vault.azure.net/deletedkeys/keyiduploaddownload0keyvaultkeytestuploaddownloadd7088362b1e\",\"deletedDate\":1617670693,\"scheduledPurgeDate\":1625446693,\"kid\":\"https://azure-kv-tests2.vault.azure.net/keys/keyiduploaddownload0keyvaultkeytestuploaddownloadd7088362b1e\",\"attributes\":{\"enabled\":true,\"exp\":1649206692,\"created\":1617670693,\"updated\":1617670693,\"recoveryLevel\":\"Recoverable+Purgeable\",\"recoverableDays\":90}}],\"nextLink\":\"https://azure-kv-tests2.vault.azure.net:443/deletedkeys?api-version=7.2&$skiptoken=eyJOZXh0TWFya2VyIjoiMiE4MCFNREF3TURFMklXdGxlUzlNU1ZOVVEwVlNWRXRGV1RBaE1EQXdNREk0SVRrNU9Ua3RNVEl0TXpGVU1qTTZOVGs2TlRrdU9UazVPVGs1T1ZvaCIsIlRhcmdldExvY2F0aW9uIjowfQ&maxresults=25\"}",
=======
      "x-ms-request-id" : "280bc43b-6db8-4c67-90c1-6e4bbc3fcab6",
      "x-ms-keyvault-service-version" : "1.9.132.3",
      "Body" : "{\"value\":[],\"nextLink\":\"https://azure-kv-tests2.vault.azure.net:443/deletedkeys?api-version=7.3-preview&$skiptoken=eyJOZXh0TWFya2VyIjoiMiExMzIhTURBd01EVXpJV3RsZVM5VVJWTlVTMFZaTVRNM05UQTJNMFkyTDBORE1UazBOVEpEUWtNNU5qUTVSalE1TTBVNFFVWTFOVVF6TkRZNU1VTkNJVEF3TURBeU9DRTVPVGs1TFRFeUxUTXhWREl6T2pVNU9qVTVMams1T1RrNU9UbGFJUS0tIiwiVGFyZ2V0TG9jYXRpb24iOjB9&maxresults=25\"}",
>>>>>>> a9ae08ca
      "Content-Type" : "application/json; charset=utf-8",
      "X-Powered-By" : "ASP.NET"
    },
    "Exception" : null
  }, {
    "Method" : "GET",
<<<<<<< HEAD
    "Uri" : "https://REDACTED.vault.azure.net:443/deletedkeys?api-version=7.2&$skiptoken=eyJOZXh0TWFya2VyIjoiMiE4MCFNREF3TURFMklXdGxlUzlNU1ZOVVEwVlNWRXRGV1RBaE1EQXdNREk0SVRrNU9Ua3RNVEl0TXpGVU1qTTZOVGs2TlRrdU9UazVPVGs1T1ZvaCIsIlRhcmdldExvY2F0aW9uIjowfQ&maxresults=25",
=======
    "Uri" : "https://REDACTED.vault.azure.net:443/deletedkeys?api-version=7.3-preview&$skiptoken=eyJOZXh0TWFya2VyIjoiMiExMzIhTURBd01EVXpJV3RsZVM5VVJWTlVTMFZaTVRNM05UQTJNMFkyTDBORE1UazBOVEpEUWtNNU5qUTVSalE1TTBVNFFVWTFOVVF6TkRZNU1VTkNJVEF3TURBeU9DRTVPVGs1TFRFeUxUTXhWREl6T2pVNU9qVTVMams1T1RrNU9UbGFJUS0tIiwiVGFyZ2V0TG9jYXRpb24iOjB9&maxresults=25",
>>>>>>> a9ae08ca
    "Headers" : {
      "User-Agent" : "azsdk-java-client_name/client_version (11.0.6; Windows 10; 10.0)",
      "Content-Type" : "application/json"
    },
    "Response" : {
      "content-length" : "680",
      "X-Content-Type-Options" : "nosniff",
      "Pragma" : "no-cache",
      "retry-after" : "0",
      "StatusCode" : "200",
      "Date" : "Tue, 05 Oct 2021 01:47:41 GMT",
      "Strict-Transport-Security" : "max-age=31536000;includeSubDomains",
      "Cache-Control" : "no-cache",
      "x-ms-keyvault-region" : "centralus",
      "x-ms-keyvault-network-info" : "conn_type=Ipv4;addr=174.127.169.154;act_addr_fam=InterNetwork;",
      "Expires" : "-1",
<<<<<<< HEAD
      "x-ms-request-id" : "de2c139e-5290-448a-9052-aef24e2d4aac",
      "x-ms-keyvault-service-version" : "1.2.236.0",
      "Body" : "{\"value\":[],\"nextLink\":\"https://azure-kv-tests2.vault.azure.net:443/deletedkeys?api-version=7.2&$skiptoken=eyJOZXh0TWFya2VyIjoiMiExMjAhTURBd01EUTJJV3RsZVM5VVJWTlVRMFZTVkRndk5UaEVNa05ETXpJMFJrTkNORFZFUkVJeE9VSkNNVEV4TVVGR1JUZ3lRelFoTURBd01ESTRJVGs1T1RrdE1USXRNekZVTWpNNk5UazZOVGt1T1RrNU9UazVPVm9oIiwiVGFyZ2V0TG9jYXRpb24iOjB9&maxresults=25\"}",
=======
      "x-ms-request-id" : "eae91d8f-1117-4d24-8e13-1fd5132908e2",
      "x-ms-keyvault-service-version" : "1.9.132.3",
      "Body" : "{\"value\":[{\"recoveryId\":\"https://azure-kv-tests2.vault.azure.net/deletedkeys/testkey52008081c\",\"deletedDate\":1633396791,\"scheduledPurgeDate\":1634001591,\"kid\":\"https://azure-kv-tests2.vault.azure.net/keys/testkey52008081c\",\"attributes\":{\"enabled\":true,\"exp\":2537049600,\"created\":1633396791,\"updated\":1633396791,\"recoveryLevel\":\"CustomizedRecoverable+Purgeable\",\"recoverableDays\":7}}],\"nextLink\":\"https://azure-kv-tests2.vault.azure.net:443/deletedkeys?api-version=7.3-preview&$skiptoken=eyJOZXh0TWFya2VyIjoiMiE4OCFNREF3TURJd0lXdGxlUzlVUlZOVVMwVlpOVFEyT1RrNU5EVXpJVEF3TURBeU9DRTVPVGs1TFRFeUxUTXhWREl6T2pVNU9qVTVMams1T1RrNU9UbGFJUS0tIiwiVGFyZ2V0TG9jYXRpb24iOjB9&maxresults=25\"}",
>>>>>>> a9ae08ca
      "Content-Type" : "application/json; charset=utf-8",
      "X-Powered-By" : "ASP.NET"
    },
    "Exception" : null
  }, {
    "Method" : "GET",
<<<<<<< HEAD
    "Uri" : "https://REDACTED.vault.azure.net:443/deletedkeys?api-version=7.2&$skiptoken=eyJOZXh0TWFya2VyIjoiMiExMjAhTURBd01EUTJJV3RsZVM5VVJWTlVRMFZTVkRndk5UaEVNa05ETXpJMFJrTkNORFZFUkVJeE9VSkNNVEV4TVVGR1JUZ3lRelFoTURBd01ESTRJVGs1T1RrdE1USXRNekZVTWpNNk5UazZOVGt1T1RrNU9UazVPVm9oIiwiVGFyZ2V0TG9jYXRpb24iOjB9&maxresults=25",
=======
    "Uri" : "https://REDACTED.vault.azure.net:443/deletedkeys?api-version=7.3-preview&$skiptoken=eyJOZXh0TWFya2VyIjoiMiE4OCFNREF3TURJd0lXdGxlUzlVUlZOVVMwVlpOVFEyT1RrNU5EVXpJVEF3TURBeU9DRTVPVGs1TFRFeUxUTXhWREl6T2pVNU9qVTVMams1T1RrNU9UbGFJUS0tIiwiVGFyZ2V0TG9jYXRpb24iOjB9&maxresults=25",
>>>>>>> a9ae08ca
    "Headers" : {
      "User-Agent" : "azsdk-java-client_name/client_version (11.0.6; Windows 10; 10.0)",
      "Content-Type" : "application/json"
    },
    "Response" : {
      "content-length" : "2244",
      "X-Content-Type-Options" : "nosniff",
      "Pragma" : "no-cache",
      "retry-after" : "0",
      "StatusCode" : "200",
      "Date" : "Tue, 05 Oct 2021 01:47:41 GMT",
      "Strict-Transport-Security" : "max-age=31536000;includeSubDomains",
      "Cache-Control" : "no-cache",
      "x-ms-keyvault-region" : "centralus",
      "x-ms-keyvault-network-info" : "conn_type=Ipv4;addr=174.127.169.154;act_addr_fam=InterNetwork;",
      "Expires" : "-1",
<<<<<<< HEAD
      "x-ms-request-id" : "7c6fe24b-9f04-498c-b7a1-24b64db4a647",
      "x-ms-keyvault-service-version" : "1.2.236.0",
      "Body" : "{\"value\":[],\"nextLink\":\"https://azure-kv-tests2.vault.azure.net:443/deletedkeys?api-version=7.2&$skiptoken=eyJOZXh0TWFya2VyIjoiMiE4NCFNREF3TURFNElXdGxlUzlVUlZOVVJVTkxSVmxRTFRVeU1TRXdNREF3TWpnaE9UazVPUzB4TWkwek1WUXlNem8xT1RvMU9TNDVPVGs1T1RrNVdpRS0iLCJUYXJnZXRMb2NhdGlvbiI6MH0&maxresults=25\"}",
=======
      "x-ms-request-id" : "2f3d054d-c5d6-412e-a57f-343cd6423466",
      "x-ms-keyvault-service-version" : "1.9.132.3",
      "Body" : "{\"value\":[{\"recoveryId\":\"https://azure-kv-tests2.vault.azure.net/deletedkeys/testkey546999453\",\"deletedDate\":1633396824,\"scheduledPurgeDate\":1634001624,\"kid\":\"https://azure-kv-tests2.vault.azure.net/keys/testkey546999453\",\"attributes\":{\"enabled\":true,\"exp\":2537049600,\"created\":1633396824,\"updated\":1633396824,\"recoveryLevel\":\"CustomizedRecoverable+Purgeable\",\"recoverableDays\":7}},{\"recoveryId\":\"https://azure-kv-tests2.vault.azure.net/deletedkeys/testkey570194a7a\",\"deletedDate\":1633398178,\"scheduledPurgeDate\":1634002978,\"kid\":\"https://azure-kv-tests2.vault.azure.net/keys/testkey570194a7a\",\"attributes\":{\"enabled\":true,\"exp\":2537049600,\"created\":1633398177,\"updated\":1633398177,\"recoveryLevel\":\"CustomizedRecoverable+Purgeable\",\"recoverableDays\":7}},{\"recoveryId\":\"https://azure-kv-tests2.vault.azure.net/deletedkeys/testkey632273353\",\"deletedDate\":1633396790,\"scheduledPurgeDate\":1634001590,\"kid\":\"https://azure-kv-tests2.vault.azure.net/keys/testkey632273353\",\"attributes\":{\"enabled\":true,\"exp\":2537049600,\"created\":1633396790,\"updated\":1633396790,\"recoveryLevel\":\"CustomizedRecoverable+Purgeable\",\"recoverableDays\":7}},{\"recoveryId\":\"https://azure-kv-tests2.vault.azure.net/deletedkeys/testkey6731504c0\",\"deletedDate\":1633396790,\"scheduledPurgeDate\":1634001590,\"kid\":\"https://azure-kv-tests2.vault.azure.net/keys/testkey6731504c0\",\"attributes\":{\"enabled\":true,\"exp\":2537049600,\"created\":1633396790,\"updated\":1633396790,\"recoveryLevel\":\"CustomizedRecoverable+Purgeable\",\"recoverableDays\":7}},{\"recoveryId\":\"https://azure-kv-tests2.vault.azure.net/deletedkeys/testkey6788021f9\",\"deletedDate\":1633398150,\"scheduledPurgeDate\":1634002950,\"kid\":\"https://azure-kv-tests2.vault.azure.net/keys/testkey6788021f9\",\"attributes\":{\"enabled\":true,\"exp\":2537049600,\"created\":1633398150,\"updated\":1633398150,\"recoveryLevel\":\"CustomizedRecoverable+Purgeable\",\"recoverableDays\":7}}],\"nextLink\":\"https://azure-kv-tests2.vault.azure.net:443/deletedkeys?api-version=7.3-preview&$skiptoken=eyJOZXh0TWFya2VyIjoiMiExMzIhTURBd01EVXpJV3RsZVM5VVJWTlVTMFZaT1RVMk9ERTJOamczTHpCQk5FSXdRVFk0UlRjd1FUUTNNVE01UWpSRE1qRTFOakV3UWtVMFFrUTRJVEF3TURBeU9DRTVPVGs1TFRFeUxUTXhWREl6T2pVNU9qVTVMams1T1RrNU9UbGFJUS0tIiwiVGFyZ2V0TG9jYXRpb24iOjB9&maxresults=25\"}",
>>>>>>> a9ae08ca
      "Content-Type" : "application/json; charset=utf-8",
      "X-Powered-By" : "ASP.NET"
    },
    "Exception" : null
  }, {
    "Method" : "GET",
<<<<<<< HEAD
    "Uri" : "https://REDACTED.vault.azure.net:443/deletedkeys?api-version=7.2&$skiptoken=eyJOZXh0TWFya2VyIjoiMiE4NCFNREF3TURFNElXdGxlUzlVUlZOVVJVTkxSVmxRTFRVeU1TRXdNREF3TWpnaE9UazVPUzB4TWkwek1WUXlNem8xT1RvMU9TNDVPVGs1T1RrNVdpRS0iLCJUYXJnZXRMb2NhdGlvbiI6MH0&maxresults=25",
=======
    "Uri" : "https://REDACTED.vault.azure.net:443/deletedkeys?api-version=7.3-preview&$skiptoken=eyJOZXh0TWFya2VyIjoiMiExMzIhTURBd01EVXpJV3RsZVM5VVJWTlVTMFZaT1RVMk9ERTJOamczTHpCQk5FSXdRVFk0UlRjd1FUUTNNVE01UWpSRE1qRTFOakV3UWtVMFFrUTRJVEF3TURBeU9DRTVPVGs1TFRFeUxUTXhWREl6T2pVNU9qVTVMams1T1RrNU9UbGFJUS0tIiwiVGFyZ2V0TG9jYXRpb24iOjB9&maxresults=25",
>>>>>>> a9ae08ca
    "Headers" : {
      "User-Agent" : "azsdk-java-client_name/client_version (11.0.6; Windows 10; 10.0)",
      "Content-Type" : "application/json"
    },
    "Response" : {
      "content-length" : "28",
      "X-Content-Type-Options" : "nosniff",
      "Pragma" : "no-cache",
      "retry-after" : "0",
      "StatusCode" : "200",
      "Date" : "Tue, 05 Oct 2021 01:47:41 GMT",
      "Strict-Transport-Security" : "max-age=31536000;includeSubDomains",
      "Cache-Control" : "no-cache",
      "x-ms-keyvault-region" : "centralus",
      "x-ms-keyvault-network-info" : "conn_type=Ipv4;addr=174.127.169.154;act_addr_fam=InterNetwork;",
      "Expires" : "-1",
      "x-ms-request-id" : "7183b03c-2e44-47d4-97a8-8a58ff40db1a",
      "x-ms-keyvault-service-version" : "1.9.132.3",
      "Body" : "{\"value\":[],\"nextLink\":null}",
      "Content-Type" : "application/json; charset=utf-8",
      "X-Powered-By" : "ASP.NET"
    },
    "Exception" : null
  } ],
  "variables" : [ "36404638fa774902b45d", "9ada65b30cac4ea8b298", "7110f60bde1c4fe8a481" ]
}<|MERGE_RESOLUTION|>--- conflicted
+++ resolved
@@ -1,11 +1,7 @@
 {
   "networkCallRecords" : [ {
     "Method" : "POST",
-<<<<<<< HEAD
-    "Uri" : "https://REDACTED.vault.azure.net/keys/listDeletedKeysTest2/create?api-version=7.2",
-=======
-    "Uri" : "https://REDACTED.vault.azure.net/keys/36404638fa774902b45d/create?api-version=7.3-preview",
->>>>>>> a9ae08ca
+    "Uri" : "https://REDACTED.vault.azure.net/keys/36404638fa774902b45d/create?api-version=7.2",
     "Headers" : {
       "User-Agent" : "azsdk-java-client_name/client_version (11.0.6; Windows 10; 10.0)",
       "Content-Type" : "application/json"
@@ -31,11 +27,7 @@
     "Exception" : null
   }, {
     "Method" : "POST",
-<<<<<<< HEAD
-    "Uri" : "https://REDACTED.vault.azure.net/keys/listDeletedKeysTest0/create?api-version=7.2",
-=======
-    "Uri" : "https://REDACTED.vault.azure.net/keys/7110f60bde1c4fe8a481/create?api-version=7.3-preview",
->>>>>>> a9ae08ca
+    "Uri" : "https://REDACTED.vault.azure.net/keys/7110f60bde1c4fe8a481/create?api-version=7.2",
     "Headers" : {
       "User-Agent" : "azsdk-java-client_name/client_version (11.0.6; Windows 10; 10.0)",
       "Content-Type" : "application/json"
@@ -61,11 +53,7 @@
     "Exception" : null
   }, {
     "Method" : "POST",
-<<<<<<< HEAD
-    "Uri" : "https://REDACTED.vault.azure.net/keys/listDeletedKeysTest1/create?api-version=7.2",
-=======
-    "Uri" : "https://REDACTED.vault.azure.net/keys/9ada65b30cac4ea8b298/create?api-version=7.3-preview",
->>>>>>> a9ae08ca
+    "Uri" : "https://REDACTED.vault.azure.net/keys/9ada65b30cac4ea8b298/create?api-version=7.2",
     "Headers" : {
       "User-Agent" : "azsdk-java-client_name/client_version (11.0.6; Windows 10; 10.0)",
       "Content-Type" : "application/json"
@@ -91,11 +79,7 @@
     "Exception" : null
   }, {
     "Method" : "DELETE",
-<<<<<<< HEAD
-    "Uri" : "https://REDACTED.vault.azure.net/keys/listDeletedKeysTest2?api-version=7.2",
-=======
-    "Uri" : "https://REDACTED.vault.azure.net/keys/36404638fa774902b45d?api-version=7.3-preview",
->>>>>>> a9ae08ca
+    "Uri" : "https://REDACTED.vault.azure.net/keys/36404638fa774902b45d?api-version=7.2",
     "Headers" : {
       "User-Agent" : "azsdk-java-client_name/client_version (11.0.6; Windows 10; 10.0)",
       "Content-Type" : "application/json"
@@ -121,11 +105,7 @@
     "Exception" : null
   }, {
     "Method" : "GET",
-<<<<<<< HEAD
-    "Uri" : "https://REDACTED.vault.azure.net/deletedkeys/listDeletedKeysTest2?api-version=7.2",
-=======
-    "Uri" : "https://REDACTED.vault.azure.net/deletedkeys/36404638fa774902b45d?api-version=7.3-preview",
->>>>>>> a9ae08ca
+    "Uri" : "https://REDACTED.vault.azure.net/deletedkeys/36404638fa774902b45d?api-version=7.2",
     "Headers" : {
       "User-Agent" : "azsdk-java-client_name/client_version (11.0.6; Windows 10; 10.0)",
       "Content-Type" : "application/json"
@@ -151,11 +131,7 @@
     "Exception" : null
   }, {
     "Method" : "GET",
-<<<<<<< HEAD
-    "Uri" : "https://REDACTED.vault.azure.net/deletedkeys/listDeletedKeysTest2?api-version=7.2",
-=======
-    "Uri" : "https://REDACTED.vault.azure.net/deletedkeys/36404638fa774902b45d?api-version=7.3-preview",
->>>>>>> a9ae08ca
+    "Uri" : "https://REDACTED.vault.azure.net/deletedkeys/36404638fa774902b45d?api-version=7.2",
     "Headers" : {
       "User-Agent" : "azsdk-java-client_name/client_version (11.0.6; Windows 10; 10.0)",
       "Content-Type" : "application/json"
@@ -181,11 +157,7 @@
     "Exception" : null
   }, {
     "Method" : "GET",
-<<<<<<< HEAD
-    "Uri" : "https://REDACTED.vault.azure.net/deletedkeys/listDeletedKeysTest2?api-version=7.2",
-=======
-    "Uri" : "https://REDACTED.vault.azure.net/deletedkeys/36404638fa774902b45d?api-version=7.3-preview",
->>>>>>> a9ae08ca
+    "Uri" : "https://REDACTED.vault.azure.net/deletedkeys/36404638fa774902b45d?api-version=7.2",
     "Headers" : {
       "User-Agent" : "azsdk-java-client_name/client_version (11.0.6; Windows 10; 10.0)",
       "Content-Type" : "application/json"
@@ -211,11 +183,7 @@
     "Exception" : null
   }, {
     "Method" : "GET",
-<<<<<<< HEAD
-    "Uri" : "https://REDACTED.vault.azure.net/deletedkeys/listDeletedKeysTest2?api-version=7.2",
-=======
-    "Uri" : "https://REDACTED.vault.azure.net/deletedkeys/36404638fa774902b45d?api-version=7.3-preview",
->>>>>>> a9ae08ca
+    "Uri" : "https://REDACTED.vault.azure.net/deletedkeys/36404638fa774902b45d?api-version=7.2",
     "Headers" : {
       "User-Agent" : "azsdk-java-client_name/client_version (11.0.6; Windows 10; 10.0)",
       "Content-Type" : "application/json"
@@ -225,1177 +193,127 @@
       "X-Content-Type-Options" : "nosniff",
       "Pragma" : "no-cache",
       "retry-after" : "0",
-<<<<<<< HEAD
-      "StatusCode" : "404",
-      "Date" : "Fri, 23 Apr 2021 08:12:13 GMT",
-      "Strict-Transport-Security" : "max-age=31536000;includeSubDomains",
-      "Cache-Control" : "no-cache",
-      "x-ms-keyvault-region" : "westus",
-      "x-ms-keyvault-network-info" : "conn_type=Ipv4;addr=174.127.169.154;act_addr_fam=InterNetwork;",
-      "Expires" : "-1",
-      "x-ms-request-id" : "eacf2451-8526-442a-8291-7d3f0c334ac3",
-      "x-ms-keyvault-service-version" : "1.2.236.0",
-      "Body" : "{\"error\":{\"code\":\"KeyNotFound\",\"message\":\"Deleted Key not found: listDeletedKeysTest2\"}}",
-      "Content-Type" : "application/json; charset=utf-8",
-      "X-Powered-By" : "ASP.NET"
-    },
-    "Exception" : null
-  }, {
-    "Method" : "GET",
-    "Uri" : "https://REDACTED.vault.azure.net/deletedkeys/listDeletedKeysTest2?api-version=7.2",
-    "Headers" : {
-      "User-Agent" : "azsdk-java-client_name/client_version (11.0.6; Windows 10; 10.0)",
-      "Content-Type" : "application/json"
-    },
-    "Response" : {
-      "content-length" : "125",
-      "X-Content-Type-Options" : "nosniff",
-      "Pragma" : "no-cache",
-      "retry-after" : "0",
-      "StatusCode" : "404",
-      "Date" : "Fri, 23 Apr 2021 08:12:14 GMT",
-      "Strict-Transport-Security" : "max-age=31536000;includeSubDomains",
-      "Cache-Control" : "no-cache",
-      "x-ms-keyvault-region" : "westus",
-      "x-ms-keyvault-network-info" : "conn_type=Ipv4;addr=174.127.169.154;act_addr_fam=InterNetwork;",
-      "Expires" : "-1",
-      "x-ms-request-id" : "fe4ffa28-5b34-4528-a65c-066c355148f9",
-      "x-ms-keyvault-service-version" : "1.2.236.0",
-      "Body" : "{\"error\":{\"code\":\"KeyNotFound\",\"message\":\"Deleted Key not found: listDeletedKeysTest2\"}}",
-      "Content-Type" : "application/json; charset=utf-8",
-      "X-Powered-By" : "ASP.NET"
-    },
-    "Exception" : null
-  }, {
-    "Method" : "GET",
-    "Uri" : "https://REDACTED.vault.azure.net/deletedkeys/listDeletedKeysTest2?api-version=7.2",
-    "Headers" : {
-      "User-Agent" : "azsdk-java-client_name/client_version (11.0.6; Windows 10; 10.0)",
-      "Content-Type" : "application/json"
-    },
-    "Response" : {
-      "content-length" : "125",
-      "X-Content-Type-Options" : "nosniff",
-      "Pragma" : "no-cache",
-      "retry-after" : "0",
-      "StatusCode" : "404",
-      "Date" : "Fri, 23 Apr 2021 08:12:15 GMT",
-      "Strict-Transport-Security" : "max-age=31536000;includeSubDomains",
-      "Cache-Control" : "no-cache",
-      "x-ms-keyvault-region" : "westus",
-      "x-ms-keyvault-network-info" : "conn_type=Ipv4;addr=174.127.169.154;act_addr_fam=InterNetwork;",
-      "Expires" : "-1",
-      "x-ms-request-id" : "43d1dc24-764d-41c4-8df8-7b86165f9daf",
-      "x-ms-keyvault-service-version" : "1.2.236.0",
-      "Body" : "{\"error\":{\"code\":\"KeyNotFound\",\"message\":\"Deleted Key not found: listDeletedKeysTest2\"}}",
-      "Content-Type" : "application/json; charset=utf-8",
-      "X-Powered-By" : "ASP.NET"
-    },
-    "Exception" : null
-  }, {
-    "Method" : "GET",
-    "Uri" : "https://REDACTED.vault.azure.net/deletedkeys/listDeletedKeysTest2?api-version=7.2",
-    "Headers" : {
-      "User-Agent" : "azsdk-java-client_name/client_version (11.0.6; Windows 10; 10.0)",
-      "Content-Type" : "application/json"
-    },
-    "Response" : {
-      "content-length" : "125",
-      "X-Content-Type-Options" : "nosniff",
-      "Pragma" : "no-cache",
-      "retry-after" : "0",
-      "StatusCode" : "404",
-      "Date" : "Fri, 23 Apr 2021 08:12:16 GMT",
-      "Strict-Transport-Security" : "max-age=31536000;includeSubDomains",
-      "Cache-Control" : "no-cache",
-      "x-ms-keyvault-region" : "westus",
-      "x-ms-keyvault-network-info" : "conn_type=Ipv4;addr=174.127.169.154;act_addr_fam=InterNetwork;",
-      "Expires" : "-1",
-      "x-ms-request-id" : "45a83b91-ea09-46a9-b13c-fad0f873d637",
-      "x-ms-keyvault-service-version" : "1.2.236.0",
-      "Body" : "{\"error\":{\"code\":\"KeyNotFound\",\"message\":\"Deleted Key not found: listDeletedKeysTest2\"}}",
-      "Content-Type" : "application/json; charset=utf-8",
-      "X-Powered-By" : "ASP.NET"
-    },
-    "Exception" : null
-  }, {
-    "Method" : "GET",
-    "Uri" : "https://REDACTED.vault.azure.net/deletedkeys/listDeletedKeysTest2?api-version=7.2",
-    "Headers" : {
-      "User-Agent" : "azsdk-java-client_name/client_version (11.0.6; Windows 10; 10.0)",
-      "Content-Type" : "application/json"
-    },
-    "Response" : {
-      "content-length" : "125",
-      "X-Content-Type-Options" : "nosniff",
-      "Pragma" : "no-cache",
-      "retry-after" : "0",
-      "StatusCode" : "404",
-      "Date" : "Fri, 23 Apr 2021 08:12:17 GMT",
-      "Strict-Transport-Security" : "max-age=31536000;includeSubDomains",
-      "Cache-Control" : "no-cache",
-      "x-ms-keyvault-region" : "westus",
-      "x-ms-keyvault-network-info" : "conn_type=Ipv4;addr=174.127.169.154;act_addr_fam=InterNetwork;",
-      "Expires" : "-1",
-      "x-ms-request-id" : "b98cc30d-adbc-4391-af60-360cc3ac1fec",
-      "x-ms-keyvault-service-version" : "1.2.236.0",
-      "Body" : "{\"error\":{\"code\":\"KeyNotFound\",\"message\":\"Deleted Key not found: listDeletedKeysTest2\"}}",
-      "Content-Type" : "application/json; charset=utf-8",
-      "X-Powered-By" : "ASP.NET"
-    },
-    "Exception" : null
-  }, {
-    "Method" : "GET",
-    "Uri" : "https://REDACTED.vault.azure.net/deletedkeys/listDeletedKeysTest2?api-version=7.2",
-    "Headers" : {
-      "User-Agent" : "azsdk-java-client_name/client_version (11.0.6; Windows 10; 10.0)",
-      "Content-Type" : "application/json"
-    },
-    "Response" : {
-      "content-length" : "125",
-      "X-Content-Type-Options" : "nosniff",
-      "Pragma" : "no-cache",
-      "retry-after" : "0",
-      "StatusCode" : "404",
-      "Date" : "Fri, 23 Apr 2021 08:12:18 GMT",
-      "Strict-Transport-Security" : "max-age=31536000;includeSubDomains",
-      "Cache-Control" : "no-cache",
-      "x-ms-keyvault-region" : "westus",
-      "x-ms-keyvault-network-info" : "conn_type=Ipv4;addr=174.127.169.154;act_addr_fam=InterNetwork;",
-      "Expires" : "-1",
-      "x-ms-request-id" : "f5fb52b6-27e8-45a8-9a45-d36c612f25f3",
-      "x-ms-keyvault-service-version" : "1.2.236.0",
-      "Body" : "{\"error\":{\"code\":\"KeyNotFound\",\"message\":\"Deleted Key not found: listDeletedKeysTest2\"}}",
-      "Content-Type" : "application/json; charset=utf-8",
-      "X-Powered-By" : "ASP.NET"
-    },
-    "Exception" : null
-  }, {
-    "Method" : "GET",
-    "Uri" : "https://REDACTED.vault.azure.net/deletedkeys/listDeletedKeysTest2?api-version=7.2",
-    "Headers" : {
-      "User-Agent" : "azsdk-java-client_name/client_version (11.0.6; Windows 10; 10.0)",
-      "Content-Type" : "application/json"
-    },
-    "Response" : {
-      "content-length" : "125",
-      "X-Content-Type-Options" : "nosniff",
-      "Pragma" : "no-cache",
-      "retry-after" : "0",
-      "StatusCode" : "404",
-      "Date" : "Fri, 23 Apr 2021 08:12:19 GMT",
-      "Strict-Transport-Security" : "max-age=31536000;includeSubDomains",
-      "Cache-Control" : "no-cache",
-      "x-ms-keyvault-region" : "westus",
-      "x-ms-keyvault-network-info" : "conn_type=Ipv4;addr=174.127.169.154;act_addr_fam=InterNetwork;",
-      "Expires" : "-1",
-      "x-ms-request-id" : "ccec59ec-c1b0-488f-aac5-16384acb4e13",
-      "x-ms-keyvault-service-version" : "1.2.236.0",
-      "Body" : "{\"error\":{\"code\":\"KeyNotFound\",\"message\":\"Deleted Key not found: listDeletedKeysTest2\"}}",
-      "Content-Type" : "application/json; charset=utf-8",
-      "X-Powered-By" : "ASP.NET"
-    },
-    "Exception" : null
-  }, {
-    "Method" : "GET",
-    "Uri" : "https://REDACTED.vault.azure.net/deletedkeys/listDeletedKeysTest2?api-version=7.2",
-    "Headers" : {
-      "User-Agent" : "azsdk-java-client_name/client_version (11.0.6; Windows 10; 10.0)",
-      "Content-Type" : "application/json"
-    },
-    "Response" : {
-      "content-length" : "125",
-      "X-Content-Type-Options" : "nosniff",
-      "Pragma" : "no-cache",
-      "retry-after" : "0",
-      "StatusCode" : "404",
-      "Date" : "Fri, 23 Apr 2021 08:12:20 GMT",
-      "Strict-Transport-Security" : "max-age=31536000;includeSubDomains",
-      "Cache-Control" : "no-cache",
-      "x-ms-keyvault-region" : "westus",
-      "x-ms-keyvault-network-info" : "conn_type=Ipv4;addr=174.127.169.154;act_addr_fam=InterNetwork;",
-      "Expires" : "-1",
-      "x-ms-request-id" : "6a9be8c1-e887-483c-949b-162ddc711950",
-      "x-ms-keyvault-service-version" : "1.2.236.0",
-      "Body" : "{\"error\":{\"code\":\"KeyNotFound\",\"message\":\"Deleted Key not found: listDeletedKeysTest2\"}}",
-      "Content-Type" : "application/json; charset=utf-8",
-      "X-Powered-By" : "ASP.NET"
-    },
-    "Exception" : null
-  }, {
-    "Method" : "GET",
-    "Uri" : "https://REDACTED.vault.azure.net/deletedkeys/listDeletedKeysTest2?api-version=7.2",
-    "Headers" : {
-      "User-Agent" : "azsdk-java-client_name/client_version (11.0.6; Windows 10; 10.0)",
-      "Content-Type" : "application/json"
-    },
-    "Response" : {
-      "content-length" : "125",
-      "X-Content-Type-Options" : "nosniff",
-      "Pragma" : "no-cache",
-      "retry-after" : "0",
-      "StatusCode" : "404",
-      "Date" : "Fri, 23 Apr 2021 08:12:21 GMT",
-      "Strict-Transport-Security" : "max-age=31536000;includeSubDomains",
-      "Cache-Control" : "no-cache",
-      "x-ms-keyvault-region" : "westus",
-      "x-ms-keyvault-network-info" : "conn_type=Ipv4;addr=174.127.169.154;act_addr_fam=InterNetwork;",
-      "Expires" : "-1",
-      "x-ms-request-id" : "6f0b28ba-e724-4866-8f23-9a6278e24671",
-      "x-ms-keyvault-service-version" : "1.2.236.0",
-      "Body" : "{\"error\":{\"code\":\"KeyNotFound\",\"message\":\"Deleted Key not found: listDeletedKeysTest2\"}}",
-      "Content-Type" : "application/json; charset=utf-8",
-      "X-Powered-By" : "ASP.NET"
-    },
-    "Exception" : null
-  }, {
-    "Method" : "GET",
-    "Uri" : "https://REDACTED.vault.azure.net/deletedkeys/listDeletedKeysTest2?api-version=7.2",
-    "Headers" : {
-      "User-Agent" : "azsdk-java-client_name/client_version (11.0.6; Windows 10; 10.0)",
-      "Content-Type" : "application/json"
-    },
-    "Response" : {
-      "content-length" : "125",
-      "X-Content-Type-Options" : "nosniff",
-      "Pragma" : "no-cache",
-      "retry-after" : "0",
-      "StatusCode" : "404",
-      "Date" : "Fri, 23 Apr 2021 08:12:22 GMT",
-      "Strict-Transport-Security" : "max-age=31536000;includeSubDomains",
-      "Cache-Control" : "no-cache",
-      "x-ms-keyvault-region" : "westus",
-      "x-ms-keyvault-network-info" : "conn_type=Ipv4;addr=174.127.169.154;act_addr_fam=InterNetwork;",
-      "Expires" : "-1",
-      "x-ms-request-id" : "0a79d935-c1d5-425b-8685-2ba02c09513b",
-      "x-ms-keyvault-service-version" : "1.2.236.0",
-      "Body" : "{\"error\":{\"code\":\"KeyNotFound\",\"message\":\"Deleted Key not found: listDeletedKeysTest2\"}}",
-      "Content-Type" : "application/json; charset=utf-8",
-      "X-Powered-By" : "ASP.NET"
-    },
-    "Exception" : null
-  }, {
-    "Method" : "GET",
-    "Uri" : "https://REDACTED.vault.azure.net/deletedkeys/listDeletedKeysTest2?api-version=7.2",
-    "Headers" : {
-      "User-Agent" : "azsdk-java-client_name/client_version (11.0.6; Windows 10; 10.0)",
-      "Content-Type" : "application/json"
-    },
-    "Response" : {
-      "content-length" : "125",
-      "X-Content-Type-Options" : "nosniff",
-      "Pragma" : "no-cache",
-      "retry-after" : "0",
-      "StatusCode" : "404",
-      "Date" : "Fri, 23 Apr 2021 08:12:23 GMT",
-      "Strict-Transport-Security" : "max-age=31536000;includeSubDomains",
-      "Cache-Control" : "no-cache",
-      "x-ms-keyvault-region" : "westus",
-      "x-ms-keyvault-network-info" : "conn_type=Ipv4;addr=174.127.169.154;act_addr_fam=InterNetwork;",
-      "Expires" : "-1",
-      "x-ms-request-id" : "4e816abe-da3d-49e6-bcee-89c719048ccf",
-      "x-ms-keyvault-service-version" : "1.2.236.0",
-      "Body" : "{\"error\":{\"code\":\"KeyNotFound\",\"message\":\"Deleted Key not found: listDeletedKeysTest2\"}}",
-      "Content-Type" : "application/json; charset=utf-8",
-      "X-Powered-By" : "ASP.NET"
-    },
-    "Exception" : null
-  }, {
-    "Method" : "GET",
-    "Uri" : "https://REDACTED.vault.azure.net/deletedkeys/listDeletedKeysTest2?api-version=7.2",
-    "Headers" : {
-      "User-Agent" : "azsdk-java-client_name/client_version (11.0.6; Windows 10; 10.0)",
-      "Content-Type" : "application/json"
-    },
-    "Response" : {
-      "content-length" : "125",
-      "X-Content-Type-Options" : "nosniff",
-      "Pragma" : "no-cache",
-      "retry-after" : "0",
-      "StatusCode" : "404",
-      "Date" : "Fri, 23 Apr 2021 08:12:25 GMT",
-      "Strict-Transport-Security" : "max-age=31536000;includeSubDomains",
-      "Cache-Control" : "no-cache",
-      "x-ms-keyvault-region" : "westus",
-      "x-ms-keyvault-network-info" : "conn_type=Ipv4;addr=174.127.169.154;act_addr_fam=InterNetwork;",
-      "Expires" : "-1",
-      "x-ms-request-id" : "4f6d2aaa-875a-4256-b694-db17462ebefd",
-      "x-ms-keyvault-service-version" : "1.2.236.0",
-      "Body" : "{\"error\":{\"code\":\"KeyNotFound\",\"message\":\"Deleted Key not found: listDeletedKeysTest2\"}}",
-      "Content-Type" : "application/json; charset=utf-8",
-      "X-Powered-By" : "ASP.NET"
-    },
-    "Exception" : null
-  }, {
-    "Method" : "GET",
-    "Uri" : "https://REDACTED.vault.azure.net/deletedkeys/listDeletedKeysTest2?api-version=7.2",
-    "Headers" : {
-      "User-Agent" : "azsdk-java-client_name/client_version (11.0.6; Windows 10; 10.0)",
-      "Content-Type" : "application/json"
-    },
-    "Response" : {
-      "content-length" : "125",
-      "X-Content-Type-Options" : "nosniff",
-      "Pragma" : "no-cache",
-      "retry-after" : "0",
-      "StatusCode" : "404",
-      "Date" : "Fri, 23 Apr 2021 08:12:26 GMT",
-      "Strict-Transport-Security" : "max-age=31536000;includeSubDomains",
-      "Cache-Control" : "no-cache",
-      "x-ms-keyvault-region" : "westus",
-      "x-ms-keyvault-network-info" : "conn_type=Ipv4;addr=174.127.169.154;act_addr_fam=InterNetwork;",
-      "Expires" : "-1",
-      "x-ms-request-id" : "ca974245-5c6e-4cb3-afda-bc88b3a938c5",
-      "x-ms-keyvault-service-version" : "1.2.236.0",
-      "Body" : "{\"error\":{\"code\":\"KeyNotFound\",\"message\":\"Deleted Key not found: listDeletedKeysTest2\"}}",
-      "Content-Type" : "application/json; charset=utf-8",
-      "X-Powered-By" : "ASP.NET"
-    },
-    "Exception" : null
-  }, {
-    "Method" : "GET",
-    "Uri" : "https://REDACTED.vault.azure.net/deletedkeys/listDeletedKeysTest2?api-version=7.2",
-    "Headers" : {
-      "User-Agent" : "azsdk-java-client_name/client_version (11.0.6; Windows 10; 10.0)",
-      "Content-Type" : "application/json"
-    },
-    "Response" : {
-      "content-length" : "125",
-      "X-Content-Type-Options" : "nosniff",
-      "Pragma" : "no-cache",
-      "retry-after" : "0",
-      "StatusCode" : "404",
-      "Date" : "Fri, 23 Apr 2021 08:12:27 GMT",
-      "Strict-Transport-Security" : "max-age=31536000;includeSubDomains",
-      "Cache-Control" : "no-cache",
-      "x-ms-keyvault-region" : "westus",
-      "x-ms-keyvault-network-info" : "conn_type=Ipv4;addr=174.127.169.154;act_addr_fam=InterNetwork;",
-      "Expires" : "-1",
-      "x-ms-request-id" : "9a63344c-9be3-4266-a2a7-f868babd747c",
-      "x-ms-keyvault-service-version" : "1.2.236.0",
-      "Body" : "{\"error\":{\"code\":\"KeyNotFound\",\"message\":\"Deleted Key not found: listDeletedKeysTest2\"}}",
-      "Content-Type" : "application/json; charset=utf-8",
-      "X-Powered-By" : "ASP.NET"
-    },
-    "Exception" : null
-  }, {
-    "Method" : "GET",
-    "Uri" : "https://REDACTED.vault.azure.net/deletedkeys/listDeletedKeysTest2?api-version=7.2",
-    "Headers" : {
-      "User-Agent" : "azsdk-java-client_name/client_version (11.0.6; Windows 10; 10.0)",
-      "Content-Type" : "application/json"
-    },
-    "Response" : {
-      "content-length" : "125",
-      "X-Content-Type-Options" : "nosniff",
-      "Pragma" : "no-cache",
-      "retry-after" : "0",
-      "StatusCode" : "404",
-      "Date" : "Fri, 23 Apr 2021 08:12:28 GMT",
-      "Strict-Transport-Security" : "max-age=31536000;includeSubDomains",
-      "Cache-Control" : "no-cache",
-      "x-ms-keyvault-region" : "westus",
-      "x-ms-keyvault-network-info" : "conn_type=Ipv4;addr=174.127.169.154;act_addr_fam=InterNetwork;",
-      "Expires" : "-1",
-      "x-ms-request-id" : "d804693d-bb3a-4e61-8f4f-50618fa5f654",
-      "x-ms-keyvault-service-version" : "1.2.236.0",
-      "Body" : "{\"error\":{\"code\":\"KeyNotFound\",\"message\":\"Deleted Key not found: listDeletedKeysTest2\"}}",
-      "Content-Type" : "application/json; charset=utf-8",
-      "X-Powered-By" : "ASP.NET"
-    },
-    "Exception" : null
-  }, {
-    "Method" : "GET",
-    "Uri" : "https://REDACTED.vault.azure.net/deletedkeys/listDeletedKeysTest2?api-version=7.2",
-    "Headers" : {
-      "User-Agent" : "azsdk-java-client_name/client_version (11.0.6; Windows 10; 10.0)",
-      "Content-Type" : "application/json"
-    },
-    "Response" : {
-      "content-length" : "125",
-      "X-Content-Type-Options" : "nosniff",
-      "Pragma" : "no-cache",
-      "retry-after" : "0",
-      "StatusCode" : "404",
-      "Date" : "Fri, 23 Apr 2021 08:12:29 GMT",
-      "Strict-Transport-Security" : "max-age=31536000;includeSubDomains",
-      "Cache-Control" : "no-cache",
-      "x-ms-keyvault-region" : "westus",
-      "x-ms-keyvault-network-info" : "conn_type=Ipv4;addr=174.127.169.154;act_addr_fam=InterNetwork;",
-      "Expires" : "-1",
-      "x-ms-request-id" : "8c526884-5596-4ab2-9486-27e008f4fc36",
-      "x-ms-keyvault-service-version" : "1.2.236.0",
-      "Body" : "{\"error\":{\"code\":\"KeyNotFound\",\"message\":\"Deleted Key not found: listDeletedKeysTest2\"}}",
-      "Content-Type" : "application/json; charset=utf-8",
-      "X-Powered-By" : "ASP.NET"
-    },
-    "Exception" : null
-  }, {
-    "Method" : "GET",
-    "Uri" : "https://REDACTED.vault.azure.net/deletedkeys/listDeletedKeysTest2?api-version=7.2",
-    "Headers" : {
-      "User-Agent" : "azsdk-java-client_name/client_version (11.0.6; Windows 10; 10.0)",
-      "Content-Type" : "application/json"
-    },
-    "Response" : {
-      "content-length" : "125",
-      "X-Content-Type-Options" : "nosniff",
-      "Pragma" : "no-cache",
-      "retry-after" : "0",
-      "StatusCode" : "404",
-      "Date" : "Fri, 23 Apr 2021 08:12:30 GMT",
-      "Strict-Transport-Security" : "max-age=31536000;includeSubDomains",
-      "Cache-Control" : "no-cache",
-      "x-ms-keyvault-region" : "westus",
-      "x-ms-keyvault-network-info" : "conn_type=Ipv4;addr=174.127.169.154;act_addr_fam=InterNetwork;",
-      "Expires" : "-1",
-      "x-ms-request-id" : "bdc593a2-5217-4779-a78c-1161e0b81ee6",
-      "x-ms-keyvault-service-version" : "1.2.236.0",
-      "Body" : "{\"error\":{\"code\":\"KeyNotFound\",\"message\":\"Deleted Key not found: listDeletedKeysTest2\"}}",
-      "Content-Type" : "application/json; charset=utf-8",
-      "X-Powered-By" : "ASP.NET"
-    },
-    "Exception" : null
-  }, {
-    "Method" : "GET",
-    "Uri" : "https://REDACTED.vault.azure.net/deletedkeys/listDeletedKeysTest2?api-version=7.2",
-    "Headers" : {
-      "User-Agent" : "azsdk-java-client_name/client_version (11.0.6; Windows 10; 10.0)",
-      "Content-Type" : "application/json"
-    },
-    "Response" : {
-      "content-length" : "125",
-      "X-Content-Type-Options" : "nosniff",
-      "Pragma" : "no-cache",
-      "retry-after" : "0",
-      "StatusCode" : "404",
-      "Date" : "Fri, 23 Apr 2021 08:12:31 GMT",
-      "Strict-Transport-Security" : "max-age=31536000;includeSubDomains",
-      "Cache-Control" : "no-cache",
-      "x-ms-keyvault-region" : "westus",
-      "x-ms-keyvault-network-info" : "conn_type=Ipv4;addr=174.127.169.154;act_addr_fam=InterNetwork;",
-      "Expires" : "-1",
-      "x-ms-request-id" : "0229db9c-8394-4c1b-9412-06ba917fc9cf",
-      "x-ms-keyvault-service-version" : "1.2.236.0",
-      "Body" : "{\"error\":{\"code\":\"KeyNotFound\",\"message\":\"Deleted Key not found: listDeletedKeysTest2\"}}",
-      "Content-Type" : "application/json; charset=utf-8",
-      "X-Powered-By" : "ASP.NET"
-    },
-    "Exception" : null
-  }, {
-    "Method" : "GET",
-    "Uri" : "https://REDACTED.vault.azure.net/deletedkeys/listDeletedKeysTest2?api-version=7.2",
-    "Headers" : {
-      "User-Agent" : "azsdk-java-client_name/client_version (11.0.6; Windows 10; 10.0)",
-      "Content-Type" : "application/json"
-    },
-    "Response" : {
-      "content-length" : "125",
-      "X-Content-Type-Options" : "nosniff",
-      "Pragma" : "no-cache",
-      "retry-after" : "0",
-      "StatusCode" : "404",
-      "Date" : "Fri, 23 Apr 2021 08:12:32 GMT",
-      "Strict-Transport-Security" : "max-age=31536000;includeSubDomains",
-      "Cache-Control" : "no-cache",
-      "x-ms-keyvault-region" : "westus",
-      "x-ms-keyvault-network-info" : "conn_type=Ipv4;addr=174.127.169.154;act_addr_fam=InterNetwork;",
-      "Expires" : "-1",
-      "x-ms-request-id" : "a7f4f6fc-4753-41e2-a904-33e8fc1ab76f",
-      "x-ms-keyvault-service-version" : "1.2.236.0",
-      "Body" : "{\"error\":{\"code\":\"KeyNotFound\",\"message\":\"Deleted Key not found: listDeletedKeysTest2\"}}",
-      "Content-Type" : "application/json; charset=utf-8",
-      "X-Powered-By" : "ASP.NET"
-    },
-    "Exception" : null
-  }, {
-    "Method" : "GET",
-    "Uri" : "https://REDACTED.vault.azure.net/deletedkeys/listDeletedKeysTest2?api-version=7.2",
-    "Headers" : {
-      "User-Agent" : "azsdk-java-client_name/client_version (11.0.6; Windows 10; 10.0)",
-      "Content-Type" : "application/json"
-    },
-    "Response" : {
-      "content-length" : "125",
-      "X-Content-Type-Options" : "nosniff",
-      "Pragma" : "no-cache",
-      "retry-after" : "0",
-      "StatusCode" : "404",
-      "Date" : "Fri, 23 Apr 2021 08:12:33 GMT",
-      "Strict-Transport-Security" : "max-age=31536000;includeSubDomains",
-      "Cache-Control" : "no-cache",
-      "x-ms-keyvault-region" : "westus",
-      "x-ms-keyvault-network-info" : "conn_type=Ipv4;addr=174.127.169.154;act_addr_fam=InterNetwork;",
-      "Expires" : "-1",
-      "x-ms-request-id" : "06978cf3-d891-4b67-bb29-f816a5fee621",
-      "x-ms-keyvault-service-version" : "1.2.236.0",
-      "Body" : "{\"error\":{\"code\":\"KeyNotFound\",\"message\":\"Deleted Key not found: listDeletedKeysTest2\"}}",
-      "Content-Type" : "application/json; charset=utf-8",
-      "X-Powered-By" : "ASP.NET"
-    },
-    "Exception" : null
-  }, {
-    "Method" : "GET",
-    "Uri" : "https://REDACTED.vault.azure.net/deletedkeys/listDeletedKeysTest2?api-version=7.2",
-    "Headers" : {
-      "User-Agent" : "azsdk-java-client_name/client_version (11.0.6; Windows 10; 10.0)",
-      "Content-Type" : "application/json"
-    },
-    "Response" : {
-      "content-length" : "125",
-      "X-Content-Type-Options" : "nosniff",
-      "Pragma" : "no-cache",
-      "retry-after" : "0",
-      "StatusCode" : "404",
-      "Date" : "Fri, 23 Apr 2021 08:12:34 GMT",
-      "Strict-Transport-Security" : "max-age=31536000;includeSubDomains",
-      "Cache-Control" : "no-cache",
-      "x-ms-keyvault-region" : "westus",
-      "x-ms-keyvault-network-info" : "conn_type=Ipv4;addr=174.127.169.154;act_addr_fam=InterNetwork;",
-      "Expires" : "-1",
-      "x-ms-request-id" : "d535577a-59e1-4e14-8f54-a501df86a17f",
-      "x-ms-keyvault-service-version" : "1.2.236.0",
-      "Body" : "{\"error\":{\"code\":\"KeyNotFound\",\"message\":\"Deleted Key not found: listDeletedKeysTest2\"}}",
-      "Content-Type" : "application/json; charset=utf-8",
-      "X-Powered-By" : "ASP.NET"
-    },
-    "Exception" : null
-  }, {
-    "Method" : "GET",
-    "Uri" : "https://REDACTED.vault.azure.net/deletedkeys/listDeletedKeysTest2?api-version=7.2",
-    "Headers" : {
-      "User-Agent" : "azsdk-java-client_name/client_version (11.0.6; Windows 10; 10.0)",
-      "Content-Type" : "application/json"
-    },
-    "Response" : {
-      "content-length" : "927",
-      "X-Content-Type-Options" : "nosniff",
-      "Pragma" : "no-cache",
-      "retry-after" : "0",
-      "StatusCode" : "200",
-      "Date" : "Fri, 23 Apr 2021 08:12:35 GMT",
-      "Strict-Transport-Security" : "max-age=31536000;includeSubDomains",
-      "Cache-Control" : "no-cache",
-      "x-ms-keyvault-region" : "westus",
-      "x-ms-keyvault-network-info" : "conn_type=Ipv4;addr=174.127.169.154;act_addr_fam=InterNetwork;",
-      "Expires" : "-1",
-      "x-ms-request-id" : "3a5591f2-8f62-4d91-b13d-9412e7d8abde",
-      "x-ms-keyvault-service-version" : "1.2.236.0",
-      "Body" : "{\"recoveryId\":\"https://azure-kv-tests2.vault.azure.net/deletedkeys/listDeletedKeysTest2\",\"deletedDate\":1619165529,\"scheduledPurgeDate\":1626941529,\"key\":{\"kid\":\"https://azure-kv-tests2.vault.azure.net/keys/listDeletedKeysTest2/c6ab13bf90fc4e19a32dc940e4b00a43\",\"kty\":\"RSA\",\"key_ops\":[\"encrypt\",\"decrypt\",\"sign\",\"verify\",\"wrapKey\",\"unwrapKey\"],\"n\":\"sjRDUJlUlz2UhIEwSkztyJz8RjlgdP1UXRBIcQ8_fo2S1VPwTcVHVBbSDaJrF4RJeNpdO7o5Z7wDI35yNovZWk1PvEnLqJmmbZuqmAg7__pjLFbsr4Ceuv8cw580iCcCtGNeT_tHw3mN6RVCdtTO0vp2HTLMNYzkLjPplhUE4gINBIry9VeZ7atw1ikjP7KvFyxtVhrkwDhHVVPvbSmdtNwwYEKicTCqceR4Yi3Vb9WGgplJhxwmiifQ3LkHcdxq6Y3z08u46b74j9hoZ9ffEdTzfbkVT67kOCUhl0UJiMaAKm2DUyUB50l_XHL5GYXLSmo3BRGAkxJiHDMezjff4Q\",\"e\":\"AQAB\"},\"attributes\":{\"enabled\":true,\"exp\":3799353600,\"created\":1619165518,\"updated\":1619165518,\"recoveryLevel\":\"Recoverable+Purgeable\",\"recoverableDays\":90}}",
+      "StatusCode" : "200",
+      "Date" : "Tue, 05 Oct 2021 01:42:34 GMT",
+      "Strict-Transport-Security" : "max-age=31536000;includeSubDomains",
+      "Cache-Control" : "no-cache",
+      "x-ms-keyvault-region" : "centralus",
+      "x-ms-keyvault-network-info" : "conn_type=Ipv4;addr=174.127.169.154;act_addr_fam=InterNetwork;",
+      "Expires" : "-1",
+      "x-ms-request-id" : "b21f654b-8f52-4d2d-8503-f61bd38b2493",
+      "x-ms-keyvault-service-version" : "1.9.132.3",
+      "Body" : "{\"recoveryId\":\"https://azure-kv-tests2.vault.azure.net/deletedkeys/36404638fa774902b45d\",\"deletedDate\":1633398150,\"scheduledPurgeDate\":1634002950,\"key\":{\"kid\":\"https://azure-kv-tests2.vault.azure.net/keys/36404638fa774902b45d/3eba74bfd91a4544be2d43fe01f2ef37\",\"kty\":\"RSA\",\"key_ops\":[\"encrypt\",\"decrypt\",\"sign\",\"verify\",\"wrapKey\",\"unwrapKey\"],\"n\":\"3rHd1zK6lzd-1-sLaTI_HHAk3OFxU9nPNtLN4-ZTkc_L_UFgbGWY0oCCVQaCZquXz_AFibPmXyd-6TYqe0q7RsVDsZ_Ds70Z--Y0tQ5fAeToGXygITlwC5R3D65Z2S2Fb9ZZ4tTwxpEJ3MwokCdbxhCtXDBrBVTAI5n4VJIY8iPA7lmwX891sHovn-Fg7ZvNRPR8maWt1SGg7pYdECL4WfjybbQ7TfXkGEgCGdMs3Y_VkaTUsVKAr7NSJUf_S3obSWcyItowKfRgZiGYaULLGawgr-IrGrYM5vD_s-JBMJ-bygGLcfHf6Rvj4PLbBi9zJLFr4ig6zkyvaAsIw_tPRQ\",\"e\":\"AQAB\"},\"attributes\":{\"enabled\":true,\"exp\":3799353600,\"created\":1633398149,\"updated\":1633398149,\"recoveryLevel\":\"CustomizedRecoverable+Purgeable\",\"recoverableDays\":7}}",
       "Content-Type" : "application/json; charset=utf-8",
       "X-Powered-By" : "ASP.NET"
     },
     "Exception" : null
   }, {
     "Method" : "DELETE",
-    "Uri" : "https://REDACTED.vault.azure.net/keys/listDeletedKeysTest0?api-version=7.2",
-    "Headers" : {
-      "User-Agent" : "azsdk-java-client_name/client_version (11.0.6; Windows 10; 10.0)",
-      "Content-Type" : "application/json"
-    },
-    "Response" : {
-      "content-length" : "927",
-      "X-Content-Type-Options" : "nosniff",
-      "Pragma" : "no-cache",
-      "retry-after" : "0",
-      "StatusCode" : "200",
-      "Date" : "Fri, 23 Apr 2021 08:12:35 GMT",
-      "Strict-Transport-Security" : "max-age=31536000;includeSubDomains",
-      "Cache-Control" : "no-cache",
-      "x-ms-keyvault-region" : "westus",
-      "x-ms-keyvault-network-info" : "conn_type=Ipv4;addr=174.127.169.154;act_addr_fam=InterNetwork;",
-      "Expires" : "-1",
-      "x-ms-request-id" : "f58faf94-88ab-4299-af89-8feb130d9437",
-      "x-ms-keyvault-service-version" : "1.2.236.0",
-      "Body" : "{\"recoveryId\":\"https://azure-kv-tests2.vault.azure.net/deletedkeys/listDeletedKeysTest0\",\"deletedDate\":1619165555,\"scheduledPurgeDate\":1626941555,\"key\":{\"kid\":\"https://azure-kv-tests2.vault.azure.net/keys/listDeletedKeysTest0/25bfab156fe8474981ac8dd077b46b7e\",\"kty\":\"RSA\",\"key_ops\":[\"encrypt\",\"decrypt\",\"sign\",\"verify\",\"wrapKey\",\"unwrapKey\"],\"n\":\"oGe1e0zJH5TNl4aMtJMbDOc_w2Hg5gO6c_sQDMgA79pxipLvWUj3bNVLA_SXD9aHCNS92ibFf-6_q91QkIeZMQ9BzhR6OrIIZ1NMfFvm2kwMyIixftdDva9d4fHKeUTMS8Fev2-s7SH5PBgZuUlFcHgVQDrskSeY5Gsd-eau0fv6JYnEFloIWTmXY-B9poxeY0ktSfzhF_clSsXEh8WgnOLCitFiAkcJpoVBa4WNahSnfUgzuZlgGcBubIsxaA6z9LrBrtJDWQ49fAgCG9Yp1hGy58tqiUTXraiaatqW4WGu0l8Ruoozad7TegF39VZUB8NllyRYYT_BRfASPeTJKQ\",\"e\":\"AQAB\"},\"attributes\":{\"enabled\":true,\"exp\":3799353600,\"created\":1619165518,\"updated\":1619165518,\"recoveryLevel\":\"Recoverable+Purgeable\",\"recoverableDays\":90}}",
-      "Content-Type" : "application/json; charset=utf-8",
-      "X-Powered-By" : "ASP.NET"
-    },
-    "Exception" : null
-  }, {
-    "Method" : "GET",
-    "Uri" : "https://REDACTED.vault.azure.net/deletedkeys/listDeletedKeysTest0?api-version=7.2",
-    "Headers" : {
-      "User-Agent" : "azsdk-java-client_name/client_version (11.0.6; Windows 10; 10.0)",
-      "Content-Type" : "application/json"
-    },
-    "Response" : {
-      "content-length" : "125",
-      "X-Content-Type-Options" : "nosniff",
-      "Pragma" : "no-cache",
-      "retry-after" : "0",
-      "StatusCode" : "404",
-      "Date" : "Fri, 23 Apr 2021 08:12:36 GMT",
-      "Strict-Transport-Security" : "max-age=31536000;includeSubDomains",
-      "Cache-Control" : "no-cache",
-      "x-ms-keyvault-region" : "westus",
-      "x-ms-keyvault-network-info" : "conn_type=Ipv4;addr=174.127.169.154;act_addr_fam=InterNetwork;",
-      "Expires" : "-1",
-      "x-ms-request-id" : "225b106f-13b6-44cb-9d7f-41b33d73e7c3",
-      "x-ms-keyvault-service-version" : "1.2.236.0",
-      "Body" : "{\"error\":{\"code\":\"KeyNotFound\",\"message\":\"Deleted Key not found: listDeletedKeysTest0\"}}",
-      "Content-Type" : "application/json; charset=utf-8",
-      "X-Powered-By" : "ASP.NET"
-    },
-    "Exception" : null
-  }, {
-    "Method" : "GET",
-    "Uri" : "https://REDACTED.vault.azure.net/deletedkeys/listDeletedKeysTest0?api-version=7.2",
-    "Headers" : {
-      "User-Agent" : "azsdk-java-client_name/client_version (11.0.6; Windows 10; 10.0)",
-      "Content-Type" : "application/json"
-    },
-    "Response" : {
-      "content-length" : "125",
-      "X-Content-Type-Options" : "nosniff",
-      "Pragma" : "no-cache",
-      "retry-after" : "0",
-      "StatusCode" : "404",
-      "Date" : "Fri, 23 Apr 2021 08:12:37 GMT",
-      "Strict-Transport-Security" : "max-age=31536000;includeSubDomains",
-      "Cache-Control" : "no-cache",
-      "x-ms-keyvault-region" : "westus",
-      "x-ms-keyvault-network-info" : "conn_type=Ipv4;addr=174.127.169.154;act_addr_fam=InterNetwork;",
-      "Expires" : "-1",
-      "x-ms-request-id" : "818c7fe6-a75f-43ed-80c9-2562070ee093",
-      "x-ms-keyvault-service-version" : "1.2.236.0",
-      "Body" : "{\"error\":{\"code\":\"KeyNotFound\",\"message\":\"Deleted Key not found: listDeletedKeysTest0\"}}",
-      "Content-Type" : "application/json; charset=utf-8",
-      "X-Powered-By" : "ASP.NET"
-    },
-    "Exception" : null
-  }, {
-    "Method" : "GET",
-    "Uri" : "https://REDACTED.vault.azure.net/deletedkeys/listDeletedKeysTest0?api-version=7.2",
-    "Headers" : {
-      "User-Agent" : "azsdk-java-client_name/client_version (11.0.6; Windows 10; 10.0)",
-      "Content-Type" : "application/json"
-    },
-    "Response" : {
-      "content-length" : "125",
-      "X-Content-Type-Options" : "nosniff",
-      "Pragma" : "no-cache",
-      "retry-after" : "0",
-      "StatusCode" : "404",
-      "Date" : "Fri, 23 Apr 2021 08:12:38 GMT",
-      "Strict-Transport-Security" : "max-age=31536000;includeSubDomains",
-      "Cache-Control" : "no-cache",
-      "x-ms-keyvault-region" : "westus",
-      "x-ms-keyvault-network-info" : "conn_type=Ipv4;addr=174.127.169.154;act_addr_fam=InterNetwork;",
-      "Expires" : "-1",
-      "x-ms-request-id" : "44be2a90-198c-4490-bddf-5446c2e190b5",
-      "x-ms-keyvault-service-version" : "1.2.236.0",
-      "Body" : "{\"error\":{\"code\":\"KeyNotFound\",\"message\":\"Deleted Key not found: listDeletedKeysTest0\"}}",
-      "Content-Type" : "application/json; charset=utf-8",
-      "X-Powered-By" : "ASP.NET"
-    },
-    "Exception" : null
-  }, {
-    "Method" : "GET",
-    "Uri" : "https://REDACTED.vault.azure.net/deletedkeys/listDeletedKeysTest0?api-version=7.2",
-    "Headers" : {
-      "User-Agent" : "azsdk-java-client_name/client_version (11.0.6; Windows 10; 10.0)",
-      "Content-Type" : "application/json"
-    },
-    "Response" : {
-      "content-length" : "125",
-      "X-Content-Type-Options" : "nosniff",
-      "Pragma" : "no-cache",
-      "retry-after" : "0",
-      "StatusCode" : "404",
-      "Date" : "Fri, 23 Apr 2021 08:12:39 GMT",
-      "Strict-Transport-Security" : "max-age=31536000;includeSubDomains",
-      "Cache-Control" : "no-cache",
-      "x-ms-keyvault-region" : "westus",
-      "x-ms-keyvault-network-info" : "conn_type=Ipv4;addr=174.127.169.154;act_addr_fam=InterNetwork;",
-      "Expires" : "-1",
-      "x-ms-request-id" : "3d1c46ea-9e70-45ae-83f3-1e563b8f074e",
-      "x-ms-keyvault-service-version" : "1.2.236.0",
-      "Body" : "{\"error\":{\"code\":\"KeyNotFound\",\"message\":\"Deleted Key not found: listDeletedKeysTest0\"}}",
-      "Content-Type" : "application/json; charset=utf-8",
-      "X-Powered-By" : "ASP.NET"
-    },
-    "Exception" : null
-  }, {
-    "Method" : "GET",
-    "Uri" : "https://REDACTED.vault.azure.net/deletedkeys/listDeletedKeysTest0?api-version=7.2",
-    "Headers" : {
-      "User-Agent" : "azsdk-java-client_name/client_version (11.0.6; Windows 10; 10.0)",
-      "Content-Type" : "application/json"
-    },
-    "Response" : {
-      "content-length" : "125",
-      "X-Content-Type-Options" : "nosniff",
-      "Pragma" : "no-cache",
-      "retry-after" : "0",
-      "StatusCode" : "404",
-      "Date" : "Fri, 23 Apr 2021 08:12:40 GMT",
-      "Strict-Transport-Security" : "max-age=31536000;includeSubDomains",
-      "Cache-Control" : "no-cache",
-      "x-ms-keyvault-region" : "westus",
-      "x-ms-keyvault-network-info" : "conn_type=Ipv4;addr=174.127.169.154;act_addr_fam=InterNetwork;",
-      "Expires" : "-1",
-      "x-ms-request-id" : "e4589d1c-34f9-4a27-b3d4-21a60a75eb50",
-      "x-ms-keyvault-service-version" : "1.2.236.0",
-      "Body" : "{\"error\":{\"code\":\"KeyNotFound\",\"message\":\"Deleted Key not found: listDeletedKeysTest0\"}}",
-      "Content-Type" : "application/json; charset=utf-8",
-      "X-Powered-By" : "ASP.NET"
-    },
-    "Exception" : null
-  }, {
-    "Method" : "GET",
-    "Uri" : "https://REDACTED.vault.azure.net/deletedkeys/listDeletedKeysTest0?api-version=7.2",
-    "Headers" : {
-      "User-Agent" : "azsdk-java-client_name/client_version (11.0.6; Windows 10; 10.0)",
-      "Content-Type" : "application/json"
-    },
-    "Response" : {
-      "content-length" : "125",
-      "X-Content-Type-Options" : "nosniff",
-      "Pragma" : "no-cache",
-      "retry-after" : "0",
-      "StatusCode" : "404",
-      "Date" : "Fri, 23 Apr 2021 08:12:41 GMT",
-      "Strict-Transport-Security" : "max-age=31536000;includeSubDomains",
-      "Cache-Control" : "no-cache",
-      "x-ms-keyvault-region" : "westus",
-      "x-ms-keyvault-network-info" : "conn_type=Ipv4;addr=174.127.169.154;act_addr_fam=InterNetwork;",
-      "Expires" : "-1",
-      "x-ms-request-id" : "0147a147-23cb-4677-a8c7-20ebc99c7e99",
-      "x-ms-keyvault-service-version" : "1.2.236.0",
-      "Body" : "{\"error\":{\"code\":\"KeyNotFound\",\"message\":\"Deleted Key not found: listDeletedKeysTest0\"}}",
-      "Content-Type" : "application/json; charset=utf-8",
-      "X-Powered-By" : "ASP.NET"
-    },
-    "Exception" : null
-  }, {
-    "Method" : "GET",
-    "Uri" : "https://REDACTED.vault.azure.net/deletedkeys/listDeletedKeysTest0?api-version=7.2",
-    "Headers" : {
-      "User-Agent" : "azsdk-java-client_name/client_version (11.0.6; Windows 10; 10.0)",
-      "Content-Type" : "application/json"
-    },
-    "Response" : {
-      "content-length" : "125",
-      "X-Content-Type-Options" : "nosniff",
-      "Pragma" : "no-cache",
-      "retry-after" : "0",
-      "StatusCode" : "404",
-      "Date" : "Fri, 23 Apr 2021 08:12:43 GMT",
-      "Strict-Transport-Security" : "max-age=31536000;includeSubDomains",
-      "Cache-Control" : "no-cache",
-      "x-ms-keyvault-region" : "westus",
-      "x-ms-keyvault-network-info" : "conn_type=Ipv4;addr=174.127.169.154;act_addr_fam=InterNetwork;",
-      "Expires" : "-1",
-      "x-ms-request-id" : "1d415434-0488-4cf3-b1f6-cd5ea9de137c",
-      "x-ms-keyvault-service-version" : "1.2.236.0",
-      "Body" : "{\"error\":{\"code\":\"KeyNotFound\",\"message\":\"Deleted Key not found: listDeletedKeysTest0\"}}",
-      "Content-Type" : "application/json; charset=utf-8",
-      "X-Powered-By" : "ASP.NET"
-    },
-    "Exception" : null
-  }, {
-    "Method" : "GET",
-    "Uri" : "https://REDACTED.vault.azure.net/deletedkeys/listDeletedKeysTest0?api-version=7.2",
-    "Headers" : {
-      "User-Agent" : "azsdk-java-client_name/client_version (11.0.6; Windows 10; 10.0)",
-      "Content-Type" : "application/json"
-    },
-    "Response" : {
-      "content-length" : "125",
-      "X-Content-Type-Options" : "nosniff",
-      "Pragma" : "no-cache",
-      "retry-after" : "0",
-      "StatusCode" : "404",
-      "Date" : "Fri, 23 Apr 2021 08:12:44 GMT",
-      "Strict-Transport-Security" : "max-age=31536000;includeSubDomains",
-      "Cache-Control" : "no-cache",
-      "x-ms-keyvault-region" : "westus",
-      "x-ms-keyvault-network-info" : "conn_type=Ipv4;addr=174.127.169.154;act_addr_fam=InterNetwork;",
-      "Expires" : "-1",
-      "x-ms-request-id" : "b2739181-bbde-4778-a5ff-822c97d09671",
-      "x-ms-keyvault-service-version" : "1.2.236.0",
-      "Body" : "{\"error\":{\"code\":\"KeyNotFound\",\"message\":\"Deleted Key not found: listDeletedKeysTest0\"}}",
-      "Content-Type" : "application/json; charset=utf-8",
-      "X-Powered-By" : "ASP.NET"
-    },
-    "Exception" : null
-  }, {
-    "Method" : "GET",
-    "Uri" : "https://REDACTED.vault.azure.net/deletedkeys/listDeletedKeysTest0?api-version=7.2",
-    "Headers" : {
-      "User-Agent" : "azsdk-java-client_name/client_version (11.0.6; Windows 10; 10.0)",
-      "Content-Type" : "application/json"
-    },
-    "Response" : {
-      "content-length" : "125",
-      "X-Content-Type-Options" : "nosniff",
-      "Pragma" : "no-cache",
-      "retry-after" : "0",
-      "StatusCode" : "404",
-      "Date" : "Fri, 23 Apr 2021 08:12:45 GMT",
-      "Strict-Transport-Security" : "max-age=31536000;includeSubDomains",
-      "Cache-Control" : "no-cache",
-      "x-ms-keyvault-region" : "westus",
-      "x-ms-keyvault-network-info" : "conn_type=Ipv4;addr=174.127.169.154;act_addr_fam=InterNetwork;",
-      "Expires" : "-1",
-      "x-ms-request-id" : "479c9486-f373-457c-a4ed-06afa5909ccb",
-      "x-ms-keyvault-service-version" : "1.2.236.0",
-      "Body" : "{\"error\":{\"code\":\"KeyNotFound\",\"message\":\"Deleted Key not found: listDeletedKeysTest0\"}}",
-      "Content-Type" : "application/json; charset=utf-8",
-      "X-Powered-By" : "ASP.NET"
-    },
-    "Exception" : null
-  }, {
-    "Method" : "GET",
-    "Uri" : "https://REDACTED.vault.azure.net/deletedkeys/listDeletedKeysTest0?api-version=7.2",
-    "Headers" : {
-      "User-Agent" : "azsdk-java-client_name/client_version (11.0.6; Windows 10; 10.0)",
-      "Content-Type" : "application/json"
-    },
-    "Response" : {
-      "content-length" : "125",
-      "X-Content-Type-Options" : "nosniff",
-      "Pragma" : "no-cache",
-      "retry-after" : "0",
-      "StatusCode" : "404",
-      "Date" : "Fri, 23 Apr 2021 08:12:46 GMT",
-      "Strict-Transport-Security" : "max-age=31536000;includeSubDomains",
-      "Cache-Control" : "no-cache",
-      "x-ms-keyvault-region" : "westus",
-      "x-ms-keyvault-network-info" : "conn_type=Ipv4;addr=174.127.169.154;act_addr_fam=InterNetwork;",
-      "Expires" : "-1",
-      "x-ms-request-id" : "944c4141-edf7-4f43-b693-c8cfbb5bd06b",
-      "x-ms-keyvault-service-version" : "1.2.236.0",
-      "Body" : "{\"error\":{\"code\":\"KeyNotFound\",\"message\":\"Deleted Key not found: listDeletedKeysTest0\"}}",
-      "Content-Type" : "application/json; charset=utf-8",
-      "X-Powered-By" : "ASP.NET"
-    },
-    "Exception" : null
-  }, {
-    "Method" : "GET",
-    "Uri" : "https://REDACTED.vault.azure.net/deletedkeys/listDeletedKeysTest0?api-version=7.2",
-    "Headers" : {
-      "User-Agent" : "azsdk-java-client_name/client_version (11.0.6; Windows 10; 10.0)",
-      "Content-Type" : "application/json"
-    },
-    "Response" : {
-      "content-length" : "125",
-      "X-Content-Type-Options" : "nosniff",
-      "Pragma" : "no-cache",
-      "retry-after" : "0",
-      "StatusCode" : "404",
-      "Date" : "Fri, 23 Apr 2021 08:12:47 GMT",
-      "Strict-Transport-Security" : "max-age=31536000;includeSubDomains",
-      "Cache-Control" : "no-cache",
-      "x-ms-keyvault-region" : "westus",
-      "x-ms-keyvault-network-info" : "conn_type=Ipv4;addr=174.127.169.154;act_addr_fam=InterNetwork;",
-      "Expires" : "-1",
-      "x-ms-request-id" : "662445bf-cacb-4f06-a9b6-584aa75aefe6",
-      "x-ms-keyvault-service-version" : "1.2.236.0",
-      "Body" : "{\"error\":{\"code\":\"KeyNotFound\",\"message\":\"Deleted Key not found: listDeletedKeysTest0\"}}",
-      "Content-Type" : "application/json; charset=utf-8",
-      "X-Powered-By" : "ASP.NET"
-    },
-    "Exception" : null
-  }, {
-    "Method" : "GET",
-    "Uri" : "https://REDACTED.vault.azure.net/deletedkeys/listDeletedKeysTest0?api-version=7.2",
-    "Headers" : {
-      "User-Agent" : "azsdk-java-client_name/client_version (11.0.6; Windows 10; 10.0)",
-      "Content-Type" : "application/json"
-    },
-    "Response" : {
-      "content-length" : "125",
-      "X-Content-Type-Options" : "nosniff",
-      "Pragma" : "no-cache",
-      "retry-after" : "0",
-      "StatusCode" : "404",
-      "Date" : "Fri, 23 Apr 2021 08:12:48 GMT",
-      "Strict-Transport-Security" : "max-age=31536000;includeSubDomains",
-      "Cache-Control" : "no-cache",
-      "x-ms-keyvault-region" : "westus",
-      "x-ms-keyvault-network-info" : "conn_type=Ipv4;addr=174.127.169.154;act_addr_fam=InterNetwork;",
-      "Expires" : "-1",
-      "x-ms-request-id" : "05894bd3-acef-474f-a32f-2fc0cc54c398",
-      "x-ms-keyvault-service-version" : "1.2.236.0",
-      "Body" : "{\"error\":{\"code\":\"KeyNotFound\",\"message\":\"Deleted Key not found: listDeletedKeysTest0\"}}",
-      "Content-Type" : "application/json; charset=utf-8",
-      "X-Powered-By" : "ASP.NET"
-    },
-    "Exception" : null
-  }, {
-    "Method" : "GET",
-    "Uri" : "https://REDACTED.vault.azure.net/deletedkeys/listDeletedKeysTest0?api-version=7.2",
-    "Headers" : {
-      "User-Agent" : "azsdk-java-client_name/client_version (11.0.6; Windows 10; 10.0)",
-      "Content-Type" : "application/json"
-    },
-    "Response" : {
-      "content-length" : "125",
-      "X-Content-Type-Options" : "nosniff",
-      "Pragma" : "no-cache",
-      "retry-after" : "0",
-      "StatusCode" : "404",
-      "Date" : "Fri, 23 Apr 2021 08:12:49 GMT",
-      "Strict-Transport-Security" : "max-age=31536000;includeSubDomains",
-      "Cache-Control" : "no-cache",
-      "x-ms-keyvault-region" : "westus",
-      "x-ms-keyvault-network-info" : "conn_type=Ipv4;addr=174.127.169.154;act_addr_fam=InterNetwork;",
-      "Expires" : "-1",
-      "x-ms-request-id" : "e385b4fb-bd6e-489f-9596-5e9b87dc3e1a",
-      "x-ms-keyvault-service-version" : "1.2.236.0",
-      "Body" : "{\"error\":{\"code\":\"KeyNotFound\",\"message\":\"Deleted Key not found: listDeletedKeysTest0\"}}",
-      "Content-Type" : "application/json; charset=utf-8",
-      "X-Powered-By" : "ASP.NET"
-    },
-    "Exception" : null
-  }, {
-    "Method" : "GET",
-    "Uri" : "https://REDACTED.vault.azure.net/deletedkeys/listDeletedKeysTest0?api-version=7.2",
-    "Headers" : {
-      "User-Agent" : "azsdk-java-client_name/client_version (11.0.6; Windows 10; 10.0)",
-      "Content-Type" : "application/json"
-    },
-    "Response" : {
-      "content-length" : "927",
-      "X-Content-Type-Options" : "nosniff",
-      "Pragma" : "no-cache",
-      "retry-after" : "0",
-      "StatusCode" : "200",
-      "Date" : "Fri, 23 Apr 2021 08:12:50 GMT",
-      "Strict-Transport-Security" : "max-age=31536000;includeSubDomains",
-      "Cache-Control" : "no-cache",
-      "x-ms-keyvault-region" : "westus",
-      "x-ms-keyvault-network-info" : "conn_type=Ipv4;addr=174.127.169.154;act_addr_fam=InterNetwork;",
-      "Expires" : "-1",
-      "x-ms-request-id" : "0d571d0f-42bf-4221-b483-04072f449374",
-      "x-ms-keyvault-service-version" : "1.2.236.0",
-      "Body" : "{\"recoveryId\":\"https://azure-kv-tests2.vault.azure.net/deletedkeys/listDeletedKeysTest0\",\"deletedDate\":1619165555,\"scheduledPurgeDate\":1626941555,\"key\":{\"kid\":\"https://azure-kv-tests2.vault.azure.net/keys/listDeletedKeysTest0/25bfab156fe8474981ac8dd077b46b7e\",\"kty\":\"RSA\",\"key_ops\":[\"encrypt\",\"decrypt\",\"sign\",\"verify\",\"wrapKey\",\"unwrapKey\"],\"n\":\"oGe1e0zJH5TNl4aMtJMbDOc_w2Hg5gO6c_sQDMgA79pxipLvWUj3bNVLA_SXD9aHCNS92ibFf-6_q91QkIeZMQ9BzhR6OrIIZ1NMfFvm2kwMyIixftdDva9d4fHKeUTMS8Fev2-s7SH5PBgZuUlFcHgVQDrskSeY5Gsd-eau0fv6JYnEFloIWTmXY-B9poxeY0ktSfzhF_clSsXEh8WgnOLCitFiAkcJpoVBa4WNahSnfUgzuZlgGcBubIsxaA6z9LrBrtJDWQ49fAgCG9Yp1hGy58tqiUTXraiaatqW4WGu0l8Ruoozad7TegF39VZUB8NllyRYYT_BRfASPeTJKQ\",\"e\":\"AQAB\"},\"attributes\":{\"enabled\":true,\"exp\":3799353600,\"created\":1619165518,\"updated\":1619165518,\"recoveryLevel\":\"Recoverable+Purgeable\",\"recoverableDays\":90}}",
+    "Uri" : "https://REDACTED.vault.azure.net/keys/7110f60bde1c4fe8a481?api-version=7.2",
+    "Headers" : {
+      "User-Agent" : "azsdk-java-client_name/client_version (11.0.6; Windows 10; 10.0)",
+      "Content-Type" : "application/json"
+    },
+    "Response" : {
+      "content-length" : "866",
+      "X-Content-Type-Options" : "nosniff",
+      "Pragma" : "no-cache",
+      "retry-after" : "0",
+      "StatusCode" : "200",
+      "Date" : "Tue, 05 Oct 2021 01:42:34 GMT",
+      "Strict-Transport-Security" : "max-age=31536000;includeSubDomains",
+      "Cache-Control" : "no-cache",
+      "x-ms-keyvault-region" : "centralus",
+      "x-ms-keyvault-network-info" : "conn_type=Ipv4;addr=174.127.169.154;act_addr_fam=InterNetwork;",
+      "Expires" : "-1",
+      "x-ms-request-id" : "a0986c16-0c88-4339-8068-b2e7fdc4bfa7",
+      "x-ms-keyvault-service-version" : "1.9.132.3",
+      "Body" : "{\"recoveryId\":\"https://azure-kv-tests2.vault.azure.net/deletedkeys/7110f60bde1c4fe8a481\",\"deletedDate\":1633398154,\"scheduledPurgeDate\":1634002954,\"key\":{\"kid\":\"https://azure-kv-tests2.vault.azure.net/keys/7110f60bde1c4fe8a481/314c0a3fff40480788fbe9f773d78be0\",\"kty\":\"RSA\",\"key_ops\":[\"encrypt\",\"decrypt\",\"sign\",\"verify\",\"wrapKey\",\"unwrapKey\"],\"n\":\"nI6tuI1_RuXAbZ5YPlc3oBtfTK852HAlBrlIrSawSMfgwG5q_WLA3e0PJVpq6WRx8Vb0m7Q6NGqG4gNY2hwD6VRNles_EpJGViQjeeuzZ2Z0doLDi3zDRGIskSXrkLMiuSaAgct3j6Pt8efIdhdsEluH82IHeVnPqRUctEml8e2cq_E1PenSqpTZTVcB3w_bpgDfOh9SKqRZPFWEpTPlA1LeZ85zZ5pUeHEjjy0__YmQoR91UfoGqx56qlzaE1V6D9yZNs5PnmwpCW-jYRE0-EONqG_mrHoMBlWvzoXLys0ntJekGNNno1r5tWuc2sD_PlM-061qE8AnBcRTUWEaYQ\",\"e\":\"AQAB\"},\"attributes\":{\"enabled\":true,\"exp\":3799353600,\"created\":1633398150,\"updated\":1633398150,\"recoveryLevel\":\"CustomizedRecoverable+Purgeable\",\"recoverableDays\":7}}",
+      "Content-Type" : "application/json; charset=utf-8",
+      "X-Powered-By" : "ASP.NET"
+    },
+    "Exception" : null
+  }, {
+    "Method" : "GET",
+    "Uri" : "https://REDACTED.vault.azure.net/deletedkeys/7110f60bde1c4fe8a481?api-version=7.2",
+    "Headers" : {
+      "User-Agent" : "azsdk-java-client_name/client_version (11.0.6; Windows 10; 10.0)",
+      "Content-Type" : "application/json"
+    },
+    "Response" : {
+      "content-length" : "88",
+      "X-Content-Type-Options" : "nosniff",
+      "Pragma" : "no-cache",
+      "retry-after" : "0",
+      "StatusCode" : "404",
+      "Date" : "Tue, 05 Oct 2021 01:42:34 GMT",
+      "Strict-Transport-Security" : "max-age=31536000;includeSubDomains",
+      "Cache-Control" : "no-cache",
+      "x-ms-keyvault-region" : "centralus",
+      "x-ms-keyvault-network-info" : "conn_type=Ipv4;addr=174.127.169.154;act_addr_fam=InterNetwork;",
+      "Expires" : "-1",
+      "x-ms-request-id" : "89418c03-8a1a-4eab-8e51-7489fa2afd84",
+      "x-ms-keyvault-service-version" : "1.9.132.3",
+      "Body" : "{\"error\":{\"code\":\"KeyNotFound\",\"message\":\"Deleted Key not found: 7110f60bde1c4fe8a481\"}}",
+      "Content-Type" : "application/json; charset=utf-8",
+      "X-Powered-By" : "ASP.NET"
+    },
+    "Exception" : null
+  }, {
+    "Method" : "GET",
+    "Uri" : "https://REDACTED.vault.azure.net/deletedkeys/7110f60bde1c4fe8a481?api-version=7.2",
+    "Headers" : {
+      "User-Agent" : "azsdk-java-client_name/client_version (11.0.6; Windows 10; 10.0)",
+      "Content-Type" : "application/json"
+    },
+    "Response" : {
+      "content-length" : "88",
+      "X-Content-Type-Options" : "nosniff",
+      "Pragma" : "no-cache",
+      "retry-after" : "0",
+      "StatusCode" : "404",
+      "Date" : "Tue, 05 Oct 2021 01:42:34 GMT",
+      "Strict-Transport-Security" : "max-age=31536000;includeSubDomains",
+      "Cache-Control" : "no-cache",
+      "x-ms-keyvault-region" : "centralus",
+      "x-ms-keyvault-network-info" : "conn_type=Ipv4;addr=174.127.169.154;act_addr_fam=InterNetwork;",
+      "Expires" : "-1",
+      "x-ms-request-id" : "bc984990-b0c8-4aaf-97fb-346a79cdb24c",
+      "x-ms-keyvault-service-version" : "1.9.132.3",
+      "Body" : "{\"error\":{\"code\":\"KeyNotFound\",\"message\":\"Deleted Key not found: 7110f60bde1c4fe8a481\"}}",
+      "Content-Type" : "application/json; charset=utf-8",
+      "X-Powered-By" : "ASP.NET"
+    },
+    "Exception" : null
+  }, {
+    "Method" : "GET",
+    "Uri" : "https://REDACTED.vault.azure.net/deletedkeys/7110f60bde1c4fe8a481?api-version=7.2",
+    "Headers" : {
+      "User-Agent" : "azsdk-java-client_name/client_version (11.0.6; Windows 10; 10.0)",
+      "Content-Type" : "application/json"
+    },
+    "Response" : {
+      "content-length" : "866",
+      "X-Content-Type-Options" : "nosniff",
+      "Pragma" : "no-cache",
+      "retry-after" : "0",
+      "StatusCode" : "200",
+      "Date" : "Tue, 05 Oct 2021 01:42:35 GMT",
+      "Strict-Transport-Security" : "max-age=31536000;includeSubDomains",
+      "Cache-Control" : "no-cache",
+      "x-ms-keyvault-region" : "centralus",
+      "x-ms-keyvault-network-info" : "conn_type=Ipv4;addr=174.127.169.154;act_addr_fam=InterNetwork;",
+      "Expires" : "-1",
+      "x-ms-request-id" : "f6cc1ee4-8702-46bb-a81c-bd9f87e76aad",
+      "x-ms-keyvault-service-version" : "1.9.132.3",
+      "Body" : "{\"recoveryId\":\"https://azure-kv-tests2.vault.azure.net/deletedkeys/7110f60bde1c4fe8a481\",\"deletedDate\":1633398154,\"scheduledPurgeDate\":1634002954,\"key\":{\"kid\":\"https://azure-kv-tests2.vault.azure.net/keys/7110f60bde1c4fe8a481/314c0a3fff40480788fbe9f773d78be0\",\"kty\":\"RSA\",\"key_ops\":[\"encrypt\",\"decrypt\",\"sign\",\"verify\",\"wrapKey\",\"unwrapKey\"],\"n\":\"nI6tuI1_RuXAbZ5YPlc3oBtfTK852HAlBrlIrSawSMfgwG5q_WLA3e0PJVpq6WRx8Vb0m7Q6NGqG4gNY2hwD6VRNles_EpJGViQjeeuzZ2Z0doLDi3zDRGIskSXrkLMiuSaAgct3j6Pt8efIdhdsEluH82IHeVnPqRUctEml8e2cq_E1PenSqpTZTVcB3w_bpgDfOh9SKqRZPFWEpTPlA1LeZ85zZ5pUeHEjjy0__YmQoR91UfoGqx56qlzaE1V6D9yZNs5PnmwpCW-jYRE0-EONqG_mrHoMBlWvzoXLys0ntJekGNNno1r5tWuc2sD_PlM-061qE8AnBcRTUWEaYQ\",\"e\":\"AQAB\"},\"attributes\":{\"enabled\":true,\"exp\":3799353600,\"created\":1633398150,\"updated\":1633398150,\"recoveryLevel\":\"CustomizedRecoverable+Purgeable\",\"recoverableDays\":7}}",
       "Content-Type" : "application/json; charset=utf-8",
       "X-Powered-By" : "ASP.NET"
     },
     "Exception" : null
   }, {
     "Method" : "DELETE",
-    "Uri" : "https://REDACTED.vault.azure.net/keys/listDeletedKeysTest1?api-version=7.2",
-    "Headers" : {
-      "User-Agent" : "azsdk-java-client_name/client_version (11.0.6; Windows 10; 10.0)",
-      "Content-Type" : "application/json"
-    },
-    "Response" : {
-      "content-length" : "927",
-      "X-Content-Type-Options" : "nosniff",
-      "Pragma" : "no-cache",
-      "retry-after" : "0",
-      "StatusCode" : "200",
-      "Date" : "Fri, 23 Apr 2021 08:12:50 GMT",
-      "Strict-Transport-Security" : "max-age=31536000;includeSubDomains",
-      "Cache-Control" : "no-cache",
-      "x-ms-keyvault-region" : "westus",
-      "x-ms-keyvault-network-info" : "conn_type=Ipv4;addr=174.127.169.154;act_addr_fam=InterNetwork;",
-      "Expires" : "-1",
-      "x-ms-request-id" : "8a2ee8c5-a2d9-4273-ae55-126d0896f842",
-      "x-ms-keyvault-service-version" : "1.2.236.0",
-      "Body" : "{\"recoveryId\":\"https://azure-kv-tests2.vault.azure.net/deletedkeys/listDeletedKeysTest1\",\"deletedDate\":1619165570,\"scheduledPurgeDate\":1626941570,\"key\":{\"kid\":\"https://azure-kv-tests2.vault.azure.net/keys/listDeletedKeysTest1/dd2b03ca295940fc9e31413d696f98d7\",\"kty\":\"RSA\",\"key_ops\":[\"encrypt\",\"decrypt\",\"sign\",\"verify\",\"wrapKey\",\"unwrapKey\"],\"n\":\"oa9eDAFpWtSz2OIvQUyT6I9jkuE8tXRqLm3PZt0-fj3V7gSurX4CE8ZhCV0vc42pC73mJA6Ads06eEHFeUL0P0FO2h0E2E2Stw3UkSkDA3LpFZECPJ8AQuprIEEftjdcObkMXDyjkhVzlTRsSH5L2xD8HzwvGehVObL0pj4b2a504EtejFqG636dVpxuZWfJk5UgjwX3sKM8etu0UDzoOegz08STWMghlYyDaM4E_PeefiZCl5XYRRmOr9fKvVhAs-7CHV_006Q9_Nn1_GifznPvcxXTQmVEDQstPG55EUdiTMHEr2rmcUNq3pS-8FZkaNBUNdqyND0k5EMf5R0gTQ\",\"e\":\"AQAB\"},\"attributes\":{\"enabled\":true,\"exp\":3799353600,\"created\":1619165518,\"updated\":1619165518,\"recoveryLevel\":\"Recoverable+Purgeable\",\"recoverableDays\":90}}",
-      "Content-Type" : "application/json; charset=utf-8",
-      "X-Powered-By" : "ASP.NET"
-    },
-    "Exception" : null
-  }, {
-    "Method" : "GET",
-    "Uri" : "https://REDACTED.vault.azure.net/deletedkeys/listDeletedKeysTest1?api-version=7.2",
-    "Headers" : {
-      "User-Agent" : "azsdk-java-client_name/client_version (11.0.6; Windows 10; 10.0)",
-      "Content-Type" : "application/json"
-    },
-    "Response" : {
-      "content-length" : "125",
-      "X-Content-Type-Options" : "nosniff",
-      "Pragma" : "no-cache",
-      "retry-after" : "0",
-      "StatusCode" : "404",
-      "Date" : "Fri, 23 Apr 2021 08:12:51 GMT",
-      "Strict-Transport-Security" : "max-age=31536000;includeSubDomains",
-      "Cache-Control" : "no-cache",
-      "x-ms-keyvault-region" : "westus",
-      "x-ms-keyvault-network-info" : "conn_type=Ipv4;addr=174.127.169.154;act_addr_fam=InterNetwork;",
-      "Expires" : "-1",
-      "x-ms-request-id" : "b8dad995-ceca-4fb2-992c-3bab6166db00",
-      "x-ms-keyvault-service-version" : "1.2.236.0",
-      "Body" : "{\"error\":{\"code\":\"KeyNotFound\",\"message\":\"Deleted Key not found: listDeletedKeysTest1\"}}",
-      "Content-Type" : "application/json; charset=utf-8",
-      "X-Powered-By" : "ASP.NET"
-    },
-    "Exception" : null
-  }, {
-    "Method" : "GET",
-    "Uri" : "https://REDACTED.vault.azure.net/deletedkeys/listDeletedKeysTest1?api-version=7.2",
-    "Headers" : {
-      "User-Agent" : "azsdk-java-client_name/client_version (11.0.6; Windows 10; 10.0)",
-      "Content-Type" : "application/json"
-    },
-    "Response" : {
-      "content-length" : "125",
-      "X-Content-Type-Options" : "nosniff",
-      "Pragma" : "no-cache",
-      "retry-after" : "0",
-      "StatusCode" : "404",
-      "Date" : "Fri, 23 Apr 2021 08:12:52 GMT",
-      "Strict-Transport-Security" : "max-age=31536000;includeSubDomains",
-      "Cache-Control" : "no-cache",
-      "x-ms-keyvault-region" : "westus",
-      "x-ms-keyvault-network-info" : "conn_type=Ipv4;addr=174.127.169.154;act_addr_fam=InterNetwork;",
-      "Expires" : "-1",
-      "x-ms-request-id" : "edbd58d0-7abe-44fc-8d77-acff31f7c5d9",
-      "x-ms-keyvault-service-version" : "1.2.236.0",
-      "Body" : "{\"error\":{\"code\":\"KeyNotFound\",\"message\":\"Deleted Key not found: listDeletedKeysTest1\"}}",
-      "Content-Type" : "application/json; charset=utf-8",
-      "X-Powered-By" : "ASP.NET"
-    },
-    "Exception" : null
-  }, {
-    "Method" : "GET",
-    "Uri" : "https://REDACTED.vault.azure.net/deletedkeys/listDeletedKeysTest1?api-version=7.2",
-    "Headers" : {
-      "User-Agent" : "azsdk-java-client_name/client_version (11.0.6; Windows 10; 10.0)",
-      "Content-Type" : "application/json"
-    },
-    "Response" : {
-      "content-length" : "125",
-      "X-Content-Type-Options" : "nosniff",
-      "Pragma" : "no-cache",
-      "retry-after" : "0",
-      "StatusCode" : "404",
-      "Date" : "Fri, 23 Apr 2021 08:12:53 GMT",
-      "Strict-Transport-Security" : "max-age=31536000;includeSubDomains",
-      "Cache-Control" : "no-cache",
-      "x-ms-keyvault-region" : "westus",
-      "x-ms-keyvault-network-info" : "conn_type=Ipv4;addr=174.127.169.154;act_addr_fam=InterNetwork;",
-      "Expires" : "-1",
-      "x-ms-request-id" : "3986a26e-b3d4-41d7-bfc5-fe02e1c299a5",
-      "x-ms-keyvault-service-version" : "1.2.236.0",
-      "Body" : "{\"error\":{\"code\":\"KeyNotFound\",\"message\":\"Deleted Key not found: listDeletedKeysTest1\"}}",
-      "Content-Type" : "application/json; charset=utf-8",
-      "X-Powered-By" : "ASP.NET"
-    },
-    "Exception" : null
-  }, {
-    "Method" : "GET",
-    "Uri" : "https://REDACTED.vault.azure.net/deletedkeys/listDeletedKeysTest1?api-version=7.2",
-    "Headers" : {
-      "User-Agent" : "azsdk-java-client_name/client_version (11.0.6; Windows 10; 10.0)",
-      "Content-Type" : "application/json"
-    },
-    "Response" : {
-      "content-length" : "125",
-      "X-Content-Type-Options" : "nosniff",
-      "Pragma" : "no-cache",
-      "retry-after" : "0",
-      "StatusCode" : "404",
-      "Date" : "Fri, 23 Apr 2021 08:12:54 GMT",
-      "Strict-Transport-Security" : "max-age=31536000;includeSubDomains",
-      "Cache-Control" : "no-cache",
-      "x-ms-keyvault-region" : "westus",
-      "x-ms-keyvault-network-info" : "conn_type=Ipv4;addr=174.127.169.154;act_addr_fam=InterNetwork;",
-      "Expires" : "-1",
-      "x-ms-request-id" : "53cac59e-95f9-4348-b387-f189910177f8",
-      "x-ms-keyvault-service-version" : "1.2.236.0",
-      "Body" : "{\"error\":{\"code\":\"KeyNotFound\",\"message\":\"Deleted Key not found: listDeletedKeysTest1\"}}",
-      "Content-Type" : "application/json; charset=utf-8",
-      "X-Powered-By" : "ASP.NET"
-    },
-    "Exception" : null
-  }, {
-    "Method" : "GET",
-    "Uri" : "https://REDACTED.vault.azure.net/deletedkeys/listDeletedKeysTest1?api-version=7.2",
-    "Headers" : {
-      "User-Agent" : "azsdk-java-client_name/client_version (11.0.6; Windows 10; 10.0)",
-      "Content-Type" : "application/json"
-    },
-    "Response" : {
-      "content-length" : "125",
-      "X-Content-Type-Options" : "nosniff",
-      "Pragma" : "no-cache",
-      "retry-after" : "0",
-      "StatusCode" : "404",
-      "Date" : "Fri, 23 Apr 2021 08:12:55 GMT",
-      "Strict-Transport-Security" : "max-age=31536000;includeSubDomains",
-      "Cache-Control" : "no-cache",
-      "x-ms-keyvault-region" : "westus",
-      "x-ms-keyvault-network-info" : "conn_type=Ipv4;addr=174.127.169.154;act_addr_fam=InterNetwork;",
-      "Expires" : "-1",
-      "x-ms-request-id" : "8b337e32-f487-4f36-8eaf-7913200d14ca",
-      "x-ms-keyvault-service-version" : "1.2.236.0",
-      "Body" : "{\"error\":{\"code\":\"KeyNotFound\",\"message\":\"Deleted Key not found: listDeletedKeysTest1\"}}",
-      "Content-Type" : "application/json; charset=utf-8",
-      "X-Powered-By" : "ASP.NET"
-    },
-    "Exception" : null
-  }, {
-    "Method" : "GET",
-    "Uri" : "https://REDACTED.vault.azure.net/deletedkeys/listDeletedKeysTest1?api-version=7.2",
-    "Headers" : {
-      "User-Agent" : "azsdk-java-client_name/client_version (11.0.6; Windows 10; 10.0)",
-      "Content-Type" : "application/json"
-    },
-    "Response" : {
-      "content-length" : "125",
-      "X-Content-Type-Options" : "nosniff",
-      "Pragma" : "no-cache",
-      "retry-after" : "0",
-      "StatusCode" : "404",
-      "Date" : "Fri, 23 Apr 2021 08:12:56 GMT",
-      "Strict-Transport-Security" : "max-age=31536000;includeSubDomains",
-      "Cache-Control" : "no-cache",
-      "x-ms-keyvault-region" : "westus",
-      "x-ms-keyvault-network-info" : "conn_type=Ipv4;addr=174.127.169.154;act_addr_fam=InterNetwork;",
-      "Expires" : "-1",
-      "x-ms-request-id" : "54fc472f-a84b-47bc-bb53-e8e013ad6935",
-      "x-ms-keyvault-service-version" : "1.2.236.0",
-      "Body" : "{\"error\":{\"code\":\"KeyNotFound\",\"message\":\"Deleted Key not found: listDeletedKeysTest1\"}}",
-      "Content-Type" : "application/json; charset=utf-8",
-      "X-Powered-By" : "ASP.NET"
-    },
-    "Exception" : null
-  }, {
-    "Method" : "GET",
-    "Uri" : "https://REDACTED.vault.azure.net/deletedkeys/listDeletedKeysTest1?api-version=7.2",
-    "Headers" : {
-      "User-Agent" : "azsdk-java-client_name/client_version (11.0.6; Windows 10; 10.0)",
-      "Content-Type" : "application/json"
-    },
-    "Response" : {
-      "content-length" : "125",
-      "X-Content-Type-Options" : "nosniff",
-      "Pragma" : "no-cache",
-      "retry-after" : "0",
-      "StatusCode" : "404",
-      "Date" : "Fri, 23 Apr 2021 08:12:57 GMT",
-=======
-      "StatusCode" : "200",
-      "Date" : "Tue, 05 Oct 2021 01:42:34 GMT",
->>>>>>> a9ae08ca
-      "Strict-Transport-Security" : "max-age=31536000;includeSubDomains",
-      "Cache-Control" : "no-cache",
-      "x-ms-keyvault-region" : "centralus",
-      "x-ms-keyvault-network-info" : "conn_type=Ipv4;addr=174.127.169.154;act_addr_fam=InterNetwork;",
-      "Expires" : "-1",
-      "x-ms-request-id" : "b21f654b-8f52-4d2d-8503-f61bd38b2493",
-      "x-ms-keyvault-service-version" : "1.9.132.3",
-      "Body" : "{\"recoveryId\":\"https://azure-kv-tests2.vault.azure.net/deletedkeys/36404638fa774902b45d\",\"deletedDate\":1633398150,\"scheduledPurgeDate\":1634002950,\"key\":{\"kid\":\"https://azure-kv-tests2.vault.azure.net/keys/36404638fa774902b45d/3eba74bfd91a4544be2d43fe01f2ef37\",\"kty\":\"RSA\",\"key_ops\":[\"encrypt\",\"decrypt\",\"sign\",\"verify\",\"wrapKey\",\"unwrapKey\"],\"n\":\"3rHd1zK6lzd-1-sLaTI_HHAk3OFxU9nPNtLN4-ZTkc_L_UFgbGWY0oCCVQaCZquXz_AFibPmXyd-6TYqe0q7RsVDsZ_Ds70Z--Y0tQ5fAeToGXygITlwC5R3D65Z2S2Fb9ZZ4tTwxpEJ3MwokCdbxhCtXDBrBVTAI5n4VJIY8iPA7lmwX891sHovn-Fg7ZvNRPR8maWt1SGg7pYdECL4WfjybbQ7TfXkGEgCGdMs3Y_VkaTUsVKAr7NSJUf_S3obSWcyItowKfRgZiGYaULLGawgr-IrGrYM5vD_s-JBMJ-bygGLcfHf6Rvj4PLbBi9zJLFr4ig6zkyvaAsIw_tPRQ\",\"e\":\"AQAB\"},\"attributes\":{\"enabled\":true,\"exp\":3799353600,\"created\":1633398149,\"updated\":1633398149,\"recoveryLevel\":\"CustomizedRecoverable+Purgeable\",\"recoverableDays\":7}}",
-      "Content-Type" : "application/json; charset=utf-8",
-      "X-Powered-By" : "ASP.NET"
-    },
-    "Exception" : null
-  }, {
-<<<<<<< HEAD
-    "Method" : "GET",
-    "Uri" : "https://REDACTED.vault.azure.net/deletedkeys/listDeletedKeysTest1?api-version=7.2",
-=======
-    "Method" : "DELETE",
-    "Uri" : "https://REDACTED.vault.azure.net/keys/7110f60bde1c4fe8a481?api-version=7.3-preview",
->>>>>>> a9ae08ca
+    "Uri" : "https://REDACTED.vault.azure.net/keys/9ada65b30cac4ea8b298?api-version=7.2",
     "Headers" : {
       "User-Agent" : "azsdk-java-client_name/client_version (11.0.6; Windows 10; 10.0)",
       "Content-Type" : "application/json"
@@ -1406,86 +324,100 @@
       "Pragma" : "no-cache",
       "retry-after" : "0",
       "StatusCode" : "200",
-      "Date" : "Tue, 05 Oct 2021 01:42:34 GMT",
-      "Strict-Transport-Security" : "max-age=31536000;includeSubDomains",
-      "Cache-Control" : "no-cache",
-      "x-ms-keyvault-region" : "centralus",
-      "x-ms-keyvault-network-info" : "conn_type=Ipv4;addr=174.127.169.154;act_addr_fam=InterNetwork;",
-      "Expires" : "-1",
-      "x-ms-request-id" : "a0986c16-0c88-4339-8068-b2e7fdc4bfa7",
-      "x-ms-keyvault-service-version" : "1.9.132.3",
-      "Body" : "{\"recoveryId\":\"https://azure-kv-tests2.vault.azure.net/deletedkeys/7110f60bde1c4fe8a481\",\"deletedDate\":1633398154,\"scheduledPurgeDate\":1634002954,\"key\":{\"kid\":\"https://azure-kv-tests2.vault.azure.net/keys/7110f60bde1c4fe8a481/314c0a3fff40480788fbe9f773d78be0\",\"kty\":\"RSA\",\"key_ops\":[\"encrypt\",\"decrypt\",\"sign\",\"verify\",\"wrapKey\",\"unwrapKey\"],\"n\":\"nI6tuI1_RuXAbZ5YPlc3oBtfTK852HAlBrlIrSawSMfgwG5q_WLA3e0PJVpq6WRx8Vb0m7Q6NGqG4gNY2hwD6VRNles_EpJGViQjeeuzZ2Z0doLDi3zDRGIskSXrkLMiuSaAgct3j6Pt8efIdhdsEluH82IHeVnPqRUctEml8e2cq_E1PenSqpTZTVcB3w_bpgDfOh9SKqRZPFWEpTPlA1LeZ85zZ5pUeHEjjy0__YmQoR91UfoGqx56qlzaE1V6D9yZNs5PnmwpCW-jYRE0-EONqG_mrHoMBlWvzoXLys0ntJekGNNno1r5tWuc2sD_PlM-061qE8AnBcRTUWEaYQ\",\"e\":\"AQAB\"},\"attributes\":{\"enabled\":true,\"exp\":3799353600,\"created\":1633398150,\"updated\":1633398150,\"recoveryLevel\":\"CustomizedRecoverable+Purgeable\",\"recoverableDays\":7}}",
-      "Content-Type" : "application/json; charset=utf-8",
-      "X-Powered-By" : "ASP.NET"
-    },
-    "Exception" : null
-  }, {
-    "Method" : "GET",
-<<<<<<< HEAD
-    "Uri" : "https://REDACTED.vault.azure.net/deletedkeys/listDeletedKeysTest1?api-version=7.2",
-=======
-    "Uri" : "https://REDACTED.vault.azure.net/deletedkeys/7110f60bde1c4fe8a481?api-version=7.3-preview",
->>>>>>> a9ae08ca
-    "Headers" : {
-      "User-Agent" : "azsdk-java-client_name/client_version (11.0.6; Windows 10; 10.0)",
-      "Content-Type" : "application/json"
-    },
-    "Response" : {
-      "content-length" : "88",
-      "X-Content-Type-Options" : "nosniff",
-      "Pragma" : "no-cache",
-      "retry-after" : "0",
-      "StatusCode" : "404",
-      "Date" : "Tue, 05 Oct 2021 01:42:34 GMT",
-      "Strict-Transport-Security" : "max-age=31536000;includeSubDomains",
-      "Cache-Control" : "no-cache",
-      "x-ms-keyvault-region" : "centralus",
-      "x-ms-keyvault-network-info" : "conn_type=Ipv4;addr=174.127.169.154;act_addr_fam=InterNetwork;",
-      "Expires" : "-1",
-      "x-ms-request-id" : "89418c03-8a1a-4eab-8e51-7489fa2afd84",
-      "x-ms-keyvault-service-version" : "1.9.132.3",
-      "Body" : "{\"error\":{\"code\":\"KeyNotFound\",\"message\":\"Deleted Key not found: 7110f60bde1c4fe8a481\"}}",
-      "Content-Type" : "application/json; charset=utf-8",
-      "X-Powered-By" : "ASP.NET"
-    },
-    "Exception" : null
-  }, {
-    "Method" : "GET",
-<<<<<<< HEAD
-    "Uri" : "https://REDACTED.vault.azure.net/deletedkeys/listDeletedKeysTest1?api-version=7.2",
-=======
-    "Uri" : "https://REDACTED.vault.azure.net/deletedkeys/7110f60bde1c4fe8a481?api-version=7.3-preview",
->>>>>>> a9ae08ca
-    "Headers" : {
-      "User-Agent" : "azsdk-java-client_name/client_version (11.0.6; Windows 10; 10.0)",
-      "Content-Type" : "application/json"
-    },
-    "Response" : {
-      "content-length" : "88",
-      "X-Content-Type-Options" : "nosniff",
-      "Pragma" : "no-cache",
-      "retry-after" : "0",
-      "StatusCode" : "404",
-      "Date" : "Tue, 05 Oct 2021 01:42:34 GMT",
-      "Strict-Transport-Security" : "max-age=31536000;includeSubDomains",
-      "Cache-Control" : "no-cache",
-      "x-ms-keyvault-region" : "centralus",
-      "x-ms-keyvault-network-info" : "conn_type=Ipv4;addr=174.127.169.154;act_addr_fam=InterNetwork;",
-      "Expires" : "-1",
-      "x-ms-request-id" : "bc984990-b0c8-4aaf-97fb-346a79cdb24c",
-      "x-ms-keyvault-service-version" : "1.9.132.3",
-      "Body" : "{\"error\":{\"code\":\"KeyNotFound\",\"message\":\"Deleted Key not found: 7110f60bde1c4fe8a481\"}}",
-      "Content-Type" : "application/json; charset=utf-8",
-      "X-Powered-By" : "ASP.NET"
-    },
-    "Exception" : null
-  }, {
-    "Method" : "GET",
-<<<<<<< HEAD
-    "Uri" : "https://REDACTED.vault.azure.net/deletedkeys/listDeletedKeysTest1?api-version=7.2",
-=======
-    "Uri" : "https://REDACTED.vault.azure.net/deletedkeys/7110f60bde1c4fe8a481?api-version=7.3-preview",
->>>>>>> a9ae08ca
+      "Date" : "Tue, 05 Oct 2021 01:42:36 GMT",
+      "Strict-Transport-Security" : "max-age=31536000;includeSubDomains",
+      "Cache-Control" : "no-cache",
+      "x-ms-keyvault-region" : "centralus",
+      "x-ms-keyvault-network-info" : "conn_type=Ipv4;addr=174.127.169.154;act_addr_fam=InterNetwork;",
+      "Expires" : "-1",
+      "x-ms-request-id" : "af7a0cc2-f7e7-47a4-9a87-8c2211437347",
+      "x-ms-keyvault-service-version" : "1.9.132.3",
+      "Body" : "{\"recoveryId\":\"https://azure-kv-tests2.vault.azure.net/deletedkeys/9ada65b30cac4ea8b298\",\"deletedDate\":1633398156,\"scheduledPurgeDate\":1634002956,\"key\":{\"kid\":\"https://azure-kv-tests2.vault.azure.net/keys/9ada65b30cac4ea8b298/3fb62c3d90804a79a313ea57243312c7\",\"kty\":\"RSA\",\"key_ops\":[\"encrypt\",\"decrypt\",\"sign\",\"verify\",\"wrapKey\",\"unwrapKey\"],\"n\":\"4qmthMNW0bSKFcudWb85NWxWux1Qm-yBmPnsIZfLuYvpOpWqe6wevxNTGUQDgBSlC9dIuSi-i7-Efps3M0Dlu-ZrR0tYypwTL_KVEiQG1CtwVCapDJu7NhElDxy6DFZ8UP3DXp-AwS53wXaAsVh8JuN-3LDTKnlsWboAOZ7u-6fyfB63suJWVXBcnLX0PTv2Kn9Jf0zMz4Zr9R-ZIwbnDnb3mQRmJz0EIWfMGYLpZ1SKde0DTKs370SMF5meP_yf2ssosrGFwUlbA8BBp_sYg8BaJ79dPCcUF5ry9lVZtFb-jrNNWQdKmkxG9raX3OKpEZt8VgBXhHRJZ32Vd7tisQ\",\"e\":\"AQAB\"},\"attributes\":{\"enabled\":true,\"exp\":3799353600,\"created\":1633398150,\"updated\":1633398150,\"recoveryLevel\":\"CustomizedRecoverable+Purgeable\",\"recoverableDays\":7}}",
+      "Content-Type" : "application/json; charset=utf-8",
+      "X-Powered-By" : "ASP.NET"
+    },
+    "Exception" : null
+  }, {
+    "Method" : "GET",
+    "Uri" : "https://REDACTED.vault.azure.net/deletedkeys/9ada65b30cac4ea8b298?api-version=7.2",
+    "Headers" : {
+      "User-Agent" : "azsdk-java-client_name/client_version (11.0.6; Windows 10; 10.0)",
+      "Content-Type" : "application/json"
+    },
+    "Response" : {
+      "content-length" : "88",
+      "X-Content-Type-Options" : "nosniff",
+      "Pragma" : "no-cache",
+      "retry-after" : "0",
+      "StatusCode" : "404",
+      "Date" : "Tue, 05 Oct 2021 01:42:36 GMT",
+      "Strict-Transport-Security" : "max-age=31536000;includeSubDomains",
+      "Cache-Control" : "no-cache",
+      "x-ms-keyvault-region" : "centralus",
+      "x-ms-keyvault-network-info" : "conn_type=Ipv4;addr=174.127.169.154;act_addr_fam=InterNetwork;",
+      "Expires" : "-1",
+      "x-ms-request-id" : "9beac41f-5891-4955-9f1a-7cc65bb0c674",
+      "x-ms-keyvault-service-version" : "1.9.132.3",
+      "Body" : "{\"error\":{\"code\":\"KeyNotFound\",\"message\":\"Deleted Key not found: 9ada65b30cac4ea8b298\"}}",
+      "Content-Type" : "application/json; charset=utf-8",
+      "X-Powered-By" : "ASP.NET"
+    },
+    "Exception" : null
+  }, {
+    "Method" : "GET",
+    "Uri" : "https://REDACTED.vault.azure.net/deletedkeys/9ada65b30cac4ea8b298?api-version=7.2",
+    "Headers" : {
+      "User-Agent" : "azsdk-java-client_name/client_version (11.0.6; Windows 10; 10.0)",
+      "Content-Type" : "application/json"
+    },
+    "Response" : {
+      "content-length" : "88",
+      "X-Content-Type-Options" : "nosniff",
+      "Pragma" : "no-cache",
+      "retry-after" : "0",
+      "StatusCode" : "404",
+      "Date" : "Tue, 05 Oct 2021 01:42:37 GMT",
+      "Strict-Transport-Security" : "max-age=31536000;includeSubDomains",
+      "Cache-Control" : "no-cache",
+      "x-ms-keyvault-region" : "centralus",
+      "x-ms-keyvault-network-info" : "conn_type=Ipv4;addr=174.127.169.154;act_addr_fam=InterNetwork;",
+      "Expires" : "-1",
+      "x-ms-request-id" : "3b9d2628-e76a-480b-a1b9-fab568add87d",
+      "x-ms-keyvault-service-version" : "1.9.132.3",
+      "Body" : "{\"error\":{\"code\":\"KeyNotFound\",\"message\":\"Deleted Key not found: 9ada65b30cac4ea8b298\"}}",
+      "Content-Type" : "application/json; charset=utf-8",
+      "X-Powered-By" : "ASP.NET"
+    },
+    "Exception" : null
+  }, {
+    "Method" : "GET",
+    "Uri" : "https://REDACTED.vault.azure.net/deletedkeys/9ada65b30cac4ea8b298?api-version=7.2",
+    "Headers" : {
+      "User-Agent" : "azsdk-java-client_name/client_version (11.0.6; Windows 10; 10.0)",
+      "Content-Type" : "application/json"
+    },
+    "Response" : {
+      "content-length" : "88",
+      "X-Content-Type-Options" : "nosniff",
+      "Pragma" : "no-cache",
+      "retry-after" : "0",
+      "StatusCode" : "404",
+      "Date" : "Tue, 05 Oct 2021 01:42:38 GMT",
+      "Strict-Transport-Security" : "max-age=31536000;includeSubDomains",
+      "Cache-Control" : "no-cache",
+      "x-ms-keyvault-region" : "centralus",
+      "x-ms-keyvault-network-info" : "conn_type=Ipv4;addr=174.127.169.154;act_addr_fam=InterNetwork;",
+      "Expires" : "-1",
+      "x-ms-request-id" : "2ccda521-47b6-4bb4-a7a0-7d48d1810e1c",
+      "x-ms-keyvault-service-version" : "1.9.132.3",
+      "Body" : "{\"error\":{\"code\":\"KeyNotFound\",\"message\":\"Deleted Key not found: 9ada65b30cac4ea8b298\"}}",
+      "Content-Type" : "application/json; charset=utf-8",
+      "X-Powered-By" : "ASP.NET"
+    },
+    "Exception" : null
+  }, {
+    "Method" : "GET",
+    "Uri" : "https://REDACTED.vault.azure.net/deletedkeys/9ada65b30cac4ea8b298?api-version=7.2",
     "Headers" : {
       "User-Agent" : "azsdk-java-client_name/client_version (11.0.6; Windows 10; 10.0)",
       "Content-Type" : "application/json"
@@ -1496,44 +428,13 @@
       "Pragma" : "no-cache",
       "retry-after" : "0",
       "StatusCode" : "200",
-      "Date" : "Tue, 05 Oct 2021 01:42:35 GMT",
-      "Strict-Transport-Security" : "max-age=31536000;includeSubDomains",
-      "Cache-Control" : "no-cache",
-      "x-ms-keyvault-region" : "centralus",
-      "x-ms-keyvault-network-info" : "conn_type=Ipv4;addr=174.127.169.154;act_addr_fam=InterNetwork;",
-      "Expires" : "-1",
-      "x-ms-request-id" : "f6cc1ee4-8702-46bb-a81c-bd9f87e76aad",
-      "x-ms-keyvault-service-version" : "1.9.132.3",
-      "Body" : "{\"recoveryId\":\"https://azure-kv-tests2.vault.azure.net/deletedkeys/7110f60bde1c4fe8a481\",\"deletedDate\":1633398154,\"scheduledPurgeDate\":1634002954,\"key\":{\"kid\":\"https://azure-kv-tests2.vault.azure.net/keys/7110f60bde1c4fe8a481/314c0a3fff40480788fbe9f773d78be0\",\"kty\":\"RSA\",\"key_ops\":[\"encrypt\",\"decrypt\",\"sign\",\"verify\",\"wrapKey\",\"unwrapKey\"],\"n\":\"nI6tuI1_RuXAbZ5YPlc3oBtfTK852HAlBrlIrSawSMfgwG5q_WLA3e0PJVpq6WRx8Vb0m7Q6NGqG4gNY2hwD6VRNles_EpJGViQjeeuzZ2Z0doLDi3zDRGIskSXrkLMiuSaAgct3j6Pt8efIdhdsEluH82IHeVnPqRUctEml8e2cq_E1PenSqpTZTVcB3w_bpgDfOh9SKqRZPFWEpTPlA1LeZ85zZ5pUeHEjjy0__YmQoR91UfoGqx56qlzaE1V6D9yZNs5PnmwpCW-jYRE0-EONqG_mrHoMBlWvzoXLys0ntJekGNNno1r5tWuc2sD_PlM-061qE8AnBcRTUWEaYQ\",\"e\":\"AQAB\"},\"attributes\":{\"enabled\":true,\"exp\":3799353600,\"created\":1633398150,\"updated\":1633398150,\"recoveryLevel\":\"CustomizedRecoverable+Purgeable\",\"recoverableDays\":7}}",
-      "Content-Type" : "application/json; charset=utf-8",
-      "X-Powered-By" : "ASP.NET"
-    },
-    "Exception" : null
-  }, {
-<<<<<<< HEAD
-    "Method" : "GET",
-    "Uri" : "https://REDACTED.vault.azure.net/deletedkeys/listDeletedKeysTest1?api-version=7.2",
-=======
-    "Method" : "DELETE",
-    "Uri" : "https://REDACTED.vault.azure.net/keys/9ada65b30cac4ea8b298?api-version=7.3-preview",
->>>>>>> a9ae08ca
-    "Headers" : {
-      "User-Agent" : "azsdk-java-client_name/client_version (11.0.6; Windows 10; 10.0)",
-      "Content-Type" : "application/json"
-    },
-    "Response" : {
-      "content-length" : "866",
-      "X-Content-Type-Options" : "nosniff",
-      "Pragma" : "no-cache",
-      "retry-after" : "0",
-      "StatusCode" : "200",
-      "Date" : "Tue, 05 Oct 2021 01:42:36 GMT",
-      "Strict-Transport-Security" : "max-age=31536000;includeSubDomains",
-      "Cache-Control" : "no-cache",
-      "x-ms-keyvault-region" : "centralus",
-      "x-ms-keyvault-network-info" : "conn_type=Ipv4;addr=174.127.169.154;act_addr_fam=InterNetwork;",
-      "Expires" : "-1",
-      "x-ms-request-id" : "af7a0cc2-f7e7-47a4-9a87-8c2211437347",
+      "Date" : "Tue, 05 Oct 2021 01:42:39 GMT",
+      "Strict-Transport-Security" : "max-age=31536000;includeSubDomains",
+      "Cache-Control" : "no-cache",
+      "x-ms-keyvault-region" : "centralus",
+      "x-ms-keyvault-network-info" : "conn_type=Ipv4;addr=174.127.169.154;act_addr_fam=InterNetwork;",
+      "Expires" : "-1",
+      "x-ms-request-id" : "9f43486b-9e90-4762-8137-21450c86d76d",
       "x-ms-keyvault-service-version" : "1.9.132.3",
       "Body" : "{\"recoveryId\":\"https://azure-kv-tests2.vault.azure.net/deletedkeys/9ada65b30cac4ea8b298\",\"deletedDate\":1633398156,\"scheduledPurgeDate\":1634002956,\"key\":{\"kid\":\"https://azure-kv-tests2.vault.azure.net/keys/9ada65b30cac4ea8b298/3fb62c3d90804a79a313ea57243312c7\",\"kty\":\"RSA\",\"key_ops\":[\"encrypt\",\"decrypt\",\"sign\",\"verify\",\"wrapKey\",\"unwrapKey\"],\"n\":\"4qmthMNW0bSKFcudWb85NWxWux1Qm-yBmPnsIZfLuYvpOpWqe6wevxNTGUQDgBSlC9dIuSi-i7-Efps3M0Dlu-ZrR0tYypwTL_KVEiQG1CtwVCapDJu7NhElDxy6DFZ8UP3DXp-AwS53wXaAsVh8JuN-3LDTKnlsWboAOZ7u-6fyfB63suJWVXBcnLX0PTv2Kn9Jf0zMz4Zr9R-ZIwbnDnb3mQRmJz0EIWfMGYLpZ1SKde0DTKs370SMF5meP_yf2ssosrGFwUlbA8BBp_sYg8BaJ79dPCcUF5ry9lVZtFb-jrNNWQdKmkxG9raX3OKpEZt8VgBXhHRJZ32Vd7tisQ\",\"e\":\"AQAB\"},\"attributes\":{\"enabled\":true,\"exp\":3799353600,\"created\":1633398150,\"updated\":1633398150,\"recoveryLevel\":\"CustomizedRecoverable+Purgeable\",\"recoverableDays\":7}}",
       "Content-Type" : "application/json; charset=utf-8",
@@ -1542,345 +443,13 @@
     "Exception" : null
   }, {
     "Method" : "GET",
-<<<<<<< HEAD
-    "Uri" : "https://REDACTED.vault.azure.net/deletedkeys/listDeletedKeysTest1?api-version=7.2",
-=======
-    "Uri" : "https://REDACTED.vault.azure.net/deletedkeys/9ada65b30cac4ea8b298?api-version=7.3-preview",
->>>>>>> a9ae08ca
-    "Headers" : {
-      "User-Agent" : "azsdk-java-client_name/client_version (11.0.6; Windows 10; 10.0)",
-      "Content-Type" : "application/json"
-    },
-    "Response" : {
-      "content-length" : "88",
-      "X-Content-Type-Options" : "nosniff",
-      "Pragma" : "no-cache",
-      "retry-after" : "0",
-      "StatusCode" : "404",
-      "Date" : "Tue, 05 Oct 2021 01:42:36 GMT",
-      "Strict-Transport-Security" : "max-age=31536000;includeSubDomains",
-      "Cache-Control" : "no-cache",
-      "x-ms-keyvault-region" : "centralus",
-      "x-ms-keyvault-network-info" : "conn_type=Ipv4;addr=174.127.169.154;act_addr_fam=InterNetwork;",
-      "Expires" : "-1",
-      "x-ms-request-id" : "9beac41f-5891-4955-9f1a-7cc65bb0c674",
-      "x-ms-keyvault-service-version" : "1.9.132.3",
-      "Body" : "{\"error\":{\"code\":\"KeyNotFound\",\"message\":\"Deleted Key not found: 9ada65b30cac4ea8b298\"}}",
-      "Content-Type" : "application/json; charset=utf-8",
-      "X-Powered-By" : "ASP.NET"
-    },
-    "Exception" : null
-  }, {
-    "Method" : "GET",
-<<<<<<< HEAD
-    "Uri" : "https://REDACTED.vault.azure.net/deletedkeys/listDeletedKeysTest1?api-version=7.2",
-=======
-    "Uri" : "https://REDACTED.vault.azure.net/deletedkeys/9ada65b30cac4ea8b298?api-version=7.3-preview",
->>>>>>> a9ae08ca
-    "Headers" : {
-      "User-Agent" : "azsdk-java-client_name/client_version (11.0.6; Windows 10; 10.0)",
-      "Content-Type" : "application/json"
-    },
-    "Response" : {
-      "content-length" : "88",
-      "X-Content-Type-Options" : "nosniff",
-      "Pragma" : "no-cache",
-      "retry-after" : "0",
-      "StatusCode" : "404",
-      "Date" : "Tue, 05 Oct 2021 01:42:37 GMT",
-      "Strict-Transport-Security" : "max-age=31536000;includeSubDomains",
-      "Cache-Control" : "no-cache",
-      "x-ms-keyvault-region" : "centralus",
-      "x-ms-keyvault-network-info" : "conn_type=Ipv4;addr=174.127.169.154;act_addr_fam=InterNetwork;",
-      "Expires" : "-1",
-      "x-ms-request-id" : "3b9d2628-e76a-480b-a1b9-fab568add87d",
-      "x-ms-keyvault-service-version" : "1.9.132.3",
-      "Body" : "{\"error\":{\"code\":\"KeyNotFound\",\"message\":\"Deleted Key not found: 9ada65b30cac4ea8b298\"}}",
-      "Content-Type" : "application/json; charset=utf-8",
-      "X-Powered-By" : "ASP.NET"
-    },
-    "Exception" : null
-  }, {
-    "Method" : "GET",
-<<<<<<< HEAD
-    "Uri" : "https://REDACTED.vault.azure.net/deletedkeys/listDeletedKeysTest1?api-version=7.2",
-=======
-    "Uri" : "https://REDACTED.vault.azure.net/deletedkeys/9ada65b30cac4ea8b298?api-version=7.3-preview",
->>>>>>> a9ae08ca
-    "Headers" : {
-      "User-Agent" : "azsdk-java-client_name/client_version (11.0.6; Windows 10; 10.0)",
-      "Content-Type" : "application/json"
-    },
-    "Response" : {
-      "content-length" : "88",
-      "X-Content-Type-Options" : "nosniff",
-      "Pragma" : "no-cache",
-      "retry-after" : "0",
-      "StatusCode" : "404",
-      "Date" : "Tue, 05 Oct 2021 01:42:38 GMT",
-      "Strict-Transport-Security" : "max-age=31536000;includeSubDomains",
-      "Cache-Control" : "no-cache",
-      "x-ms-keyvault-region" : "centralus",
-      "x-ms-keyvault-network-info" : "conn_type=Ipv4;addr=174.127.169.154;act_addr_fam=InterNetwork;",
-      "Expires" : "-1",
-      "x-ms-request-id" : "2ccda521-47b6-4bb4-a7a0-7d48d1810e1c",
-      "x-ms-keyvault-service-version" : "1.9.132.3",
-      "Body" : "{\"error\":{\"code\":\"KeyNotFound\",\"message\":\"Deleted Key not found: 9ada65b30cac4ea8b298\"}}",
-      "Content-Type" : "application/json; charset=utf-8",
-      "X-Powered-By" : "ASP.NET"
-    },
-    "Exception" : null
-  }, {
-    "Method" : "GET",
-<<<<<<< HEAD
-    "Uri" : "https://REDACTED.vault.azure.net/deletedkeys/listDeletedKeysTest1?api-version=7.2",
-=======
-    "Uri" : "https://REDACTED.vault.azure.net/deletedkeys/9ada65b30cac4ea8b298?api-version=7.3-preview",
->>>>>>> a9ae08ca
-    "Headers" : {
-      "User-Agent" : "azsdk-java-client_name/client_version (11.0.6; Windows 10; 10.0)",
-      "Content-Type" : "application/json"
-    },
-    "Response" : {
-      "content-length" : "866",
-      "X-Content-Type-Options" : "nosniff",
-      "Pragma" : "no-cache",
-      "retry-after" : "0",
-      "StatusCode" : "200",
-      "Date" : "Tue, 05 Oct 2021 01:42:39 GMT",
-      "Strict-Transport-Security" : "max-age=31536000;includeSubDomains",
-      "Cache-Control" : "no-cache",
-      "x-ms-keyvault-region" : "centralus",
-      "x-ms-keyvault-network-info" : "conn_type=Ipv4;addr=174.127.169.154;act_addr_fam=InterNetwork;",
-      "Expires" : "-1",
-      "x-ms-request-id" : "9f43486b-9e90-4762-8137-21450c86d76d",
-      "x-ms-keyvault-service-version" : "1.9.132.3",
-      "Body" : "{\"recoveryId\":\"https://azure-kv-tests2.vault.azure.net/deletedkeys/9ada65b30cac4ea8b298\",\"deletedDate\":1633398156,\"scheduledPurgeDate\":1634002956,\"key\":{\"kid\":\"https://azure-kv-tests2.vault.azure.net/keys/9ada65b30cac4ea8b298/3fb62c3d90804a79a313ea57243312c7\",\"kty\":\"RSA\",\"key_ops\":[\"encrypt\",\"decrypt\",\"sign\",\"verify\",\"wrapKey\",\"unwrapKey\"],\"n\":\"4qmthMNW0bSKFcudWb85NWxWux1Qm-yBmPnsIZfLuYvpOpWqe6wevxNTGUQDgBSlC9dIuSi-i7-Efps3M0Dlu-ZrR0tYypwTL_KVEiQG1CtwVCapDJu7NhElDxy6DFZ8UP3DXp-AwS53wXaAsVh8JuN-3LDTKnlsWboAOZ7u-6fyfB63suJWVXBcnLX0PTv2Kn9Jf0zMz4Zr9R-ZIwbnDnb3mQRmJz0EIWfMGYLpZ1SKde0DTKs370SMF5meP_yf2ssosrGFwUlbA8BBp_sYg8BaJ79dPCcUF5ry9lVZtFb-jrNNWQdKmkxG9raX3OKpEZt8VgBXhHRJZ32Vd7tisQ\",\"e\":\"AQAB\"},\"attributes\":{\"enabled\":true,\"exp\":3799353600,\"created\":1633398150,\"updated\":1633398150,\"recoveryLevel\":\"CustomizedRecoverable+Purgeable\",\"recoverableDays\":7}}",
-      "Content-Type" : "application/json; charset=utf-8",
-      "X-Powered-By" : "ASP.NET"
-    },
-    "Exception" : null
-  }, {
-    "Method" : "GET",
     "Uri" : "https://REDACTED.vault.azure.net/deletedkeys?maxresults=25&api-version=7.2",
     "Headers" : {
       "User-Agent" : "azsdk-java-client_name/client_version (11.0.6; Windows 10; 10.0)",
       "Content-Type" : "application/json"
     },
     "Response" : {
-<<<<<<< HEAD
-      "content-length" : "847",
-      "X-Content-Type-Options" : "nosniff",
-      "Pragma" : "no-cache",
-      "retry-after" : "0",
-      "StatusCode" : "200",
-      "Date" : "Fri, 23 Apr 2021 08:14:37 GMT",
-      "Strict-Transport-Security" : "max-age=31536000;includeSubDomains",
-      "Cache-Control" : "no-cache",
-      "x-ms-keyvault-region" : "westus",
-      "x-ms-keyvault-network-info" : "conn_type=Ipv4;addr=174.127.169.154;act_addr_fam=InterNetwork;",
-      "Expires" : "-1",
-      "x-ms-request-id" : "94325b24-b36d-43e8-8727-b50bbd5ad193",
-      "x-ms-keyvault-service-version" : "1.2.236.0",
-      "Body" : "{\"value\":[{\"recoveryId\":\"https://azure-kv-tests2.vault.azure.net/deletedkeys/06f00813-c744-44f5-8744-c017a8f04c85-listDeletedKeysTest1\",\"deletedDate\":1619165286,\"scheduledPurgeDate\":1626941286,\"kid\":\"https://azure-kv-tests2.vault.azure.net/keys/06f00813-c744-44f5-8744-c017a8f04c85-listDeletedKeysTest1\",\"attributes\":{\"enabled\":true,\"exp\":3799353600,\"created\":1619165252,\"updated\":1619165252,\"recoveryLevel\":\"Recoverable+Purgeable\",\"recoverableDays\":90}}],\"nextLink\":\"https://azure-kv-tests2.vault.azure.net:443/deletedkeys?api-version=7.2&$skiptoken=eyJOZXh0TWFya2VyIjoiMiExNjghTURBd01EZ3lJV3RsZVM4eE9VRTNRamxCTUMxR016TkJMVFEyUWtJdFFqaENSaTA1TlVORE5qVTJNVFkwUlVVdFZFVlRWRXRGV1Rndk1VTkNOelJHUlRZME5EVTNOREZCUkVFME1qWXpPVU5CTXpSR056VkNSRVloTURBd01ESTRJVGs1T1RrdE1USXRNekZVTWpNNk5UazZOVGt1T1RrNU9UazVPVm9oIiwiVGFyZ2V0TG9jYXRpb24iOjB9&maxresults=25\"}",
-      "Content-Type" : "application/json; charset=utf-8",
-      "X-Powered-By" : "ASP.NET"
-    },
-    "Exception" : null
-  }, {
-    "Method" : "GET",
-    "Uri" : "https://REDACTED.vault.azure.net:443/deletedkeys?api-version=7.2&$skiptoken=eyJOZXh0TWFya2VyIjoiMiExNjghTURBd01EZ3lJV3RsZVM4eE9VRTNRamxCTUMxR016TkJMVFEyUWtJdFFqaENSaTA1TlVORE5qVTJNVFkwUlVVdFZFVlRWRXRGV1Rndk1VTkNOelJHUlRZME5EVTNOREZCUkVFME1qWXpPVU5CTXpSR056VkNSRVloTURBd01ESTRJVGs1T1RrdE1USXRNekZVTWpNNk5UazZOVGt1T1RrNU9UazVPVm9oIiwiVGFyZ2V0TG9jYXRpb24iOjB9&maxresults=25",
-    "Headers" : {
-      "User-Agent" : "azsdk-java-client_name/client_version (11.0.6; Windows 10; 10.0)",
-      "Content-Type" : "application/json"
-    },
-    "Response" : {
-      "content-length" : "1657",
-      "X-Content-Type-Options" : "nosniff",
-      "Pragma" : "no-cache",
-      "retry-after" : "0",
-      "StatusCode" : "200",
-      "Date" : "Fri, 23 Apr 2021 08:14:37 GMT",
-      "Strict-Transport-Security" : "max-age=31536000;includeSubDomains",
-      "Cache-Control" : "no-cache",
-      "x-ms-keyvault-region" : "westus",
-      "x-ms-keyvault-network-info" : "conn_type=Ipv4;addr=174.127.169.154;act_addr_fam=InterNetwork;",
-      "Expires" : "-1",
-      "x-ms-request-id" : "0391176f-07b1-4502-9229-e80707b6ca1d",
-      "x-ms-keyvault-service-version" : "1.2.236.0",
-      "Body" : "{\"value\":[{\"recoveryId\":\"https://azure-kv-tests2.vault.azure.net/deletedkeys/listDeletedKeysTest1\",\"deletedDate\":1619165570,\"scheduledPurgeDate\":1626941570,\"kid\":\"https://azure-kv-tests2.vault.azure.net/keys/listDeletedKeysTest1\",\"attributes\":{\"enabled\":true,\"exp\":3799353600,\"created\":1619165518,\"updated\":1619165518,\"recoveryLevel\":\"Recoverable+Purgeable\",\"recoverableDays\":90}},{\"recoveryId\":\"https://azure-kv-tests2.vault.azure.net/deletedkeys/24ae44b5-7c1c-4bf4-a851-d39a37d71280-testKey6\",\"deletedDate\":1619163906,\"scheduledPurgeDate\":1626939906,\"kid\":\"https://azure-kv-tests2.vault.azure.net/keys/24ae44b5-7c1c-4bf4-a851-d39a37d71280-testKey6\",\"attributes\":{\"enabled\":true,\"exp\":2537049600,\"created\":1619163906,\"updated\":1619163906,\"recoveryLevel\":\"Recoverable+Purgeable\",\"recoverableDays\":90}},{\"recoveryId\":\"https://azure-kv-tests2.vault.azure.net/deletedkeys/25a634b0-d40a-4a40-ad10-f5d9151b14e9-testKey6\",\"deletedDate\":1619164119,\"scheduledPurgeDate\":1626940119,\"kid\":\"https://azure-kv-tests2.vault.azure.net/keys/25a634b0-d40a-4a40-ad10-f5d9151b14e9-testKey6\",\"attributes\":{\"enabled\":true,\"exp\":2537049600,\"created\":1619164118,\"updated\":1619164118,\"recoveryLevel\":\"Recoverable+Purgeable\",\"recoverableDays\":90}}],\"nextLink\":\"https://azure-kv-tests2.vault.azure.net:443/deletedkeys?api-version=7.2&$skiptoken=eyJOZXh0TWFya2VyIjoiMiExNDQhTURBd01EWTBJV3RsZVM4eVFUVTBRalpCUWkwMFFUVkNMVFF6UXpRdFFqY3pRUzAzUmpKRFF6ZzJNME16UmpjdFRFbFRWRVJGVEVWVVJVUkRSVkpVU1VaSlEwRlVSVEVoTURBd01ESTRJVGs1T1RrdE1USXRNekZVTWpNNk5UazZOVGt1T1RrNU9UazVPVm9oIiwiVGFyZ2V0TG9jYXRpb24iOjB9&maxresults=25\"}",
-      "Content-Type" : "application/json; charset=utf-8",
-      "X-Powered-By" : "ASP.NET"
-    },
-    "Exception" : null
-  }, {
-    "Method" : "GET",
-    "Uri" : "https://REDACTED.vault.azure.net:443/deletedkeys?api-version=7.2&$skiptoken=eyJOZXh0TWFya2VyIjoiMiExNDQhTURBd01EWTBJV3RsZVM4eVFUVTBRalpCUWkwMFFUVkNMVFF6UXpRdFFqY3pRUzAzUmpKRFF6ZzJNME16UmpjdFRFbFRWRVJGVEVWVVJVUkRSVkpVU1VaSlEwRlVSVEVoTURBd01ESTRJVGs1T1RrdE1USXRNekZVTWpNNk5UazZOVGt1T1RrNU9UazVPVm9oIiwiVGFyZ2V0TG9jYXRpb24iOjB9&maxresults=25",
-    "Headers" : {
-      "User-Agent" : "azsdk-java-client_name/client_version (11.0.6; Windows 10; 10.0)",
-      "Content-Type" : "application/json"
-    },
-    "Response" : {
-      "content-length" : "1260",
-      "X-Content-Type-Options" : "nosniff",
-      "Pragma" : "no-cache",
-      "retry-after" : "0",
-      "StatusCode" : "200",
-      "Date" : "Fri, 23 Apr 2021 08:14:37 GMT",
-      "Strict-Transport-Security" : "max-age=31536000;includeSubDomains",
-      "Cache-Control" : "no-cache",
-      "x-ms-keyvault-region" : "westus",
-      "x-ms-keyvault-network-info" : "conn_type=Ipv4;addr=174.127.169.154;act_addr_fam=InterNetwork;",
-      "Expires" : "-1",
-      "x-ms-request-id" : "4a2dd4bb-ad08-402b-a61a-855a61eb98ba",
-      "x-ms-keyvault-service-version" : "1.2.236.0",
-      "Body" : "{\"value\":[{\"recoveryId\":\"https://azure-kv-tests2.vault.azure.net/deletedkeys/2c73de4b-b6b2-421a-8176-daddb31557df-testKey5\",\"deletedDate\":1619164118,\"scheduledPurgeDate\":1626940118,\"kid\":\"https://azure-kv-tests2.vault.azure.net/keys/2c73de4b-b6b2-421a-8176-daddb31557df-testKey5\",\"attributes\":{\"enabled\":true,\"exp\":2537049600,\"created\":1619164118,\"updated\":1619164118,\"recoveryLevel\":\"Recoverable+Purgeable\",\"recoverableDays\":90}},{\"recoveryId\":\"https://azure-kv-tests2.vault.azure.net/deletedkeys/31ed0e5c-062f-4bb5-836f-57d1cc0e46fa-testKey5\",\"deletedDate\":1619162154,\"scheduledPurgeDate\":1626938154,\"kid\":\"https://azure-kv-tests2.vault.azure.net/keys/31ed0e5c-062f-4bb5-836f-57d1cc0e46fa-testKey5\",\"attributes\":{\"enabled\":true,\"exp\":2537049600,\"created\":1619162154,\"updated\":1619162154,\"recoveryLevel\":\"Recoverable+Purgeable\",\"recoverableDays\":90}}],\"nextLink\":\"https://azure-kv-tests2.vault.azure.net:443/deletedkeys?api-version=7.2&$skiptoken=eyJOZXh0TWFya2VyIjoiMiExODAhTURBd01Ea3dJV3RsZVM4elJUZEJOelV3UkMwMlJVWkVMVFExTXpZdFFUQkJOaTB6T0RKQ1F6ZzRPVFkyUmpNdFZFVlRWRU5GVWxSSlJrbERRVlJGTkM5Qk1qZzVNRFJETTBNeU1EYzBNRGMxUWpVek0wRXpPVGMwTlRFM1Fqa3lReUV3TURBd01qZ2hPVGs1T1MweE1pMHpNVlF5TXpvMU9UbzFPUzQ1T1RrNU9UazVXaUUtIiwiVGFyZ2V0TG9jYXRpb24iOjB9&maxresults=25\"}",
-      "Content-Type" : "application/json; charset=utf-8",
-      "X-Powered-By" : "ASP.NET"
-    },
-    "Exception" : null
-  }, {
-    "Method" : "GET",
-    "Uri" : "https://REDACTED.vault.azure.net:443/deletedkeys?api-version=7.2&$skiptoken=eyJOZXh0TWFya2VyIjoiMiExODAhTURBd01Ea3dJV3RsZVM4elJUZEJOelV3UkMwMlJVWkVMVFExTXpZdFFUQkJOaTB6T0RKQ1F6ZzRPVFkyUmpNdFZFVlRWRU5GVWxSSlJrbERRVlJGTkM5Qk1qZzVNRFJETTBNeU1EYzBNRGMxUWpVek0wRXpPVGMwTlRFM1Fqa3lReUV3TURBd01qZ2hPVGs1T1MweE1pMHpNVlF5TXpvMU9UbzFPUzQ1T1RrNU9UazVXaUUtIiwiVGFyZ2V0TG9jYXRpb24iOjB9&maxresults=25",
-    "Headers" : {
-      "User-Agent" : "azsdk-java-client_name/client_version (11.0.6; Windows 10; 10.0)",
-      "Content-Type" : "application/json"
-    },
-    "Response" : {
-      "content-length" : "2052",
-      "X-Content-Type-Options" : "nosniff",
-      "Pragma" : "no-cache",
-      "retry-after" : "0",
-      "StatusCode" : "200",
-      "Date" : "Fri, 23 Apr 2021 08:14:38 GMT",
-      "Strict-Transport-Security" : "max-age=31536000;includeSubDomains",
-      "Cache-Control" : "no-cache",
-      "x-ms-keyvault-region" : "westus",
-      "x-ms-keyvault-network-info" : "conn_type=Ipv4;addr=174.127.169.154;act_addr_fam=InterNetwork;",
-      "Expires" : "-1",
-      "x-ms-request-id" : "9d1c6b5b-cc37-4dfc-9fe8-fad2900fcea8",
-      "x-ms-keyvault-service-version" : "1.2.236.0",
-      "Body" : "{\"value\":[{\"recoveryId\":\"https://azure-kv-tests2.vault.azure.net/deletedkeys/448e71a0-2d7a-4c15-8159-02dec3fb533e-listDeletedKeysTest1\",\"deletedDate\":1619162192,\"scheduledPurgeDate\":1626938192,\"kid\":\"https://azure-kv-tests2.vault.azure.net/keys/448e71a0-2d7a-4c15-8159-02dec3fb533e-listDeletedKeysTest1\",\"attributes\":{\"enabled\":true,\"exp\":3799353600,\"created\":1619162155,\"updated\":1619162155,\"recoveryLevel\":\"Recoverable+Purgeable\",\"recoverableDays\":90}},{\"recoveryId\":\"https://azure-kv-tests2.vault.azure.net/deletedkeys/45966fdd-8093-416b-8722-5c1ec73770e3-testKey5\",\"deletedDate\":1619163906,\"scheduledPurgeDate\":1626939906,\"kid\":\"https://azure-kv-tests2.vault.azure.net/keys/45966fdd-8093-416b-8722-5c1ec73770e3-testKey5\",\"attributes\":{\"enabled\":true,\"exp\":2537049600,\"created\":1619163905,\"updated\":1619163905,\"recoveryLevel\":\"Recoverable+Purgeable\",\"recoverableDays\":90}},{\"recoveryId\":\"https://azure-kv-tests2.vault.azure.net/deletedkeys/4b5f06ef-fb63-48d5-89bd-34e5de3dc90a-testKey5\",\"deletedDate\":1619163937,\"scheduledPurgeDate\":1626939937,\"kid\":\"https://azure-kv-tests2.vault.azure.net/keys/4b5f06ef-fb63-48d5-89bd-34e5de3dc90a-testKey5\",\"attributes\":{\"enabled\":true,\"exp\":2537049600,\"created\":1619163936,\"updated\":1619163936,\"recoveryLevel\":\"Recoverable+Purgeable\",\"recoverableDays\":90}},{\"recoveryId\":\"https://azure-kv-tests2.vault.azure.net/deletedkeys/4fbeec42-d433-43ee-94f8-fff99a41b59b-testKey5\",\"deletedDate\":1619164153,\"scheduledPurgeDate\":1626940153,\"kid\":\"https://azure-kv-tests2.vault.azure.net/keys/4fbeec42-d433-43ee-94f8-fff99a41b59b-testKey5\",\"attributes\":{\"enabled\":true,\"exp\":2537049600,\"created\":1619164152,\"updated\":1619164152,\"recoveryLevel\":\"Recoverable+Purgeable\",\"recoverableDays\":90}}],\"nextLink\":\"https://azure-kv-tests2.vault.azure.net:443/deletedkeys?api-version=7.2&$skiptoken=eyJOZXh0TWFya2VyIjoiMiExMjQhTURBd01EUTVJV3RsZVM4MU16TXdNRGd3UVMwNE5EUTVMVFEzUVVNdFFUbEVRaTAzUlRSR1JFVTBSams0UkRVdFZFVlRWRXRGV1RraE1EQXdNREk0SVRrNU9Ua3RNVEl0TXpGVU1qTTZOVGs2TlRrdU9UazVPVGs1T1ZvaCIsIlRhcmdldExvY2F0aW9uIjowfQ&maxresults=25\"}",
-      "Content-Type" : "application/json; charset=utf-8",
-      "X-Powered-By" : "ASP.NET"
-    },
-    "Exception" : null
-  }, {
-    "Method" : "GET",
-    "Uri" : "https://REDACTED.vault.azure.net:443/deletedkeys?api-version=7.2&$skiptoken=eyJOZXh0TWFya2VyIjoiMiExMjQhTURBd01EUTVJV3RsZVM4MU16TXdNRGd3UVMwNE5EUTVMVFEzUVVNdFFUbEVRaTAzUlRSR1JFVTBSams0UkRVdFZFVlRWRXRGV1RraE1EQXdNREk0SVRrNU9Ua3RNVEl0TXpGVU1qTTZOVGs2TlRrdU9UazVPVGs1T1ZvaCIsIlRhcmdldExvY2F0aW9uIjowfQ&maxresults=25",
-    "Headers" : {
-      "User-Agent" : "azsdk-java-client_name/client_version (11.0.6; Windows 10; 10.0)",
-      "Content-Type" : "application/json"
-    },
-    "Response" : {
-      "content-length" : "823",
-      "X-Content-Type-Options" : "nosniff",
-      "Pragma" : "no-cache",
-      "retry-after" : "0",
-      "StatusCode" : "200",
-      "Date" : "Fri, 23 Apr 2021 08:14:38 GMT",
-      "Strict-Transport-Security" : "max-age=31536000;includeSubDomains",
-      "Cache-Control" : "no-cache",
-      "x-ms-keyvault-region" : "westus",
-      "x-ms-keyvault-network-info" : "conn_type=Ipv4;addr=174.127.169.154;act_addr_fam=InterNetwork;",
-      "Expires" : "-1",
-      "x-ms-request-id" : "b1375675-facd-4ec2-8651-72ec8b91412b",
-      "x-ms-keyvault-service-version" : "1.2.236.0",
-      "Body" : "{\"value\":[{\"recoveryId\":\"https://azure-kv-tests2.vault.azure.net/deletedkeys/7521f0e0-1de0-46b5-8435-be8d95223684-testKey6\",\"deletedDate\":1619162116,\"scheduledPurgeDate\":1626938116,\"kid\":\"https://azure-kv-tests2.vault.azure.net/keys/7521f0e0-1de0-46b5-8435-be8d95223684-testKey6\",\"attributes\":{\"enabled\":true,\"exp\":2537049600,\"created\":1619162116,\"updated\":1619162116,\"recoveryLevel\":\"Recoverable+Purgeable\",\"recoverableDays\":90}}],\"nextLink\":\"https://azure-kv-tests2.vault.azure.net:443/deletedkeys?api-version=7.2&$skiptoken=eyJOZXh0TWFya2VyIjoiMiExNjghTURBd01EZ3lJV3RsZVM4M05USXhSakJGTUMweFJFVXdMVFEyUWpVdE9EUXpOUzFDUlRoRU9UVXlNak0yT0RRdFZFVlRWRXRGV1RZdk16QTFSa1pEUmtaQlF6azRORFJCTTBJMFFUTkNPVGxDTnpReFF6UTJPVGdoTURBd01ESTRJVGs1T1RrdE1USXRNekZVTWpNNk5UazZOVGt1T1RrNU9UazVPVm9oIiwiVGFyZ2V0TG9jYXRpb24iOjB9&maxresults=25\"}",
-      "Content-Type" : "application/json; charset=utf-8",
-      "X-Powered-By" : "ASP.NET"
-    },
-    "Exception" : null
-  }, {
-    "Method" : "GET",
-    "Uri" : "https://REDACTED.vault.azure.net:443/deletedkeys?api-version=7.2&$skiptoken=eyJOZXh0TWFya2VyIjoiMiExNjghTURBd01EZ3lJV3RsZVM4M05USXhSakJGTUMweFJFVXdMVFEyUWpVdE9EUXpOUzFDUlRoRU9UVXlNak0yT0RRdFZFVlRWRXRGV1RZdk16QTFSa1pEUmtaQlF6azRORFJCTTBJMFFUTkNPVGxDTnpReFF6UTJPVGdoTURBd01ESTRJVGs1T1RrdE1USXRNekZVTWpNNk5UazZOVGt1T1RrNU9UazVPVm9oIiwiVGFyZ2V0TG9jYXRpb24iOjB9&maxresults=25",
-    "Headers" : {
-      "User-Agent" : "azsdk-java-client_name/client_version (11.0.6; Windows 10; 10.0)",
-      "Content-Type" : "application/json"
-    },
-    "Response" : {
-      "content-length" : "2121",
-      "X-Content-Type-Options" : "nosniff",
-      "Pragma" : "no-cache",
-      "retry-after" : "0",
-      "StatusCode" : "200",
-      "Date" : "Fri, 23 Apr 2021 08:14:38 GMT",
-      "Strict-Transport-Security" : "max-age=31536000;includeSubDomains",
-      "Cache-Control" : "no-cache",
-      "x-ms-keyvault-region" : "westus",
-      "x-ms-keyvault-network-info" : "conn_type=Ipv4;addr=174.127.169.154;act_addr_fam=InterNetwork;",
-      "Expires" : "-1",
-      "x-ms-request-id" : "01b9655f-d326-4a23-94a6-a71ec43af6e9",
-      "x-ms-keyvault-service-version" : "1.2.236.0",
-      "Body" : "{\"value\":[{\"recoveryId\":\"https://azure-kv-tests2.vault.azure.net/deletedkeys/7dd325e9-f9d3-4c50-9ad7-39ded1be6122-testKey6\",\"deletedDate\":1619162116,\"scheduledPurgeDate\":1626938116,\"kid\":\"https://azure-kv-tests2.vault.azure.net/keys/7dd325e9-f9d3-4c50-9ad7-39ded1be6122-testKey6\",\"attributes\":{\"enabled\":true,\"exp\":2537049600,\"created\":1619162115,\"updated\":1619162115,\"recoveryLevel\":\"Recoverable+Purgeable\",\"recoverableDays\":90}},{\"recoveryId\":\"https://azure-kv-tests2.vault.azure.net/deletedkeys/89cbe77e-858e-4194-b329-e00a901bb177-listDeletedKeysTest0\",\"deletedDate\":1619164210,\"scheduledPurgeDate\":1626940210,\"kid\":\"https://azure-kv-tests2.vault.azure.net/keys/89cbe77e-858e-4194-b329-e00a901bb177-listDeletedKeysTest0\",\"attributes\":{\"enabled\":true,\"exp\":3799353600,\"created\":1619164153,\"updated\":1619164153,\"recoveryLevel\":\"Recoverable+Purgeable\",\"recoverableDays\":90}},{\"recoveryId\":\"https://azure-kv-tests2.vault.azure.net/deletedkeys/8c35f012-9239-49aa-aa2c-48f490ed0df1-listDeletedKeysTest1\",\"deletedDate\":1619163964,\"scheduledPurgeDate\":1626939964,\"kid\":\"https://azure-kv-tests2.vault.azure.net/keys/8c35f012-9239-49aa-aa2c-48f490ed0df1-listDeletedKeysTest1\",\"attributes\":{\"enabled\":true,\"exp\":3799353600,\"created\":1619163924,\"updated\":1619163924,\"recoveryLevel\":\"Recoverable+Purgeable\",\"recoverableDays\":90}},{\"recoveryId\":\"https://azure-kv-tests2.vault.azure.net/deletedkeys/8cd45e5f-1d7e-4dc9-8f3b-0a7b17fe9ad0-listDeletedKeysTest0\",\"deletedDate\":1619162176,\"scheduledPurgeDate\":1626938176,\"kid\":\"https://azure-kv-tests2.vault.azure.net/keys/8cd45e5f-1d7e-4dc9-8f3b-0a7b17fe9ad0-listDeletedKeysTest0\",\"attributes\":{\"enabled\":true,\"exp\":3799353600,\"created\":1619162151,\"updated\":1619162151,\"recoveryLevel\":\"Recoverable+Purgeable\",\"recoverableDays\":90}}],\"nextLink\":\"https://azure-kv-tests2.vault.azure.net:443/deletedkeys?api-version=7.2&$skiptoken=eyJOZXh0TWFya2VyIjoiMiExNDAhTURBd01EWXhJV3RsZVM4NU5EUTJPRUkyTWkwNU9EZ3hMVFEwUWprdFFrSTBReTAwUkVSRE9URTNSVEZHTmpjdFRFbFRWRVJGVEVWVVJVUkxSVmxUVkVWVFZEQWhNREF3TURJNElUazVPVGt0TVRJdE16RlVNak02TlRrNk5Ua3VPVGs1T1RrNU9Wb2giLCJUYXJnZXRMb2NhdGlvbiI6MH0&maxresults=25\"}",
-      "Content-Type" : "application/json; charset=utf-8",
-      "X-Powered-By" : "ASP.NET"
-    },
-    "Exception" : null
-  }, {
-    "Method" : "GET",
-    "Uri" : "https://REDACTED.vault.azure.net:443/deletedkeys?api-version=7.2&$skiptoken=eyJOZXh0TWFya2VyIjoiMiExNDAhTURBd01EWXhJV3RsZVM4NU5EUTJPRUkyTWkwNU9EZ3hMVFEwUWprdFFrSTBReTAwUkVSRE9URTNSVEZHTmpjdFRFbFRWRVJGVEVWVVJVUkxSVmxUVkVWVFZEQWhNREF3TURJNElUazVPVGt0TVRJdE16RlVNak02TlRrNk5Ua3VPVGs1T1RrNU9Wb2giLCJUYXJnZXRMb2NhdGlvbiI6MH0&maxresults=25",
-    "Headers" : {
-      "User-Agent" : "azsdk-java-client_name/client_version (11.0.6; Windows 10; 10.0)",
-      "Content-Type" : "application/json"
-    },
-    "Response" : {
-      "content-length" : "1737",
-      "X-Content-Type-Options" : "nosniff",
-      "Pragma" : "no-cache",
-      "retry-after" : "0",
-      "StatusCode" : "200",
-      "Date" : "Fri, 23 Apr 2021 08:14:38 GMT",
-      "Strict-Transport-Security" : "max-age=31536000;includeSubDomains",
-      "Cache-Control" : "no-cache",
-      "x-ms-keyvault-region" : "westus",
-      "x-ms-keyvault-network-info" : "conn_type=Ipv4;addr=174.127.169.154;act_addr_fam=InterNetwork;",
-      "Expires" : "-1",
-      "x-ms-request-id" : "28fdeec5-f424-4e78-a103-a90c10a01bbe",
-      "x-ms-keyvault-service-version" : "1.2.236.0",
-      "Body" : "{\"value\":[{\"recoveryId\":\"https://azure-kv-tests2.vault.azure.net/deletedkeys/94468b62-9881-44b9-bb4c-4ddc917e1f67-listDeletedKeysTest0\",\"deletedDate\":1619165268,\"scheduledPurgeDate\":1626941268,\"kid\":\"https://azure-kv-tests2.vault.azure.net/keys/94468b62-9881-44b9-bb4c-4ddc917e1f67-listDeletedKeysTest0\",\"attributes\":{\"enabled\":true,\"exp\":3799353600,\"created\":1619165251,\"updated\":1619165251,\"recoveryLevel\":\"Recoverable+Purgeable\",\"recoverableDays\":90}},{\"recoveryId\":\"https://azure-kv-tests2.vault.azure.net/deletedkeys/9e09ad2b-c992-4546-96ba-66802963314e-listDeletedKeysTest2\",\"deletedDate\":1619162155,\"scheduledPurgeDate\":1626938155,\"kid\":\"https://azure-kv-tests2.vault.azure.net/keys/9e09ad2b-c992-4546-96ba-66802963314e-listDeletedKeysTest2\",\"attributes\":{\"enabled\":true,\"exp\":3799353600,\"created\":1619162133,\"updated\":1619162133,\"recoveryLevel\":\"Recoverable+Purgeable\",\"recoverableDays\":90}},{\"recoveryId\":\"https://azure-kv-tests2.vault.azure.net/deletedkeys/a0c64032-c601-4196-965a-0f08205ecdfd-listDeletedKeysTest2\",\"deletedDate\":1619163924,\"scheduledPurgeDate\":1626939924,\"kid\":\"https://azure-kv-tests2.vault.azure.net/keys/a0c64032-c601-4196-965a-0f08205ecdfd-listDeletedKeysTest2\",\"attributes\":{\"enabled\":true,\"exp\":3799353600,\"created\":1619163924,\"updated\":1619163924,\"recoveryLevel\":\"Recoverable+Purgeable\",\"recoverableDays\":90}}],\"nextLink\":\"https://azure-kv-tests2.vault.azure.net:443/deletedkeys?api-version=7.2&$skiptoken=eyJOZXh0TWFya2VyIjoiMiExNjghTURBd01EZ3lJV3RsZVM5Qk1qY3hORU00TmkwMlJrSTVMVFE0TVRjdE9UVTNSQzAzTWpBMFFUQkZRMEkyUkRrdFZFVlRWRXRGV1RNdk1qUkZOVEJHTkRWRk9ETTFORVF6TmtFek56UkdNVGcyUmpBMk9ETXdORUVoTURBd01ESTRJVGs1T1RrdE1USXRNekZVTWpNNk5UazZOVGt1T1RrNU9UazVPVm9oIiwiVGFyZ2V0TG9jYXRpb24iOjB9&maxresults=25\"}",
-      "Content-Type" : "application/json; charset=utf-8",
-      "X-Powered-By" : "ASP.NET"
-    },
-    "Exception" : null
-  }, {
-    "Method" : "GET",
-    "Uri" : "https://REDACTED.vault.azure.net:443/deletedkeys?api-version=7.2&$skiptoken=eyJOZXh0TWFya2VyIjoiMiExNjghTURBd01EZ3lJV3RsZVM5Qk1qY3hORU00TmkwMlJrSTVMVFE0TVRjdE9UVTNSQzAzTWpBMFFUQkZRMEkyUkRrdFZFVlRWRXRGV1RNdk1qUkZOVEJHTkRWRk9ETTFORVF6TmtFek56UkdNVGcyUmpBMk9ETXdORUVoTURBd01ESTRJVGs1T1RrdE1USXRNekZVTWpNNk5UazZOVGt1T1RrNU9UazVPVm9oIiwiVGFyZ2V0TG9jYXRpb24iOjB9&maxresults=25",
-    "Headers" : {
-      "User-Agent" : "azsdk-java-client_name/client_version (11.0.6; Windows 10; 10.0)",
-      "Content-Type" : "application/json"
-    },
-    "Response" : {
-      "content-length" : "1244",
-      "X-Content-Type-Options" : "nosniff",
-      "Pragma" : "no-cache",
-      "retry-after" : "0",
-      "StatusCode" : "200",
-      "Date" : "Fri, 23 Apr 2021 08:14:38 GMT",
-      "Strict-Transport-Security" : "max-age=31536000;includeSubDomains",
-      "Cache-Control" : "no-cache",
-      "x-ms-keyvault-region" : "westus",
-      "x-ms-keyvault-network-info" : "conn_type=Ipv4;addr=174.127.169.154;act_addr_fam=InterNetwork;",
-      "Expires" : "-1",
-      "x-ms-request-id" : "9334a0d8-bf07-4daa-898b-74e577f77b25",
-      "x-ms-keyvault-service-version" : "1.2.236.0",
-      "Body" : "{\"value\":[{\"recoveryId\":\"https://azure-kv-tests2.vault.azure.net/deletedkeys/b50bb4b2-8924-4a5c-b3ec-65f74fdbe9ab-listDeletedKeysTest1\",\"deletedDate\":1619164154,\"scheduledPurgeDate\":1626940154,\"kid\":\"https://azure-kv-tests2.vault.azure.net/keys/b50bb4b2-8924-4a5c-b3ec-65f74fdbe9ab-listDeletedKeysTest1\",\"attributes\":{\"enabled\":true,\"exp\":3799353600,\"created\":1619164119,\"updated\":1619164119,\"recoveryLevel\":\"Recoverable+Purgeable\",\"recoverableDays\":90}},{\"recoveryId\":\"https://azure-kv-tests2.vault.azure.net/deletedkeys/b58eab26-d86e-4373-8708-4fbe347ddaa9-listDeletedKeysTest2\",\"deletedDate\":1619164182,\"scheduledPurgeDate\":1626940182,\"kid\":\"https://azure-kv-tests2.vault.azure.net/keys/b58eab26-d86e-4373-8708-4fbe347ddaa9-listDeletedKeysTest2\",\"attributes\":{\"enabled\":true,\"exp\":3799353600,\"created\":1619164153,\"updated\":1619164153,\"recoveryLevel\":\"Recoverable+Purgeable\",\"recoverableDays\":90}}],\"nextLink\":\"https://azure-kv-tests2.vault.azure.net:443/deletedkeys?api-version=7.2&$skiptoken=eyJOZXh0TWFya2VyIjoiMiExMzIhTURBd01EVTFJV3RsZVM5Q05qSkVPREZHTVMwd05rUkRMVFJFUkRNdE9ETkJNeTAzT1RrNE1qSkdORU5GTmpjdFZFVlRWRVZEUzBWWlVDMDFNakVoTURBd01ESTRJVGs1T1RrdE1USXRNekZVTWpNNk5UazZOVGt1T1RrNU9UazVPVm9oIiwiVGFyZ2V0TG9jYXRpb24iOjB9&maxresults=25\"}",
-      "Content-Type" : "application/json; charset=utf-8",
-      "X-Powered-By" : "ASP.NET"
-    },
-    "Exception" : null
-  }, {
-    "Method" : "GET",
-    "Uri" : "https://REDACTED.vault.azure.net:443/deletedkeys?api-version=7.2&$skiptoken=eyJOZXh0TWFya2VyIjoiMiExMzIhTURBd01EVTFJV3RsZVM5Q05qSkVPREZHTVMwd05rUkRMVFJFUkRNdE9ETkJNeTAzT1RrNE1qSkdORU5GTmpjdFZFVlRWRVZEUzBWWlVDMDFNakVoTURBd01ESTRJVGs1T1RrdE1USXRNekZVTWpNNk5UazZOVGt1T1RrNU9UazVPVm9oIiwiVGFyZ2V0TG9jYXRpb24iOjB9&maxresults=25",
-    "Headers" : {
-      "User-Agent" : "azsdk-java-client_name/client_version (11.0.6; Windows 10; 10.0)",
-      "Content-Type" : "application/json"
-    },
-    "Response" : {
-      "content-length" : "1244",
-=======
       "content-length" : "2668",
->>>>>>> a9ae08ca
       "X-Content-Type-Options" : "nosniff",
       "Pragma" : "no-cache",
       "retry-after" : "0",
@@ -1891,26 +460,16 @@
       "x-ms-keyvault-region" : "centralus",
       "x-ms-keyvault-network-info" : "conn_type=Ipv4;addr=174.127.169.154;act_addr_fam=InterNetwork;",
       "Expires" : "-1",
-<<<<<<< HEAD
-      "x-ms-request-id" : "6d3c8a8e-a7c1-4b12-8fa7-414d68aa7605",
-      "x-ms-keyvault-service-version" : "1.2.236.0",
-      "Body" : "{\"value\":[{\"recoveryId\":\"https://azure-kv-tests2.vault.azure.net/deletedkeys/b8b7c1fe-f897-4a9e-a704-48a4470e927e-testKey5\",\"deletedDate\":1619162115,\"scheduledPurgeDate\":1626938115,\"kid\":\"https://azure-kv-tests2.vault.azure.net/keys/b8b7c1fe-f897-4a9e-a704-48a4470e927e-testKey5\",\"attributes\":{\"enabled\":true,\"exp\":2537049600,\"created\":1619162115,\"updated\":1619162115,\"recoveryLevel\":\"Recoverable+Purgeable\",\"recoverableDays\":90}},{\"recoveryId\":\"https://azure-kv-tests2.vault.azure.net/deletedkeys/ca06360e-5d6b-4b69-a5e9-f50beaba3166-testKey6\",\"deletedDate\":1619163906,\"scheduledPurgeDate\":1626939906,\"kid\":\"https://azure-kv-tests2.vault.azure.net/keys/ca06360e-5d6b-4b69-a5e9-f50beaba3166-testKey6\",\"attributes\":{\"enabled\":true,\"exp\":2537049600,\"created\":1619163906,\"updated\":1619163906,\"recoveryLevel\":\"Recoverable+Purgeable\",\"recoverableDays\":90}}],\"nextLink\":\"https://azure-kv-tests2.vault.azure.net:443/deletedkeys?api-version=7.2&$skiptoken=eyJOZXh0TWFya2VyIjoiMiExNjghTURBd01EZ3lJV3RsZVM5RFFUQTJNell3UlMwMVJEWkNMVFJDTmprdFFUVkZPUzFHTlRCQ1JVRkNRVE14TmpZdFZFVlRWRXRGV1RZdk9UTTNRMEl4TlVFMk1qRkJORVl4UXprd1F6ZEVNRUpHT0RnMU16ZzVOME1oTURBd01ESTRJVGs1T1RrdE1USXRNekZVTWpNNk5UazZOVGt1T1RrNU9UazVPVm9oIiwiVGFyZ2V0TG9jYXRpb24iOjB9&maxresults=25\"}",
-=======
       "x-ms-request-id" : "4d986ac2-e2ba-4aa5-bcee-b34f4381e48c",
       "x-ms-keyvault-service-version" : "1.9.132.3",
-      "Body" : "{\"value\":[{\"recoveryId\":\"https://azure-kv-tests2.vault.azure.net/deletedkeys/0a1fd9f6506049a194ad\",\"deletedDate\":1633396850,\"scheduledPurgeDate\":1634001650,\"kid\":\"https://azure-kv-tests2.vault.azure.net/keys/0a1fd9f6506049a194ad\",\"attributes\":{\"enabled\":true,\"exp\":3799353600,\"created\":1633396848,\"updated\":1633396848,\"recoveryLevel\":\"CustomizedRecoverable+Purgeable\",\"recoverableDays\":7}},{\"recoveryId\":\"https://azure-kv-tests2.vault.azure.net/deletedkeys/36404638fa774902b45d\",\"deletedDate\":1633398150,\"scheduledPurgeDate\":1634002950,\"kid\":\"https://azure-kv-tests2.vault.azure.net/keys/36404638fa774902b45d\",\"attributes\":{\"enabled\":true,\"exp\":3799353600,\"created\":1633398149,\"updated\":1633398149,\"recoveryLevel\":\"CustomizedRecoverable+Purgeable\",\"recoverableDays\":7}},{\"recoveryId\":\"https://azure-kv-tests2.vault.azure.net/deletedkeys/7110f60bde1c4fe8a481\",\"deletedDate\":1633398154,\"scheduledPurgeDate\":1634002954,\"kid\":\"https://azure-kv-tests2.vault.azure.net/keys/7110f60bde1c4fe8a481\",\"attributes\":{\"enabled\":true,\"exp\":3799353600,\"created\":1633398150,\"updated\":1633398150,\"recoveryLevel\":\"CustomizedRecoverable+Purgeable\",\"recoverableDays\":7}},{\"recoveryId\":\"https://azure-kv-tests2.vault.azure.net/deletedkeys/9ada65b30cac4ea8b298\",\"deletedDate\":1633398156,\"scheduledPurgeDate\":1634002956,\"kid\":\"https://azure-kv-tests2.vault.azure.net/keys/9ada65b30cac4ea8b298\",\"attributes\":{\"enabled\":true,\"exp\":3799353600,\"created\":1633398150,\"updated\":1633398150,\"recoveryLevel\":\"CustomizedRecoverable+Purgeable\",\"recoverableDays\":7}},{\"recoveryId\":\"https://azure-kv-tests2.vault.azure.net/deletedkeys/e6e1c18d8b6f4123b4ee\",\"deletedDate\":1633396852,\"scheduledPurgeDate\":1634001652,\"kid\":\"https://azure-kv-tests2.vault.azure.net/keys/e6e1c18d8b6f4123b4ee\",\"attributes\":{\"enabled\":true,\"exp\":3799353600,\"created\":1633396848,\"updated\":1633396848,\"recoveryLevel\":\"CustomizedRecoverable+Purgeable\",\"recoverableDays\":7}},{\"recoveryId\":\"https://azure-kv-tests2.vault.azure.net/deletedkeys/e9caaffd3f0e44f1998b\",\"deletedDate\":1633396848,\"scheduledPurgeDate\":1634001648,\"kid\":\"https://azure-kv-tests2.vault.azure.net/keys/e9caaffd3f0e44f1998b\",\"attributes\":{\"enabled\":true,\"exp\":3799353600,\"created\":1633396813,\"updated\":1633396813,\"recoveryLevel\":\"CustomizedRecoverable+Purgeable\",\"recoverableDays\":7}}],\"nextLink\":\"https://azure-kv-tests2.vault.azure.net:443/deletedkeys?api-version=7.3-preview&$skiptoken=eyJOZXh0TWFya2VyIjoiMiExMzIhTURBd01EVTFJV3RsZVM5S1FWWkJTMFZaVkVWTlVETTVPVFF3UkRndlJEWXdOVUkyT1VWRE5rVTFORFk0UVVFMU5FWTVPVEl3TURBM1F6bEVRa1FoTURBd01ESTRJVGs1T1RrdE1USXRNekZVTWpNNk5UazZOVGt1T1RrNU9UazVPVm9oIiwiVGFyZ2V0TG9jYXRpb24iOjB9&maxresults=25\"}",
->>>>>>> a9ae08ca
-      "Content-Type" : "application/json; charset=utf-8",
-      "X-Powered-By" : "ASP.NET"
-    },
-    "Exception" : null
-  }, {
-    "Method" : "GET",
-<<<<<<< HEAD
-    "Uri" : "https://REDACTED.vault.azure.net:443/deletedkeys?api-version=7.2&$skiptoken=eyJOZXh0TWFya2VyIjoiMiExNjghTURBd01EZ3lJV3RsZVM5RFFUQTJNell3UlMwMVJEWkNMVFJDTmprdFFUVkZPUzFHTlRCQ1JVRkNRVE14TmpZdFZFVlRWRXRGV1RZdk9UTTNRMEl4TlVFMk1qRkJORVl4UXprd1F6ZEVNRUpHT0RnMU16ZzVOME1oTURBd01ESTRJVGs1T1RrdE1USXRNekZVTWpNNk5UazZOVGt1T1RrNU9UazVPVm9oIiwiVGFyZ2V0TG9jYXRpb24iOjB9&maxresults=25",
-=======
-    "Uri" : "https://REDACTED.vault.azure.net/deletedkeys?maxresults=25&api-version=7.3-preview",
->>>>>>> a9ae08ca
+      "Body" : "{\"value\":[{\"recoveryId\":\"https://azure-kv-tests2.vault.azure.net/deletedkeys/0a1fd9f6506049a194ad\",\"deletedDate\":1633396850,\"scheduledPurgeDate\":1634001650,\"kid\":\"https://azure-kv-tests2.vault.azure.net/keys/0a1fd9f6506049a194ad\",\"attributes\":{\"enabled\":true,\"exp\":3799353600,\"created\":1633396848,\"updated\":1633396848,\"recoveryLevel\":\"CustomizedRecoverable+Purgeable\",\"recoverableDays\":7}},{\"recoveryId\":\"https://azure-kv-tests2.vault.azure.net/deletedkeys/36404638fa774902b45d\",\"deletedDate\":1633398150,\"scheduledPurgeDate\":1634002950,\"kid\":\"https://azure-kv-tests2.vault.azure.net/keys/36404638fa774902b45d\",\"attributes\":{\"enabled\":true,\"exp\":3799353600,\"created\":1633398149,\"updated\":1633398149,\"recoveryLevel\":\"CustomizedRecoverable+Purgeable\",\"recoverableDays\":7}},{\"recoveryId\":\"https://azure-kv-tests2.vault.azure.net/deletedkeys/7110f60bde1c4fe8a481\",\"deletedDate\":1633398154,\"scheduledPurgeDate\":1634002954,\"kid\":\"https://azure-kv-tests2.vault.azure.net/keys/7110f60bde1c4fe8a481\",\"attributes\":{\"enabled\":true,\"exp\":3799353600,\"created\":1633398150,\"updated\":1633398150,\"recoveryLevel\":\"CustomizedRecoverable+Purgeable\",\"recoverableDays\":7}},{\"recoveryId\":\"https://azure-kv-tests2.vault.azure.net/deletedkeys/9ada65b30cac4ea8b298\",\"deletedDate\":1633398156,\"scheduledPurgeDate\":1634002956,\"kid\":\"https://azure-kv-tests2.vault.azure.net/keys/9ada65b30cac4ea8b298\",\"attributes\":{\"enabled\":true,\"exp\":3799353600,\"created\":1633398150,\"updated\":1633398150,\"recoveryLevel\":\"CustomizedRecoverable+Purgeable\",\"recoverableDays\":7}},{\"recoveryId\":\"https://azure-kv-tests2.vault.azure.net/deletedkeys/e6e1c18d8b6f4123b4ee\",\"deletedDate\":1633396852,\"scheduledPurgeDate\":1634001652,\"kid\":\"https://azure-kv-tests2.vault.azure.net/keys/e6e1c18d8b6f4123b4ee\",\"attributes\":{\"enabled\":true,\"exp\":3799353600,\"created\":1633396848,\"updated\":1633396848,\"recoveryLevel\":\"CustomizedRecoverable+Purgeable\",\"recoverableDays\":7}},{\"recoveryId\":\"https://azure-kv-tests2.vault.azure.net/deletedkeys/e9caaffd3f0e44f1998b\",\"deletedDate\":1633396848,\"scheduledPurgeDate\":1634001648,\"kid\":\"https://azure-kv-tests2.vault.azure.net/keys/e9caaffd3f0e44f1998b\",\"attributes\":{\"enabled\":true,\"exp\":3799353600,\"created\":1633396813,\"updated\":1633396813,\"recoveryLevel\":\"CustomizedRecoverable+Purgeable\",\"recoverableDays\":7}}],\"nextLink\":\"https://azure-kv-tests2.vault.azure.net:443/deletedkeys?api-version=7.2&$skiptoken=eyJOZXh0TWFya2VyIjoiMiExMzIhTURBd01EVTFJV3RsZVM5S1FWWkJTMFZaVkVWTlVETTVPVFF3UkRndlJEWXdOVUkyT1VWRE5rVTFORFk0UVVFMU5FWTVPVEl3TURBM1F6bEVRa1FoTURBd01ESTRJVGs1T1RrdE1USXRNekZVTWpNNk5UazZOVGt1T1RrNU9UazVPVm9oIiwiVGFyZ2V0TG9jYXRpb24iOjB9&maxresults=25\"}",
+      "Content-Type" : "application/json; charset=utf-8",
+      "X-Powered-By" : "ASP.NET"
+    },
+    "Exception" : null
+  }, {
+    "Method" : "GET",
+    "Uri" : "https://REDACTED.vault.azure.net/deletedkeys?maxresults=25&api-version=7.2",
     "Headers" : {
       "User-Agent" : "azsdk-java-client_name/client_version (11.0.6; Windows 10; 10.0)",
       "Content-Type" : "application/json"
@@ -1927,26 +486,16 @@
       "x-ms-keyvault-region" : "centralus",
       "x-ms-keyvault-network-info" : "conn_type=Ipv4;addr=174.127.169.154;act_addr_fam=InterNetwork;",
       "Expires" : "-1",
-<<<<<<< HEAD
-      "x-ms-request-id" : "0f6afeb3-808f-4b8f-bf83-8ce50feae6ce",
-      "x-ms-keyvault-service-version" : "1.2.236.0",
-      "Body" : "{\"value\":[{\"recoveryId\":\"https://azure-kv-tests2.vault.azure.net/deletedkeys/cb377311-6615-49cb-b400-f7fe0df3c5d7-listDeletedKeysTest0\",\"deletedDate\":1619163948,\"scheduledPurgeDate\":1626939948,\"kid\":\"https://azure-kv-tests2.vault.azure.net/keys/cb377311-6615-49cb-b400-f7fe0df3c5d7-listDeletedKeysTest0\",\"attributes\":{\"enabled\":true,\"exp\":3799353600,\"created\":1619163924,\"updated\":1619163924,\"recoveryLevel\":\"Recoverable+Purgeable\",\"recoverableDays\":90}},{\"recoveryId\":\"https://azure-kv-tests2.vault.azure.net/deletedkeys/listDeletedKeysTest2\",\"deletedDate\":1619165529,\"scheduledPurgeDate\":1626941529,\"kid\":\"https://azure-kv-tests2.vault.azure.net/keys/listDeletedKeysTest2\",\"attributes\":{\"enabled\":true,\"exp\":3799353600,\"created\":1619165518,\"updated\":1619165518,\"recoveryLevel\":\"Recoverable+Purgeable\",\"recoverableDays\":90}}],\"nextLink\":\"https://azure-kv-tests2.vault.azure.net:443/deletedkeys?api-version=7.2&$skiptoken=eyJOZXh0TWFya2VyIjoiMiExMjghTURBd01EVXdJV3RsZVM5Rk1FSTNORUV4TXkxRlJURTFMVFF3TXpVdFFqY3pOUzFGUlRWQ05qa3lOelV4TWtZdFZFVlRWRU5GVWxRM0lUQXdNREF5T0NFNU9UazVMVEV5TFRNeFZESXpPalU1T2pVNUxqazVPVGs1T1RsYUlRLS0iLCJUYXJnZXRMb2NhdGlvbiI6MH0&maxresults=25\"}",
-=======
       "x-ms-request-id" : "b7a60725-d094-4df8-9aae-4d7dfd9cbb19",
       "x-ms-keyvault-service-version" : "1.9.132.3",
-      "Body" : "{\"value\":[{\"recoveryId\":\"https://azure-kv-tests2.vault.azure.net/deletedkeys/0a1fd9f6506049a194ad\",\"deletedDate\":1633396850,\"scheduledPurgeDate\":1634001650,\"kid\":\"https://azure-kv-tests2.vault.azure.net/keys/0a1fd9f6506049a194ad\",\"attributes\":{\"enabled\":true,\"exp\":3799353600,\"created\":1633396848,\"updated\":1633396848,\"recoveryLevel\":\"CustomizedRecoverable+Purgeable\",\"recoverableDays\":7}},{\"recoveryId\":\"https://azure-kv-tests2.vault.azure.net/deletedkeys/36404638fa774902b45d\",\"deletedDate\":1633398150,\"scheduledPurgeDate\":1634002950,\"kid\":\"https://azure-kv-tests2.vault.azure.net/keys/36404638fa774902b45d\",\"attributes\":{\"enabled\":true,\"exp\":3799353600,\"created\":1633398149,\"updated\":1633398149,\"recoveryLevel\":\"CustomizedRecoverable+Purgeable\",\"recoverableDays\":7}},{\"recoveryId\":\"https://azure-kv-tests2.vault.azure.net/deletedkeys/7110f60bde1c4fe8a481\",\"deletedDate\":1633398154,\"scheduledPurgeDate\":1634002954,\"kid\":\"https://azure-kv-tests2.vault.azure.net/keys/7110f60bde1c4fe8a481\",\"attributes\":{\"enabled\":true,\"exp\":3799353600,\"created\":1633398150,\"updated\":1633398150,\"recoveryLevel\":\"CustomizedRecoverable+Purgeable\",\"recoverableDays\":7}},{\"recoveryId\":\"https://azure-kv-tests2.vault.azure.net/deletedkeys/9ada65b30cac4ea8b298\",\"deletedDate\":1633398156,\"scheduledPurgeDate\":1634002956,\"kid\":\"https://azure-kv-tests2.vault.azure.net/keys/9ada65b30cac4ea8b298\",\"attributes\":{\"enabled\":true,\"exp\":3799353600,\"created\":1633398150,\"updated\":1633398150,\"recoveryLevel\":\"CustomizedRecoverable+Purgeable\",\"recoverableDays\":7}},{\"recoveryId\":\"https://azure-kv-tests2.vault.azure.net/deletedkeys/e6e1c18d8b6f4123b4ee\",\"deletedDate\":1633396852,\"scheduledPurgeDate\":1634001652,\"kid\":\"https://azure-kv-tests2.vault.azure.net/keys/e6e1c18d8b6f4123b4ee\",\"attributes\":{\"enabled\":true,\"exp\":3799353600,\"created\":1633396848,\"updated\":1633396848,\"recoveryLevel\":\"CustomizedRecoverable+Purgeable\",\"recoverableDays\":7}},{\"recoveryId\":\"https://azure-kv-tests2.vault.azure.net/deletedkeys/e9caaffd3f0e44f1998b\",\"deletedDate\":1633396848,\"scheduledPurgeDate\":1634001648,\"kid\":\"https://azure-kv-tests2.vault.azure.net/keys/e9caaffd3f0e44f1998b\",\"attributes\":{\"enabled\":true,\"exp\":3799353600,\"created\":1633396813,\"updated\":1633396813,\"recoveryLevel\":\"CustomizedRecoverable+Purgeable\",\"recoverableDays\":7}}],\"nextLink\":\"https://azure-kv-tests2.vault.azure.net:443/deletedkeys?api-version=7.3-preview&$skiptoken=eyJOZXh0TWFya2VyIjoiMiExMzIhTURBd01EVTFJV3RsZVM5S1FWWkJTMFZaVkVWTlVETTVPVFF3UkRndlJEWXdOVUkyT1VWRE5rVTFORFk0UVVFMU5FWTVPVEl3TURBM1F6bEVRa1FoTURBd01ESTRJVGs1T1RrdE1USXRNekZVTWpNNk5UazZOVGt1T1RrNU9UazVPVm9oIiwiVGFyZ2V0TG9jYXRpb24iOjB9&maxresults=25\"}",
->>>>>>> a9ae08ca
-      "Content-Type" : "application/json; charset=utf-8",
-      "X-Powered-By" : "ASP.NET"
-    },
-    "Exception" : null
-  }, {
-    "Method" : "GET",
-<<<<<<< HEAD
-    "Uri" : "https://REDACTED.vault.azure.net:443/deletedkeys?api-version=7.2&$skiptoken=eyJOZXh0TWFya2VyIjoiMiExMjghTURBd01EVXdJV3RsZVM5Rk1FSTNORUV4TXkxRlJURTFMVFF3TXpVdFFqY3pOUzFGUlRWQ05qa3lOelV4TWtZdFZFVlRWRU5GVWxRM0lUQXdNREF5T0NFNU9UazVMVEV5TFRNeFZESXpPalU1T2pVNUxqazVPVGs1T1RsYUlRLS0iLCJUYXJnZXRMb2NhdGlvbiI6MH0&maxresults=25",
-=======
-    "Uri" : "https://REDACTED.vault.azure.net:443/deletedkeys?api-version=7.3-preview&$skiptoken=eyJOZXh0TWFya2VyIjoiMiExMzIhTURBd01EVTFJV3RsZVM5S1FWWkJTMFZaVkVWTlVETTVPVFF3UkRndlJEWXdOVUkyT1VWRE5rVTFORFk0UVVFMU5FWTVPVEl3TURBM1F6bEVRa1FoTURBd01ESTRJVGs1T1RrdE1USXRNekZVTWpNNk5UazZOVGt1T1RrNU9UazVPVm9oIiwiVGFyZ2V0TG9jYXRpb24iOjB9&maxresults=25",
->>>>>>> a9ae08ca
+      "Body" : "{\"value\":[{\"recoveryId\":\"https://azure-kv-tests2.vault.azure.net/deletedkeys/0a1fd9f6506049a194ad\",\"deletedDate\":1633396850,\"scheduledPurgeDate\":1634001650,\"kid\":\"https://azure-kv-tests2.vault.azure.net/keys/0a1fd9f6506049a194ad\",\"attributes\":{\"enabled\":true,\"exp\":3799353600,\"created\":1633396848,\"updated\":1633396848,\"recoveryLevel\":\"CustomizedRecoverable+Purgeable\",\"recoverableDays\":7}},{\"recoveryId\":\"https://azure-kv-tests2.vault.azure.net/deletedkeys/36404638fa774902b45d\",\"deletedDate\":1633398150,\"scheduledPurgeDate\":1634002950,\"kid\":\"https://azure-kv-tests2.vault.azure.net/keys/36404638fa774902b45d\",\"attributes\":{\"enabled\":true,\"exp\":3799353600,\"created\":1633398149,\"updated\":1633398149,\"recoveryLevel\":\"CustomizedRecoverable+Purgeable\",\"recoverableDays\":7}},{\"recoveryId\":\"https://azure-kv-tests2.vault.azure.net/deletedkeys/7110f60bde1c4fe8a481\",\"deletedDate\":1633398154,\"scheduledPurgeDate\":1634002954,\"kid\":\"https://azure-kv-tests2.vault.azure.net/keys/7110f60bde1c4fe8a481\",\"attributes\":{\"enabled\":true,\"exp\":3799353600,\"created\":1633398150,\"updated\":1633398150,\"recoveryLevel\":\"CustomizedRecoverable+Purgeable\",\"recoverableDays\":7}},{\"recoveryId\":\"https://azure-kv-tests2.vault.azure.net/deletedkeys/9ada65b30cac4ea8b298\",\"deletedDate\":1633398156,\"scheduledPurgeDate\":1634002956,\"kid\":\"https://azure-kv-tests2.vault.azure.net/keys/9ada65b30cac4ea8b298\",\"attributes\":{\"enabled\":true,\"exp\":3799353600,\"created\":1633398150,\"updated\":1633398150,\"recoveryLevel\":\"CustomizedRecoverable+Purgeable\",\"recoverableDays\":7}},{\"recoveryId\":\"https://azure-kv-tests2.vault.azure.net/deletedkeys/e6e1c18d8b6f4123b4ee\",\"deletedDate\":1633396852,\"scheduledPurgeDate\":1634001652,\"kid\":\"https://azure-kv-tests2.vault.azure.net/keys/e6e1c18d8b6f4123b4ee\",\"attributes\":{\"enabled\":true,\"exp\":3799353600,\"created\":1633396848,\"updated\":1633396848,\"recoveryLevel\":\"CustomizedRecoverable+Purgeable\",\"recoverableDays\":7}},{\"recoveryId\":\"https://azure-kv-tests2.vault.azure.net/deletedkeys/e9caaffd3f0e44f1998b\",\"deletedDate\":1633396848,\"scheduledPurgeDate\":1634001648,\"kid\":\"https://azure-kv-tests2.vault.azure.net/keys/e9caaffd3f0e44f1998b\",\"attributes\":{\"enabled\":true,\"exp\":3799353600,\"created\":1633396813,\"updated\":1633396813,\"recoveryLevel\":\"CustomizedRecoverable+Purgeable\",\"recoverableDays\":7}}],\"nextLink\":\"https://azure-kv-tests2.vault.azure.net:443/deletedkeys?api-version=7.2&$skiptoken=eyJOZXh0TWFya2VyIjoiMiExMzIhTURBd01EVTFJV3RsZVM5S1FWWkJTMFZaVkVWTlVETTVPVFF3UkRndlJEWXdOVUkyT1VWRE5rVTFORFk0UVVFMU5FWTVPVEl3TURBM1F6bEVRa1FoTURBd01ESTRJVGs1T1RrdE1USXRNekZVTWpNNk5UazZOVGt1T1RrNU9UazVPVm9oIiwiVGFyZ2V0TG9jYXRpb24iOjB9&maxresults=25\"}",
+      "Content-Type" : "application/json; charset=utf-8",
+      "X-Powered-By" : "ASP.NET"
+    },
+    "Exception" : null
+  }, {
+    "Method" : "GET",
+    "Uri" : "https://REDACTED.vault.azure.net:443/deletedkeys?api-version=7.2&$skiptoken=eyJOZXh0TWFya2VyIjoiMiExMzIhTURBd01EVTFJV3RsZVM5S1FWWkJTMFZaVkVWTlVETTVPVFF3UkRndlJEWXdOVUkyT1VWRE5rVTFORFk0UVVFMU5FWTVPVEl3TURBM1F6bEVRa1FoTURBd01ESTRJVGs1T1RrdE1USXRNekZVTWpNNk5UazZOVGt1T1RrNU9UazVPVm9oIiwiVGFyZ2V0TG9jYXRpb24iOjB9&maxresults=25",
     "Headers" : {
       "User-Agent" : "azsdk-java-client_name/client_version (11.0.6; Windows 10; 10.0)",
       "Content-Type" : "application/json"
@@ -1963,26 +512,16 @@
       "x-ms-keyvault-region" : "centralus",
       "x-ms-keyvault-network-info" : "conn_type=Ipv4;addr=174.127.169.154;act_addr_fam=InterNetwork;",
       "Expires" : "-1",
-<<<<<<< HEAD
-      "x-ms-request-id" : "ef5ac148-1bb5-48ee-9a1e-8d7d477cbea5",
-      "x-ms-keyvault-service-version" : "1.2.236.0",
-      "Body" : "{\"value\":[{\"recoveryId\":\"https://azure-kv-tests2.vault.azure.net/deletedkeys/ec0e6995-6895-49e7-b8e1-cf8348266940-testKey6\",\"deletedDate\":1619164119,\"scheduledPurgeDate\":1626940119,\"kid\":\"https://azure-kv-tests2.vault.azure.net/keys/ec0e6995-6895-49e7-b8e1-cf8348266940-testKey6\",\"attributes\":{\"enabled\":true,\"exp\":2537049600,\"created\":1619164118,\"updated\":1619164118,\"recoveryLevel\":\"Recoverable+Purgeable\",\"recoverableDays\":90}},{\"recoveryId\":\"https://azure-kv-tests2.vault.azure.net/deletedkeys/ed5b13c9-6bd9-4550-a010-393c2a007f57-listDeletedKeysTest2\",\"deletedDate\":1619165252,\"scheduledPurgeDate\":1626941252,\"kid\":\"https://azure-kv-tests2.vault.azure.net/keys/ed5b13c9-6bd9-4550-a010-393c2a007f57-listDeletedKeysTest2\",\"attributes\":{\"enabled\":true,\"exp\":3799353600,\"created\":1619165251,\"updated\":1619165251,\"recoveryLevel\":\"Recoverable+Purgeable\",\"recoverableDays\":90}},{\"recoveryId\":\"https://azure-kv-tests2.vault.azure.net/deletedkeys/listDeletedKeysTest0\",\"deletedDate\":1619165555,\"scheduledPurgeDate\":1626941555,\"kid\":\"https://azure-kv-tests2.vault.azure.net/keys/listDeletedKeysTest0\",\"attributes\":{\"enabled\":true,\"exp\":3799353600,\"created\":1619165518,\"updated\":1619165518,\"recoveryLevel\":\"Recoverable+Purgeable\",\"recoverableDays\":90}}],\"nextLink\":\"https://azure-kv-tests2.vault.azure.net:443/deletedkeys?api-version=7.2&$skiptoken=eyJOZXh0TWFya2VyIjoiMiExNjghTURBd01EZ3lJV3RsZVM5R09Ea3lPVGc1TkMwMk56UTJMVFF6TUVJdE9VVXlNUzFHTjBRMU9URXpSVGxETWpndFZFVlRWRXRGV1RNdk0wTkRORGN6UkVNelJVVTBORGhFUlVJd1F6RTBORUZDTWtZeU5rRkJOVUloTURBd01ESTRJVGs1T1RrdE1USXRNekZVTWpNNk5UazZOVGt1T1RrNU9UazVPVm9oIiwiVGFyZ2V0TG9jYXRpb24iOjB9&maxresults=25\"}",
-=======
       "x-ms-request-id" : "2b3bc6c3-7b92-46c7-9e49-437a29cc011e",
       "x-ms-keyvault-service-version" : "1.9.132.3",
-      "Body" : "{\"value\":[],\"nextLink\":\"https://azure-kv-tests2.vault.azure.net:443/deletedkeys?api-version=7.3-preview&$skiptoken=eyJOZXh0TWFya2VyIjoiMiE4OCFNREF3TURJeElXdGxlUzlTVDFSQlZFVkxSVmt3TWpNNE9FRTVPQ0V3TURBd01qZ2hPVGs1T1MweE1pMHpNVlF5TXpvMU9UbzFPUzQ1T1RrNU9UazVXaUUtIiwiVGFyZ2V0TG9jYXRpb24iOjB9&maxresults=25\"}",
->>>>>>> a9ae08ca
-      "Content-Type" : "application/json; charset=utf-8",
-      "X-Powered-By" : "ASP.NET"
-    },
-    "Exception" : null
-  }, {
-    "Method" : "GET",
-<<<<<<< HEAD
-    "Uri" : "https://REDACTED.vault.azure.net:443/deletedkeys?api-version=7.2&$skiptoken=eyJOZXh0TWFya2VyIjoiMiExNjghTURBd01EZ3lJV3RsZVM5R09Ea3lPVGc1TkMwMk56UTJMVFF6TUVJdE9VVXlNUzFHTjBRMU9URXpSVGxETWpndFZFVlRWRXRGV1RNdk0wTkRORGN6UkVNelJVVTBORGhFUlVJd1F6RTBORUZDTWtZeU5rRkJOVUloTURBd01ESTRJVGs1T1RrdE1USXRNekZVTWpNNk5UazZOVGt1T1RrNU9UazVPVm9oIiwiVGFyZ2V0TG9jYXRpb24iOjB9&maxresults=25",
-=======
-    "Uri" : "https://REDACTED.vault.azure.net:443/deletedkeys?api-version=7.3-preview&$skiptoken=eyJOZXh0TWFya2VyIjoiMiE4OCFNREF3TURJeElXdGxlUzlTVDFSQlZFVkxSVmt3TWpNNE9FRTVPQ0V3TURBd01qZ2hPVGs1T1MweE1pMHpNVlF5TXpvMU9UbzFPUzQ1T1RrNU9UazVXaUUtIiwiVGFyZ2V0TG9jYXRpb24iOjB9&maxresults=25",
->>>>>>> a9ae08ca
+      "Body" : "{\"value\":[],\"nextLink\":\"https://azure-kv-tests2.vault.azure.net:443/deletedkeys?api-version=7.2&$skiptoken=eyJOZXh0TWFya2VyIjoiMiE4OCFNREF3TURJeElXdGxlUzlTVDFSQlZFVkxSVmt3TWpNNE9FRTVPQ0V3TURBd01qZ2hPVGs1T1MweE1pMHpNVlF5TXpvMU9UbzFPUzQ1T1RrNU9UazVXaUUtIiwiVGFyZ2V0TG9jYXRpb24iOjB9&maxresults=25\"}",
+      "Content-Type" : "application/json; charset=utf-8",
+      "X-Powered-By" : "ASP.NET"
+    },
+    "Exception" : null
+  }, {
+    "Method" : "GET",
+    "Uri" : "https://REDACTED.vault.azure.net:443/deletedkeys?api-version=7.2&$skiptoken=eyJOZXh0TWFya2VyIjoiMiE4OCFNREF3TURJeElXdGxlUzlTVDFSQlZFVkxSVmt3TWpNNE9FRTVPQ0V3TURBd01qZ2hPVGs1T1MweE1pMHpNVlF5TXpvMU9UbzFPUzQ1T1RrNU9UazVXaUUtIiwiVGFyZ2V0TG9jYXRpb24iOjB9&maxresults=25",
     "Headers" : {
       "User-Agent" : "azsdk-java-client_name/client_version (11.0.6; Windows 10; 10.0)",
       "Content-Type" : "application/json"
@@ -1999,26 +538,16 @@
       "x-ms-keyvault-region" : "centralus",
       "x-ms-keyvault-network-info" : "conn_type=Ipv4;addr=174.127.169.154;act_addr_fam=InterNetwork;",
       "Expires" : "-1",
-<<<<<<< HEAD
-      "x-ms-request-id" : "87a3fb8d-2705-48b4-8923-5d8c5c770653",
-      "x-ms-keyvault-service-version" : "1.2.236.0",
-      "Body" : "{\"value\":[{\"recoveryId\":\"https://azure-kv-tests2.vault.azure.net/deletedkeys/keyidencryptionnotanoop009285696e8129d31b4d6ab\",\"deletedDate\":1617670694,\"scheduledPurgeDate\":1625446694,\"kid\":\"https://azure-kv-tests2.vault.azure.net/keys/keyidencryptionnotanoop009285696e8129d31b4d6ab\",\"attributes\":{\"enabled\":true,\"exp\":1649206694,\"created\":1617670694,\"updated\":1617670694,\"recoveryLevel\":\"Recoverable+Purgeable\",\"recoverableDays\":90}},{\"recoveryId\":\"https://azure-kv-tests2.vault.azure.net/deletedkeys/keyidencryptionnotanoop099669faf3c124eb60473e9\",\"deletedDate\":1617669794,\"scheduledPurgeDate\":1625445794,\"kid\":\"https://azure-kv-tests2.vault.azure.net/keys/keyidencryptionnotanoop099669faf3c124eb60473e9\",\"attributes\":{\"enabled\":true,\"exp\":1649205795,\"created\":1617669794,\"updated\":1617669794,\"recoveryLevel\":\"Recoverable+Purgeable\",\"recoverableDays\":90}},{\"recoveryId\":\"https://azure-kv-tests2.vault.azure.net/deletedkeys/keyiduploaddownload0keyvaultkeytestuploaddownload69989639416\",\"deletedDate\":1617669794,\"scheduledPurgeDate\":1625445794,\"kid\":\"https://azure-kv-tests2.vault.azure.net/keys/keyiduploaddownload0keyvaultkeytestuploaddownload69989639416\",\"attributes\":{\"enabled\":true,\"exp\":1649205792,\"created\":1617669793,\"updated\":1617669793,\"recoveryLevel\":\"Recoverable+Purgeable\",\"recoverableDays\":90}},{\"recoveryId\":\"https://azure-kv-tests2.vault.azure.net/deletedkeys/keyiduploaddownload0keyvaultkeytestuploaddownloadd7088362b1e\",\"deletedDate\":1617670693,\"scheduledPurgeDate\":1625446693,\"kid\":\"https://azure-kv-tests2.vault.azure.net/keys/keyiduploaddownload0keyvaultkeytestuploaddownloadd7088362b1e\",\"attributes\":{\"enabled\":true,\"exp\":1649206692,\"created\":1617670693,\"updated\":1617670693,\"recoveryLevel\":\"Recoverable+Purgeable\",\"recoverableDays\":90}}],\"nextLink\":\"https://azure-kv-tests2.vault.azure.net:443/deletedkeys?api-version=7.2&$skiptoken=eyJOZXh0TWFya2VyIjoiMiE4MCFNREF3TURFMklXdGxlUzlNU1ZOVVEwVlNWRXRGV1RBaE1EQXdNREk0SVRrNU9Ua3RNVEl0TXpGVU1qTTZOVGs2TlRrdU9UazVPVGs1T1ZvaCIsIlRhcmdldExvY2F0aW9uIjowfQ&maxresults=25\"}",
-=======
       "x-ms-request-id" : "280bc43b-6db8-4c67-90c1-6e4bbc3fcab6",
       "x-ms-keyvault-service-version" : "1.9.132.3",
-      "Body" : "{\"value\":[],\"nextLink\":\"https://azure-kv-tests2.vault.azure.net:443/deletedkeys?api-version=7.3-preview&$skiptoken=eyJOZXh0TWFya2VyIjoiMiExMzIhTURBd01EVXpJV3RsZVM5VVJWTlVTMFZaTVRNM05UQTJNMFkyTDBORE1UazBOVEpEUWtNNU5qUTVSalE1TTBVNFFVWTFOVVF6TkRZNU1VTkNJVEF3TURBeU9DRTVPVGs1TFRFeUxUTXhWREl6T2pVNU9qVTVMams1T1RrNU9UbGFJUS0tIiwiVGFyZ2V0TG9jYXRpb24iOjB9&maxresults=25\"}",
->>>>>>> a9ae08ca
-      "Content-Type" : "application/json; charset=utf-8",
-      "X-Powered-By" : "ASP.NET"
-    },
-    "Exception" : null
-  }, {
-    "Method" : "GET",
-<<<<<<< HEAD
-    "Uri" : "https://REDACTED.vault.azure.net:443/deletedkeys?api-version=7.2&$skiptoken=eyJOZXh0TWFya2VyIjoiMiE4MCFNREF3TURFMklXdGxlUzlNU1ZOVVEwVlNWRXRGV1RBaE1EQXdNREk0SVRrNU9Ua3RNVEl0TXpGVU1qTTZOVGs2TlRrdU9UazVPVGs1T1ZvaCIsIlRhcmdldExvY2F0aW9uIjowfQ&maxresults=25",
-=======
-    "Uri" : "https://REDACTED.vault.azure.net:443/deletedkeys?api-version=7.3-preview&$skiptoken=eyJOZXh0TWFya2VyIjoiMiExMzIhTURBd01EVXpJV3RsZVM5VVJWTlVTMFZaTVRNM05UQTJNMFkyTDBORE1UazBOVEpEUWtNNU5qUTVSalE1TTBVNFFVWTFOVVF6TkRZNU1VTkNJVEF3TURBeU9DRTVPVGs1TFRFeUxUTXhWREl6T2pVNU9qVTVMams1T1RrNU9UbGFJUS0tIiwiVGFyZ2V0TG9jYXRpb24iOjB9&maxresults=25",
->>>>>>> a9ae08ca
+      "Body" : "{\"value\":[],\"nextLink\":\"https://azure-kv-tests2.vault.azure.net:443/deletedkeys?api-version=7.2&$skiptoken=eyJOZXh0TWFya2VyIjoiMiExMzIhTURBd01EVXpJV3RsZVM5VVJWTlVTMFZaTVRNM05UQTJNMFkyTDBORE1UazBOVEpEUWtNNU5qUTVSalE1TTBVNFFVWTFOVVF6TkRZNU1VTkNJVEF3TURBeU9DRTVPVGs1TFRFeUxUTXhWREl6T2pVNU9qVTVMams1T1RrNU9UbGFJUS0tIiwiVGFyZ2V0TG9jYXRpb24iOjB9&maxresults=25\"}",
+      "Content-Type" : "application/json; charset=utf-8",
+      "X-Powered-By" : "ASP.NET"
+    },
+    "Exception" : null
+  }, {
+    "Method" : "GET",
+    "Uri" : "https://REDACTED.vault.azure.net:443/deletedkeys?api-version=7.2&$skiptoken=eyJOZXh0TWFya2VyIjoiMiExMzIhTURBd01EVXpJV3RsZVM5VVJWTlVTMFZaTVRNM05UQTJNMFkyTDBORE1UazBOVEpEUWtNNU5qUTVSalE1TTBVNFFVWTFOVVF6TkRZNU1VTkNJVEF3TURBeU9DRTVPVGs1TFRFeUxUTXhWREl6T2pVNU9qVTVMams1T1RrNU9UbGFJUS0tIiwiVGFyZ2V0TG9jYXRpb24iOjB9&maxresults=25",
     "Headers" : {
       "User-Agent" : "azsdk-java-client_name/client_version (11.0.6; Windows 10; 10.0)",
       "Content-Type" : "application/json"
@@ -2035,26 +564,16 @@
       "x-ms-keyvault-region" : "centralus",
       "x-ms-keyvault-network-info" : "conn_type=Ipv4;addr=174.127.169.154;act_addr_fam=InterNetwork;",
       "Expires" : "-1",
-<<<<<<< HEAD
-      "x-ms-request-id" : "de2c139e-5290-448a-9052-aef24e2d4aac",
-      "x-ms-keyvault-service-version" : "1.2.236.0",
-      "Body" : "{\"value\":[],\"nextLink\":\"https://azure-kv-tests2.vault.azure.net:443/deletedkeys?api-version=7.2&$skiptoken=eyJOZXh0TWFya2VyIjoiMiExMjAhTURBd01EUTJJV3RsZVM5VVJWTlVRMFZTVkRndk5UaEVNa05ETXpJMFJrTkNORFZFUkVJeE9VSkNNVEV4TVVGR1JUZ3lRelFoTURBd01ESTRJVGs1T1RrdE1USXRNekZVTWpNNk5UazZOVGt1T1RrNU9UazVPVm9oIiwiVGFyZ2V0TG9jYXRpb24iOjB9&maxresults=25\"}",
-=======
       "x-ms-request-id" : "eae91d8f-1117-4d24-8e13-1fd5132908e2",
       "x-ms-keyvault-service-version" : "1.9.132.3",
-      "Body" : "{\"value\":[{\"recoveryId\":\"https://azure-kv-tests2.vault.azure.net/deletedkeys/testkey52008081c\",\"deletedDate\":1633396791,\"scheduledPurgeDate\":1634001591,\"kid\":\"https://azure-kv-tests2.vault.azure.net/keys/testkey52008081c\",\"attributes\":{\"enabled\":true,\"exp\":2537049600,\"created\":1633396791,\"updated\":1633396791,\"recoveryLevel\":\"CustomizedRecoverable+Purgeable\",\"recoverableDays\":7}}],\"nextLink\":\"https://azure-kv-tests2.vault.azure.net:443/deletedkeys?api-version=7.3-preview&$skiptoken=eyJOZXh0TWFya2VyIjoiMiE4OCFNREF3TURJd0lXdGxlUzlVUlZOVVMwVlpOVFEyT1RrNU5EVXpJVEF3TURBeU9DRTVPVGs1TFRFeUxUTXhWREl6T2pVNU9qVTVMams1T1RrNU9UbGFJUS0tIiwiVGFyZ2V0TG9jYXRpb24iOjB9&maxresults=25\"}",
->>>>>>> a9ae08ca
-      "Content-Type" : "application/json; charset=utf-8",
-      "X-Powered-By" : "ASP.NET"
-    },
-    "Exception" : null
-  }, {
-    "Method" : "GET",
-<<<<<<< HEAD
-    "Uri" : "https://REDACTED.vault.azure.net:443/deletedkeys?api-version=7.2&$skiptoken=eyJOZXh0TWFya2VyIjoiMiExMjAhTURBd01EUTJJV3RsZVM5VVJWTlVRMFZTVkRndk5UaEVNa05ETXpJMFJrTkNORFZFUkVJeE9VSkNNVEV4TVVGR1JUZ3lRelFoTURBd01ESTRJVGs1T1RrdE1USXRNekZVTWpNNk5UazZOVGt1T1RrNU9UazVPVm9oIiwiVGFyZ2V0TG9jYXRpb24iOjB9&maxresults=25",
-=======
-    "Uri" : "https://REDACTED.vault.azure.net:443/deletedkeys?api-version=7.3-preview&$skiptoken=eyJOZXh0TWFya2VyIjoiMiE4OCFNREF3TURJd0lXdGxlUzlVUlZOVVMwVlpOVFEyT1RrNU5EVXpJVEF3TURBeU9DRTVPVGs1TFRFeUxUTXhWREl6T2pVNU9qVTVMams1T1RrNU9UbGFJUS0tIiwiVGFyZ2V0TG9jYXRpb24iOjB9&maxresults=25",
->>>>>>> a9ae08ca
+      "Body" : "{\"value\":[{\"recoveryId\":\"https://azure-kv-tests2.vault.azure.net/deletedkeys/testkey52008081c\",\"deletedDate\":1633396791,\"scheduledPurgeDate\":1634001591,\"kid\":\"https://azure-kv-tests2.vault.azure.net/keys/testkey52008081c\",\"attributes\":{\"enabled\":true,\"exp\":2537049600,\"created\":1633396791,\"updated\":1633396791,\"recoveryLevel\":\"CustomizedRecoverable+Purgeable\",\"recoverableDays\":7}}],\"nextLink\":\"https://azure-kv-tests2.vault.azure.net:443/deletedkeys?api-version=7.2&$skiptoken=eyJOZXh0TWFya2VyIjoiMiE4OCFNREF3TURJd0lXdGxlUzlVUlZOVVMwVlpOVFEyT1RrNU5EVXpJVEF3TURBeU9DRTVPVGs1TFRFeUxUTXhWREl6T2pVNU9qVTVMams1T1RrNU9UbGFJUS0tIiwiVGFyZ2V0TG9jYXRpb24iOjB9&maxresults=25\"}",
+      "Content-Type" : "application/json; charset=utf-8",
+      "X-Powered-By" : "ASP.NET"
+    },
+    "Exception" : null
+  }, {
+    "Method" : "GET",
+    "Uri" : "https://REDACTED.vault.azure.net:443/deletedkeys?api-version=7.2&$skiptoken=eyJOZXh0TWFya2VyIjoiMiE4OCFNREF3TURJd0lXdGxlUzlVUlZOVVMwVlpOVFEyT1RrNU5EVXpJVEF3TURBeU9DRTVPVGs1TFRFeUxUTXhWREl6T2pVNU9qVTVMams1T1RrNU9UbGFJUS0tIiwiVGFyZ2V0TG9jYXRpb24iOjB9&maxresults=25",
     "Headers" : {
       "User-Agent" : "azsdk-java-client_name/client_version (11.0.6; Windows 10; 10.0)",
       "Content-Type" : "application/json"
@@ -2071,26 +590,16 @@
       "x-ms-keyvault-region" : "centralus",
       "x-ms-keyvault-network-info" : "conn_type=Ipv4;addr=174.127.169.154;act_addr_fam=InterNetwork;",
       "Expires" : "-1",
-<<<<<<< HEAD
-      "x-ms-request-id" : "7c6fe24b-9f04-498c-b7a1-24b64db4a647",
-      "x-ms-keyvault-service-version" : "1.2.236.0",
-      "Body" : "{\"value\":[],\"nextLink\":\"https://azure-kv-tests2.vault.azure.net:443/deletedkeys?api-version=7.2&$skiptoken=eyJOZXh0TWFya2VyIjoiMiE4NCFNREF3TURFNElXdGxlUzlVUlZOVVJVTkxSVmxRTFRVeU1TRXdNREF3TWpnaE9UazVPUzB4TWkwek1WUXlNem8xT1RvMU9TNDVPVGs1T1RrNVdpRS0iLCJUYXJnZXRMb2NhdGlvbiI6MH0&maxresults=25\"}",
-=======
       "x-ms-request-id" : "2f3d054d-c5d6-412e-a57f-343cd6423466",
       "x-ms-keyvault-service-version" : "1.9.132.3",
-      "Body" : "{\"value\":[{\"recoveryId\":\"https://azure-kv-tests2.vault.azure.net/deletedkeys/testkey546999453\",\"deletedDate\":1633396824,\"scheduledPurgeDate\":1634001624,\"kid\":\"https://azure-kv-tests2.vault.azure.net/keys/testkey546999453\",\"attributes\":{\"enabled\":true,\"exp\":2537049600,\"created\":1633396824,\"updated\":1633396824,\"recoveryLevel\":\"CustomizedRecoverable+Purgeable\",\"recoverableDays\":7}},{\"recoveryId\":\"https://azure-kv-tests2.vault.azure.net/deletedkeys/testkey570194a7a\",\"deletedDate\":1633398178,\"scheduledPurgeDate\":1634002978,\"kid\":\"https://azure-kv-tests2.vault.azure.net/keys/testkey570194a7a\",\"attributes\":{\"enabled\":true,\"exp\":2537049600,\"created\":1633398177,\"updated\":1633398177,\"recoveryLevel\":\"CustomizedRecoverable+Purgeable\",\"recoverableDays\":7}},{\"recoveryId\":\"https://azure-kv-tests2.vault.azure.net/deletedkeys/testkey632273353\",\"deletedDate\":1633396790,\"scheduledPurgeDate\":1634001590,\"kid\":\"https://azure-kv-tests2.vault.azure.net/keys/testkey632273353\",\"attributes\":{\"enabled\":true,\"exp\":2537049600,\"created\":1633396790,\"updated\":1633396790,\"recoveryLevel\":\"CustomizedRecoverable+Purgeable\",\"recoverableDays\":7}},{\"recoveryId\":\"https://azure-kv-tests2.vault.azure.net/deletedkeys/testkey6731504c0\",\"deletedDate\":1633396790,\"scheduledPurgeDate\":1634001590,\"kid\":\"https://azure-kv-tests2.vault.azure.net/keys/testkey6731504c0\",\"attributes\":{\"enabled\":true,\"exp\":2537049600,\"created\":1633396790,\"updated\":1633396790,\"recoveryLevel\":\"CustomizedRecoverable+Purgeable\",\"recoverableDays\":7}},{\"recoveryId\":\"https://azure-kv-tests2.vault.azure.net/deletedkeys/testkey6788021f9\",\"deletedDate\":1633398150,\"scheduledPurgeDate\":1634002950,\"kid\":\"https://azure-kv-tests2.vault.azure.net/keys/testkey6788021f9\",\"attributes\":{\"enabled\":true,\"exp\":2537049600,\"created\":1633398150,\"updated\":1633398150,\"recoveryLevel\":\"CustomizedRecoverable+Purgeable\",\"recoverableDays\":7}}],\"nextLink\":\"https://azure-kv-tests2.vault.azure.net:443/deletedkeys?api-version=7.3-preview&$skiptoken=eyJOZXh0TWFya2VyIjoiMiExMzIhTURBd01EVXpJV3RsZVM5VVJWTlVTMFZaT1RVMk9ERTJOamczTHpCQk5FSXdRVFk0UlRjd1FUUTNNVE01UWpSRE1qRTFOakV3UWtVMFFrUTRJVEF3TURBeU9DRTVPVGs1TFRFeUxUTXhWREl6T2pVNU9qVTVMams1T1RrNU9UbGFJUS0tIiwiVGFyZ2V0TG9jYXRpb24iOjB9&maxresults=25\"}",
->>>>>>> a9ae08ca
-      "Content-Type" : "application/json; charset=utf-8",
-      "X-Powered-By" : "ASP.NET"
-    },
-    "Exception" : null
-  }, {
-    "Method" : "GET",
-<<<<<<< HEAD
-    "Uri" : "https://REDACTED.vault.azure.net:443/deletedkeys?api-version=7.2&$skiptoken=eyJOZXh0TWFya2VyIjoiMiE4NCFNREF3TURFNElXdGxlUzlVUlZOVVJVTkxSVmxRTFRVeU1TRXdNREF3TWpnaE9UazVPUzB4TWkwek1WUXlNem8xT1RvMU9TNDVPVGs1T1RrNVdpRS0iLCJUYXJnZXRMb2NhdGlvbiI6MH0&maxresults=25",
-=======
-    "Uri" : "https://REDACTED.vault.azure.net:443/deletedkeys?api-version=7.3-preview&$skiptoken=eyJOZXh0TWFya2VyIjoiMiExMzIhTURBd01EVXpJV3RsZVM5VVJWTlVTMFZaT1RVMk9ERTJOamczTHpCQk5FSXdRVFk0UlRjd1FUUTNNVE01UWpSRE1qRTFOakV3UWtVMFFrUTRJVEF3TURBeU9DRTVPVGs1TFRFeUxUTXhWREl6T2pVNU9qVTVMams1T1RrNU9UbGFJUS0tIiwiVGFyZ2V0TG9jYXRpb24iOjB9&maxresults=25",
->>>>>>> a9ae08ca
+      "Body" : "{\"value\":[{\"recoveryId\":\"https://azure-kv-tests2.vault.azure.net/deletedkeys/testkey546999453\",\"deletedDate\":1633396824,\"scheduledPurgeDate\":1634001624,\"kid\":\"https://azure-kv-tests2.vault.azure.net/keys/testkey546999453\",\"attributes\":{\"enabled\":true,\"exp\":2537049600,\"created\":1633396824,\"updated\":1633396824,\"recoveryLevel\":\"CustomizedRecoverable+Purgeable\",\"recoverableDays\":7}},{\"recoveryId\":\"https://azure-kv-tests2.vault.azure.net/deletedkeys/testkey570194a7a\",\"deletedDate\":1633398178,\"scheduledPurgeDate\":1634002978,\"kid\":\"https://azure-kv-tests2.vault.azure.net/keys/testkey570194a7a\",\"attributes\":{\"enabled\":true,\"exp\":2537049600,\"created\":1633398177,\"updated\":1633398177,\"recoveryLevel\":\"CustomizedRecoverable+Purgeable\",\"recoverableDays\":7}},{\"recoveryId\":\"https://azure-kv-tests2.vault.azure.net/deletedkeys/testkey632273353\",\"deletedDate\":1633396790,\"scheduledPurgeDate\":1634001590,\"kid\":\"https://azure-kv-tests2.vault.azure.net/keys/testkey632273353\",\"attributes\":{\"enabled\":true,\"exp\":2537049600,\"created\":1633396790,\"updated\":1633396790,\"recoveryLevel\":\"CustomizedRecoverable+Purgeable\",\"recoverableDays\":7}},{\"recoveryId\":\"https://azure-kv-tests2.vault.azure.net/deletedkeys/testkey6731504c0\",\"deletedDate\":1633396790,\"scheduledPurgeDate\":1634001590,\"kid\":\"https://azure-kv-tests2.vault.azure.net/keys/testkey6731504c0\",\"attributes\":{\"enabled\":true,\"exp\":2537049600,\"created\":1633396790,\"updated\":1633396790,\"recoveryLevel\":\"CustomizedRecoverable+Purgeable\",\"recoverableDays\":7}},{\"recoveryId\":\"https://azure-kv-tests2.vault.azure.net/deletedkeys/testkey6788021f9\",\"deletedDate\":1633398150,\"scheduledPurgeDate\":1634002950,\"kid\":\"https://azure-kv-tests2.vault.azure.net/keys/testkey6788021f9\",\"attributes\":{\"enabled\":true,\"exp\":2537049600,\"created\":1633398150,\"updated\":1633398150,\"recoveryLevel\":\"CustomizedRecoverable+Purgeable\",\"recoverableDays\":7}}],\"nextLink\":\"https://azure-kv-tests2.vault.azure.net:443/deletedkeys?api-version=7.2&$skiptoken=eyJOZXh0TWFya2VyIjoiMiExMzIhTURBd01EVXpJV3RsZVM5VVJWTlVTMFZaT1RVMk9ERTJOamczTHpCQk5FSXdRVFk0UlRjd1FUUTNNVE01UWpSRE1qRTFOakV3UWtVMFFrUTRJVEF3TURBeU9DRTVPVGs1TFRFeUxUTXhWREl6T2pVNU9qVTVMams1T1RrNU9UbGFJUS0tIiwiVGFyZ2V0TG9jYXRpb24iOjB9&maxresults=25\"}",
+      "Content-Type" : "application/json; charset=utf-8",
+      "X-Powered-By" : "ASP.NET"
+    },
+    "Exception" : null
+  }, {
+    "Method" : "GET",
+    "Uri" : "https://REDACTED.vault.azure.net:443/deletedkeys?api-version=7.2&$skiptoken=eyJOZXh0TWFya2VyIjoiMiExMzIhTURBd01EVXpJV3RsZVM5VVJWTlVTMFZaT1RVMk9ERTJOamczTHpCQk5FSXdRVFk0UlRjd1FUUTNNVE01UWpSRE1qRTFOakV3UWtVMFFrUTRJVEF3TURBeU9DRTVPVGs1TFRFeUxUTXhWREl6T2pVNU9qVTVMams1T1RrNU9UbGFJUS0tIiwiVGFyZ2V0TG9jYXRpb24iOjB9&maxresults=25",
     "Headers" : {
       "User-Agent" : "azsdk-java-client_name/client_version (11.0.6; Windows 10; 10.0)",
       "Content-Type" : "application/json"

--- conflicted
+++ resolved
@@ -1,12 +1,7 @@
 {
   "networkCallRecords" : [ {
-<<<<<<< HEAD
-    "Method" : "GET",
-    "Uri" : "https://REDACTED.managedhsm.azure.net///providers/Microsoft.Authorization/roleDefinitions?api-version=7.2",
-=======
     "Method" : "PUT",
-    "Uri" : "https://REDACTED.managedhsm.azure.net///providers/Microsoft.Authorization/roleDefinitions/eff9ee1f-7d92-414e-af56-c7964859cf87?api-version=7.3-preview",
->>>>>>> a9ae08ca
+    "Uri" : "https://REDACTED.managedhsm.azure.net///providers/Microsoft.Authorization/roleDefinitions/eff9ee1f-7d92-414e-af56-c7964859cf87?api-version=7.2",
     "Headers" : {
       "User-Agent" : "azsdk-java-client_name/client_version (11.0.6; Windows 10; 10.0)",
       "Content-Type" : "application/json"
@@ -30,11 +25,7 @@
     "Exception" : null
   }, {
     "Method" : "PUT",
-<<<<<<< HEAD
-    "Uri" : "https://REDACTED.managedhsm.azure.net///providers/Microsoft.Authorization/roleAssignments/16d210a8-8b3a-45fd-88de-95abb0b63e41?api-version=7.2",
-=======
-    "Uri" : "https://REDACTED.managedhsm.azure.net///providers/Microsoft.Authorization/roleAssignments/81e27bc3-4165-4a71-a682-015fd8543955?api-version=7.3-preview",
->>>>>>> a9ae08ca
+    "Uri" : "https://REDACTED.managedhsm.azure.net///providers/Microsoft.Authorization/roleAssignments/81e27bc3-4165-4a71-a682-015fd8543955?api-version=7.2",
     "Headers" : {
       "User-Agent" : "azsdk-java-client_name/client_version (11.0.6; Windows 10; 10.0)",
       "Content-Type" : "application/json"
@@ -58,11 +49,7 @@
     "Exception" : null
   }, {
     "Method" : "GET",
-<<<<<<< HEAD
-    "Uri" : "https://REDACTED.managedhsm.azure.net///providers/Microsoft.Authorization/roleAssignments/16d210a8-8b3a-45fd-88de-95abb0b63e41?api-version=7.2",
-=======
-    "Uri" : "https://REDACTED.managedhsm.azure.net///providers/Microsoft.Authorization/roleAssignments/81e27bc3-4165-4a71-a682-015fd8543955?api-version=7.3-preview",
->>>>>>> a9ae08ca
+    "Uri" : "https://REDACTED.managedhsm.azure.net///providers/Microsoft.Authorization/roleAssignments/81e27bc3-4165-4a71-a682-015fd8543955?api-version=7.2",
     "Headers" : {
       "User-Agent" : "azsdk-java-client_name/client_version (11.0.6; Windows 10; 10.0)"
     },

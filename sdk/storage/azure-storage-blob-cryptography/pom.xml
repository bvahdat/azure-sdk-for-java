<?xml version="1.0" encoding="UTF-8"?>
<project xmlns="http://maven.apache.org/POM/4.0.0"
         xmlns:xsi="http://www.w3.org/2001/XMLSchema-instance"
         xsi:schemaLocation="http://maven.apache.org/POM/4.0.0 http://maven.apache.org/xsd/maven-4.0.0.xsd">
  <parent>
    <groupId>com.azure</groupId>
    <artifactId>azure-client-sdk-parent</artifactId>
    <version>1.7.0</version> <!-- {x-version-update;com.azure:azure-client-sdk-parent;current} -->
    <relativePath>../../parents/azure-client-sdk-parent</relativePath>
  </parent>

  <modelVersion>4.0.0</modelVersion>

  <groupId>com.azure</groupId>
  <artifactId>azure-storage-blob-cryptography</artifactId>
  <version>12.12.0-beta.2</version> <!-- {x-version-update;com.azure:azure-storage-blob-cryptography;current} -->

  <name>Microsoft Azure client library for Blob Storage cryptography</name>
  <description>This module contains client library for Microsoft Azure Blob Storage cryptography.</description>
  <url>https://github.com/Azure/azure-sdk-for-java</url>

  <distributionManagement>
    <site>
      <id>azure-java-build-docs</id>
      <url>${site.url}/site/${project.artifactId}</url>
    </site>
  </distributionManagement>

  <scm>
    <url>scm:git:https://github.com/Azure/azure-sdk-for-java</url>
    <connection>scm:git:git@github.com:Azure/azure-sdk-for-java.git</connection>
    <tag>HEAD</tag>
  </scm>

  <properties>
    <jacoco.min.linecoverage>0.18</jacoco.min.linecoverage>
    <jacoco.min.branchcoverage>0.09</jacoco.min.branchcoverage>
  </properties>

  <dependencies>
    <dependency>
      <groupId>com.azure</groupId>
      <artifactId>azure-core</artifactId>
      <version>1.16.0</version> <!-- {x-version-update;com.azure:azure-core;dependency} -->
    </dependency>
    <dependency>
      <groupId>com.azure</groupId>
      <artifactId>azure-core-http-netty</artifactId>
      <version>1.9.2</version> <!-- {x-version-update;com.azure:azure-core-http-netty;dependency} -->
    </dependency>
    <dependency>
      <groupId>com.azure</groupId>
      <artifactId>azure-storage-blob</artifactId>
      <version>12.12.0-beta.2</version> <!-- {x-version-update;com.azure:azure-storage-blob;current} -->
    </dependency>
    <dependency>
      <groupId>com.azure</groupId>
      <artifactId>azure-storage-common</artifactId>
      <version>12.12.0-beta.2</version> <!-- {x-version-update;com.azure:azure-storage-common;current} -->
      <classifier>tests</classifier>
      <type>test-jar</type>
      <scope>test</scope>
    </dependency>
    <dependency>
      <groupId>com.azure</groupId>
      <artifactId>azure-core-test</artifactId>
      <version>1.6.2</version> <!-- {x-version-update;com.azure:azure-core-test;dependency} -->
      <scope>test</scope>
    </dependency>
    <!-- https://mvnrepository.com/artifact/org.spockframework/spock-core -->
    <dependency>
      <groupId>org.spockframework</groupId>
      <artifactId>spock-core</artifactId>
      <version>2.0-M4-groovy-2.5</version> <!-- {x-version-update;org.spockframework:spock-core;external_dependency} -->
      <scope>test</scope>
    </dependency>
    <dependency>
      <!-- The following two dependencies are to test for
      cross platform compatibility within SDKs -->
      <groupId>com.microsoft.azure</groupId>
      <artifactId>azure-storage</artifactId>
      <version>8.4.0</version> <!-- {x-version-update;storage_com.microsoft.azure:azure-storage;external_dependency} -->
      <scope>test</scope>
      <exclusions>
        <exclusion>
          <groupId>com.fasterxml.jackson.core</groupId>
          <artifactId>jackson-core</artifactId>
        </exclusion>
        <exclusion>
          <groupId>com.fasterxml.jackson.core</groupId>
          <artifactId>jackson-databind</artifactId>
        </exclusion>
      </exclusions>
    </dependency>
    <dependency>
      <groupId>com.microsoft.azure</groupId>
      <artifactId>azure-keyvault-cryptography</artifactId>
      <version>1.2.2</version> <!-- {x-version-update;com.microsoft.azure:azure-keyvault-cryptography;external_dependency} -->
      <scope>test</scope>
      <exclusions>
        <exclusion>
          <groupId>com.fasterxml.jackson.core</groupId>
          <artifactId>jackson-core</artifactId>
        </exclusion>
        <exclusion>
          <groupId>com.fasterxml.jackson.core</groupId>
          <artifactId>jackson-databind</artifactId>
        </exclusion>
      </exclusions>
    </dependency>
    <dependency>
      <groupId>com.azure</groupId>
      <artifactId>azure-identity</artifactId>
      <version>1.3.0</version> <!-- {x-version-update;com.azure:azure-identity;dependency} -->
      <scope>test</scope>
    </dependency>
    <dependency>
      <groupId>com.azure</groupId>
      <artifactId>azure-security-keyvault-keys</artifactId>
<<<<<<< HEAD
      <version>4.3.0-beta.1</version> <!-- {x-version-update;beta_com.azure:azure-security-keyvault-keys;dependency} -->
=======
      <version>4.3.0-beta.6</version> <!-- {x-version-update;beta_com.azure:azure-security-keyvault-keys;dependency} -->
>>>>>>> 0c8110ae
      <scope>test</scope>
    </dependency>
  </dependencies>

  <profiles>
    <profile>
      <id>java8</id>
      <activation>
        <jdk>[1.8,9)</jdk>
      </activation>
      <build>
        <plugins>
          <plugin>
            <groupId>org.apache.maven.plugins</groupId>
            <artifactId>maven-compiler-plugin</artifactId>
            <version>3.8.1</version> <!-- {x-version-update;org.apache.maven.plugins:maven-compiler-plugin;external_dependency} -->
            <configuration>
              <source>1.8</source>
              <target>1.8</target>
              <showWarnings>true</showWarnings>
              <failOnWarning>true</failOnWarning>
              <compilerArgs>
                <arg>-Xlint:all</arg>
                <arg>-Xlint:-serial</arg>
                <arg>-Xlint:-deprecation</arg>
                <arg>-Xlint:-processing</arg>
              </compilerArgs>
              <excludes>
                <exclude>module-info.java</exclude>
              </excludes>
            </configuration>

            <executions>
              <execution>
                <id>test-compile</id>
                <phase>process-test-sources</phase>
                <goals>
                  <goal>testCompile</goal>
                </goals>
                <configuration>
                  <compilerId>groovy-eclipse-compiler</compilerId>
                  <compilerArgs>-warn:-unused</compilerArgs>
                </configuration>
              </execution>
              <execution>
                <id>default-testCompile</id>
                <phase>process-test-sources</phase>
                <goals>
                  <goal>testCompile</goal>
                </goals>
                <configuration>
                  <compilerId>groovy-eclipse-compiler</compilerId>
                  <compilerArgs>-warn:-unused</compilerArgs>
                </configuration>
              </execution>
            </executions>
            <dependencies>
              <dependency>
                <groupId>org.codehaus.groovy</groupId>
                <artifactId>groovy-eclipse-compiler</artifactId>
                <version>3.4.0-01</version> <!-- {x-version-update;org.codehaus.groovy:groovy-eclipse-compiler;external_dependency} -->
              </dependency>
              <dependency>
                <groupId>org.codehaus.groovy</groupId>
                <artifactId>groovy-eclipse-batch</artifactId>
                <version>2.5.8-01</version> <!-- {x-version-update;org.codehaus.groovy:groovy-eclipse-batch;external_dependency} -->
              </dependency>
            </dependencies>
          </plugin>
          <plugin>
            <groupId>org.apache.maven.plugins</groupId>
            <artifactId>maven-surefire-plugin</artifactId>
            <version>3.0.0-M3</version> <!-- {x-version-update;org.apache.maven.plugins:maven-surefire-plugin;external_dependency} -->
            <configuration>
              <systemPropertyVariables>
                <junit.jupiter.execution.parallel.enabled>true</junit.jupiter.execution.parallel.enabled>
              </systemPropertyVariables>
            </configuration>
          </plugin>
        </plugins>
      </build>
    </profile>

    <profile>
      <id>java9plus</id>
      <activation>
        <jdk>[9,)</jdk>
      </activation>
      <build>
        <plugins>
          <plugin>
            <!-- Skip maven compiler and use gmavenplus plugin instead -->
            <groupId>org.apache.maven.plugins</groupId>
            <artifactId>maven-compiler-plugin</artifactId>
            <version>3.8.1</version> <!-- {x-version-update;org.apache.maven.plugins:maven-compiler-plugin;external_dependency} -->
            <configuration>
              <source>9</source>
              <target>9</target>
            </configuration>
            <executions>
              <execution>
                <id>test-compile</id>
                <phase>process-test-sources</phase>
                <goals>
                  <goal>testCompile</goal>
                </goals>
                <configuration>
                  <compilerId>groovy-eclipse-compiler</compilerId>
                  <compilerArgs>-warn:-unused</compilerArgs>
                  <release>8</release>
                </configuration>
              </execution>
              <execution>
                <id>default-testCompile</id>
                <phase>process-test-sources</phase>
                <goals>
                  <goal>testCompile</goal>
                </goals>
                <configuration>
                  <compilerId>groovy-eclipse-compiler</compilerId>
                  <compilerArgs>-warn:-unused</compilerArgs>
                  <release>8</release>
                </configuration>
              </execution>
            </executions>
            <dependencies>
              <dependency>
                <groupId>org.codehaus.groovy</groupId>
                <artifactId>groovy-eclipse-compiler</artifactId>
                <version>3.4.0-01</version> <!-- {x-version-update;org.codehaus.groovy:groovy-eclipse-compiler;external_dependency} -->
              </dependency>
              <dependency>
                <groupId>org.codehaus.groovy</groupId>
                <artifactId>groovy-eclipse-batch</artifactId>
                <version>2.5.8-01</version> <!-- {x-version-update;org.codehaus.groovy:groovy-eclipse-batch;external_dependency} -->
              </dependency>
            </dependencies>
          </plugin>

          <plugin>
            <groupId>org.apache.maven.plugins</groupId>
            <artifactId>maven-surefire-plugin</artifactId>
            <version>3.0.0-M3</version> <!-- {x-version-update;org.apache.maven.plugins:maven-surefire-plugin;external_dependency} -->
            <configuration>
              <argLine>
                --add-exports com.azure.core/com.azure.core.implementation.http=ALL-UNNAMED
                --add-exports com.azure.core/com.azure.core.implementation.serializer.jackson=ALL-UNNAMED
                --add-exports com.azure.core/com.azure.core.implementation.util=ALL-UNNAMED
                --add-opens com.azure.storage.common/com.azure.storage.common.implementation=ALL-UNNAMED
                --add-opens com.azure.storage.blob.cryptography/com.azure.storage.blob.specialized.cryptography=ALL-UNNAMED
                --add-reads com.azure.core=ALL-UNNAMED
                --add-reads com.azure.core.test=ALL-UNNAMED
                --add-reads com.azure.core.amqp=ALL-UNNAMED
                --add-reads com.azure.storage.common=ALL-UNNAMED
                --add-reads com.azure.storage.blob=ALL-UNNAMED
              </argLine>
              <systemPropertyVariables>
                <junit.jupiter.execution.parallel.enabled>true</junit.jupiter.execution.parallel.enabled>
              </systemPropertyVariables>
            </configuration>
          </plugin>
        </plugins>
      </build>
    </profile>
  </profiles>
</project><|MERGE_RESOLUTION|>--- conflicted
+++ resolved
@@ -117,11 +117,7 @@
     <dependency>
       <groupId>com.azure</groupId>
       <artifactId>azure-security-keyvault-keys</artifactId>
-<<<<<<< HEAD
       <version>4.3.0-beta.1</version> <!-- {x-version-update;beta_com.azure:azure-security-keyvault-keys;dependency} -->
-=======
-      <version>4.3.0-beta.6</version> <!-- {x-version-update;beta_com.azure:azure-security-keyvault-keys;dependency} -->
->>>>>>> 0c8110ae
       <scope>test</scope>
     </dependency>
   </dependencies>

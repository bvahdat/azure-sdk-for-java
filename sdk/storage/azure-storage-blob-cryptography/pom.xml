<?xml version="1.0" encoding="UTF-8"?>
<project xmlns="http://maven.apache.org/POM/4.0.0"
         xmlns:xsi="http://www.w3.org/2001/XMLSchema-instance"
         xsi:schemaLocation="http://maven.apache.org/POM/4.0.0 http://maven.apache.org/xsd/maven-4.0.0.xsd">
  <parent>
    <groupId>com.azure</groupId>
    <artifactId>azure-client-sdk-parent</artifactId>
    <version>1.7.0</version> <!-- {x-version-update;com.azure:azure-client-sdk-parent;current} -->
    <relativePath>../../parents/azure-client-sdk-parent</relativePath>
  </parent>

  <modelVersion>4.0.0</modelVersion>

  <groupId>com.azure</groupId>
  <artifactId>azure-storage-blob-cryptography</artifactId>
  <version>12.13.0-beta.1</version> <!-- {x-version-update;com.azure:azure-storage-blob-cryptography;current} -->

  <name>Microsoft Azure client library for Blob Storage cryptography</name>
  <description>This module contains client library for Microsoft Azure Blob Storage cryptography.</description>
  <url>https://github.com/Azure/azure-sdk-for-java</url>

  <distributionManagement>
    <site>
      <id>azure-java-build-docs</id>
      <url>${site.url}/site/${project.artifactId}</url>
    </site>
  </distributionManagement>

  <scm>
    <url>scm:git:https://github.com/Azure/azure-sdk-for-java</url>
    <connection>scm:git:git@github.com:Azure/azure-sdk-for-java.git</connection>
    <tag>HEAD</tag>
  </scm>

  <properties>
    <jacoco.min.linecoverage>0.18</jacoco.min.linecoverage>
    <jacoco.min.branchcoverage>0.09</jacoco.min.branchcoverage>
    <AZURE_TEST_SYSTEM_PLAYBACK_PROPERTIES_FILE>../azure-storage-common/ci.system.properties</AZURE_TEST_SYSTEM_PLAYBACK_PROPERTIES_FILE>
  </properties>

  <dependencies>
    <dependency>
      <groupId>com.azure</groupId>
      <artifactId>azure-core</artifactId>
      <version>1.18.0</version> <!-- {x-version-update;com.azure:azure-core;dependency} -->
    </dependency>
    <dependency>
      <groupId>com.azure</groupId>
      <artifactId>azure-core-http-netty</artifactId>
      <version>1.10.1</version> <!-- {x-version-update;com.azure:azure-core-http-netty;dependency} -->
    </dependency>
    <dependency>
      <groupId>com.azure</groupId>
      <artifactId>azure-storage-blob</artifactId>
      <version>12.13.0-beta.1</version> <!-- {x-version-update;com.azure:azure-storage-blob;current} -->
    </dependency>
    <dependency>
      <groupId>com.azure</groupId>
      <artifactId>azure-storage-common</artifactId>
      <version>12.13.0-beta.1</version> <!-- {x-version-update;com.azure:azure-storage-common;current} -->
      <classifier>tests</classifier>
      <type>test-jar</type>
      <scope>test</scope>
    </dependency>
    <dependency>
      <groupId>com.azure</groupId>
      <artifactId>azure-core-test</artifactId>
      <version>1.6.4</version> <!-- {x-version-update;com.azure:azure-core-test;dependency} -->
      <scope>test</scope>
    </dependency>
    <!-- https://mvnrepository.com/artifact/org.spockframework/spock-core -->
    <dependency>
      <groupId>org.spockframework</groupId>
      <artifactId>spock-core</artifactId>
      <version>2.0-M4-groovy-2.5</version> <!-- {x-version-update;org.spockframework:spock-core;external_dependency} -->
      <scope>test</scope>
    </dependency>
    <dependency>
      <!-- The following two dependencies are to test for
      cross platform compatibility within SDKs -->
      <groupId>com.microsoft.azure</groupId>
      <artifactId>azure-storage</artifactId>
      <version>8.4.0</version> <!-- {x-version-update;storage_com.microsoft.azure:azure-storage;external_dependency} -->
      <scope>test</scope>
      <exclusions>
        <exclusion>
          <groupId>com.fasterxml.jackson.core</groupId>
          <artifactId>jackson-core</artifactId>
        </exclusion>
        <exclusion>
          <groupId>com.fasterxml.jackson.core</groupId>
          <artifactId>jackson-databind</artifactId>
        </exclusion>
      </exclusions>
    </dependency>
    <dependency>
      <groupId>com.microsoft.azure</groupId>
      <artifactId>azure-keyvault-cryptography</artifactId>
      <version>1.2.2</version> <!-- {x-version-update;com.microsoft.azure:azure-keyvault-cryptography;external_dependency} -->
      <scope>test</scope>
      <exclusions>
        <exclusion>
          <groupId>com.fasterxml.jackson.core</groupId>
          <artifactId>jackson-core</artifactId>
        </exclusion>
        <exclusion>
          <groupId>com.fasterxml.jackson.core</groupId>
          <artifactId>jackson-databind</artifactId>
        </exclusion>
      </exclusions>
    </dependency>
    <dependency>
      <groupId>com.azure</groupId>
      <artifactId>azure-identity</artifactId>
      <version>1.3.2</version> <!-- {x-version-update;com.azure:azure-identity;dependency} -->
      <scope>test</scope>
    </dependency>
    <dependency>
      <groupId>com.azure</groupId>
      <artifactId>azure-security-keyvault-keys</artifactId>
<<<<<<< HEAD
      <version>4.3.0-beta.1</version> <!-- {x-version-update;beta_com.azure:azure-security-keyvault-keys;dependency} -->
=======
      <version>4.3.0</version> <!-- {x-version-update;com.azure:azure-security-keyvault-keys;dependency} -->
>>>>>>> 6ed56176
      <scope>test</scope>
    </dependency>
  </dependencies>

  <profiles>
    <profile>
      <id>java8</id>
      <activation>
        <jdk>[1.8,9)</jdk>
      </activation>
      <build>
        <plugins>
          <plugin>
            <groupId>org.apache.maven.plugins</groupId>
            <artifactId>maven-compiler-plugin</artifactId>
            <version>3.8.1</version> <!-- {x-version-update;org.apache.maven.plugins:maven-compiler-plugin;external_dependency} -->
            <configuration>
              <source>1.8</source>
              <target>1.8</target>
              <showWarnings>true</showWarnings>
              <failOnWarning>true</failOnWarning>
              <compilerArgs>
                <arg>-Xlint:all</arg>
                <arg>-Xlint:-serial</arg>
                <arg>-Xlint:-deprecation</arg>
                <arg>-Xlint:-processing</arg>
              </compilerArgs>
              <excludes>
                <exclude>module-info.java</exclude>
              </excludes>
            </configuration>

            <executions>
              <execution>
                <id>test-compile</id>
                <phase>process-test-sources</phase>
                <goals>
                  <goal>testCompile</goal>
                </goals>
                <configuration>
                  <compilerId>groovy-eclipse-compiler</compilerId>
                  <compilerArgs>-warn:-unused</compilerArgs>
                </configuration>
              </execution>
              <execution>
                <id>default-testCompile</id>
                <phase>process-test-sources</phase>
                <goals>
                  <goal>testCompile</goal>
                </goals>
                <configuration>
                  <compilerId>groovy-eclipse-compiler</compilerId>
                  <compilerArgs>-warn:-unused</compilerArgs>
                </configuration>
              </execution>
            </executions>
            <dependencies>
              <dependency>
                <groupId>org.codehaus.groovy</groupId>
                <artifactId>groovy-eclipse-compiler</artifactId>
                <version>3.4.0-01</version> <!-- {x-version-update;org.codehaus.groovy:groovy-eclipse-compiler;external_dependency} -->
              </dependency>
              <dependency>
                <groupId>org.codehaus.groovy</groupId>
                <artifactId>groovy-eclipse-batch</artifactId>
                <version>2.5.8-01</version> <!-- {x-version-update;org.codehaus.groovy:groovy-eclipse-batch;external_dependency} -->
              </dependency>
            </dependencies>
          </plugin>
          <plugin>
            <groupId>org.apache.maven.plugins</groupId>
            <artifactId>maven-surefire-plugin</artifactId>
            <version>3.0.0-M3</version> <!-- {x-version-update;org.apache.maven.plugins:maven-surefire-plugin;external_dependency} -->
            <configuration>
              <systemPropertyVariables>
                <junit.jupiter.execution.parallel.enabled>true</junit.jupiter.execution.parallel.enabled>
              </systemPropertyVariables>
            </configuration>
          </plugin>
        </plugins>
      </build>
    </profile>

    <profile>
      <id>java9plus</id>
      <activation>
        <jdk>[9,)</jdk>
      </activation>
      <build>
        <plugins>
          <plugin>
            <!-- Skip maven compiler and use gmavenplus plugin instead -->
            <groupId>org.apache.maven.plugins</groupId>
            <artifactId>maven-compiler-plugin</artifactId>
            <version>3.8.1</version> <!-- {x-version-update;org.apache.maven.plugins:maven-compiler-plugin;external_dependency} -->
            <configuration>
              <source>9</source>
              <target>9</target>
            </configuration>
            <executions>
              <execution>
                <id>test-compile</id>
                <phase>process-test-sources</phase>
                <goals>
                  <goal>testCompile</goal>
                </goals>
                <configuration>
                  <compilerId>groovy-eclipse-compiler</compilerId>
                  <compilerArgs>-warn:-unused</compilerArgs>
                  <release>8</release>
                </configuration>
              </execution>
              <execution>
                <id>default-testCompile</id>
                <phase>process-test-sources</phase>
                <goals>
                  <goal>testCompile</goal>
                </goals>
                <configuration>
                  <compilerId>groovy-eclipse-compiler</compilerId>
                  <compilerArgs>-warn:-unused</compilerArgs>
                  <release>8</release>
                </configuration>
              </execution>
            </executions>
            <dependencies>
              <dependency>
                <groupId>org.codehaus.groovy</groupId>
                <artifactId>groovy-eclipse-compiler</artifactId>
                <version>3.4.0-01</version> <!-- {x-version-update;org.codehaus.groovy:groovy-eclipse-compiler;external_dependency} -->
              </dependency>
              <dependency>
                <groupId>org.codehaus.groovy</groupId>
                <artifactId>groovy-eclipse-batch</artifactId>
                <version>2.5.8-01</version> <!-- {x-version-update;org.codehaus.groovy:groovy-eclipse-batch;external_dependency} -->
              </dependency>
            </dependencies>
          </plugin>

          <plugin>
            <groupId>org.apache.maven.plugins</groupId>
            <artifactId>maven-surefire-plugin</artifactId>
            <version>3.0.0-M3</version> <!-- {x-version-update;org.apache.maven.plugins:maven-surefire-plugin;external_dependency} -->
            <configuration>
              <argLine>
                --add-exports com.azure.core/com.azure.core.implementation.http=ALL-UNNAMED
                --add-exports com.azure.core/com.azure.core.implementation.serializer.jackson=ALL-UNNAMED
                --add-exports com.azure.core/com.azure.core.implementation.util=ALL-UNNAMED
                --add-opens com.azure.storage.common/com.azure.storage.common.implementation=ALL-UNNAMED
                --add-opens com.azure.storage.blob/com.azure.storage.blob.specialized=ALL-UNNAMED
                --add-opens com.azure.storage.blob.cryptography/com.azure.storage.blob.specialized.cryptography=ALL-UNNAMED
                --add-reads com.azure.core=ALL-UNNAMED
                --add-reads com.azure.core.test=ALL-UNNAMED
                --add-reads com.azure.core.amqp=ALL-UNNAMED
                --add-reads com.azure.storage.common=ALL-UNNAMED
                --add-reads com.azure.storage.blob=ALL-UNNAMED
              </argLine>
              <systemPropertyVariables>
                <junit.jupiter.execution.parallel.enabled>true</junit.jupiter.execution.parallel.enabled>
              </systemPropertyVariables>
            </configuration>
          </plugin>
        </plugins>
      </build>
    </profile>
  </profiles>
</project><|MERGE_RESOLUTION|>--- conflicted
+++ resolved
@@ -118,11 +118,7 @@
     <dependency>
       <groupId>com.azure</groupId>
       <artifactId>azure-security-keyvault-keys</artifactId>
-<<<<<<< HEAD
-      <version>4.3.0-beta.1</version> <!-- {x-version-update;beta_com.azure:azure-security-keyvault-keys;dependency} -->
-=======
       <version>4.3.0</version> <!-- {x-version-update;com.azure:azure-security-keyvault-keys;dependency} -->
->>>>>>> 6ed56176
       <scope>test</scope>
     </dependency>
   </dependencies>

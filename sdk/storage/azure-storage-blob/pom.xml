--- conflicted
+++ resolved
@@ -13,11 +13,7 @@
 
   <groupId>com.azure</groupId>
   <artifactId>azure-storage-blob</artifactId>
-<<<<<<< HEAD
-  <version>12.14.2</version> <!-- {x-version-update;com.azure:azure-storage-blob;current} -->
-=======
   <version>12.15.0-beta.3</version> <!-- {x-version-update;com.azure:azure-storage-blob;current} -->
->>>>>>> 3e469fee
 
   <name>Microsoft Azure client library for Blob Storage</name>
   <description>This module contains client library for Microsoft Azure Blob Storage.</description>
@@ -92,20 +88,12 @@
     <dependency>
       <groupId>com.azure</groupId>
       <artifactId>azure-storage-common</artifactId>
-<<<<<<< HEAD
-      <version>12.14.1</version> <!-- {x-version-update;com.azure:azure-storage-common;current} -->
-=======
       <version>12.15.0-beta.3</version> <!-- {x-version-update;com.azure:azure-storage-common;current} -->
->>>>>>> 3e469fee
     </dependency>
     <dependency>
       <groupId>com.azure</groupId>
       <artifactId>azure-storage-internal-avro</artifactId>
-<<<<<<< HEAD
-      <version>12.1.2</version> <!-- {x-version-update;com.azure:azure-storage-internal-avro;current} -->
-=======
       <version>12.2.0-beta.3</version> <!-- {x-version-update;com.azure:azure-storage-internal-avro;current} -->
->>>>>>> 3e469fee
     </dependency>
 
     <!-- Added this dependency to include necessary annotations used by reactor core.
@@ -120,11 +108,7 @@
     <dependency>
       <groupId>com.azure</groupId>
       <artifactId>azure-storage-common</artifactId>
-<<<<<<< HEAD
-      <version>12.14.1</version> <!-- {x-version-update;com.azure:azure-storage-common;current} -->
-=======
       <version>12.15.0-beta.3</version> <!-- {x-version-update;com.azure:azure-storage-common;current} -->
->>>>>>> 3e469fee
       <classifier>tests</classifier>
       <type>test-jar</type>
       <scope>test</scope>

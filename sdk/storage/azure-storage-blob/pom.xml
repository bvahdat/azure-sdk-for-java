<?xml version="1.0" encoding="UTF-8"?>
<project xmlns="http://maven.apache.org/POM/4.0.0"
         xmlns:xsi="http://www.w3.org/2001/XMLSchema-instance"
         xsi:schemaLocation="http://maven.apache.org/POM/4.0.0 http://maven.apache.org/xsd/maven-4.0.0.xsd">
  <parent>
    <groupId>com.azure</groupId>
    <artifactId>azure-client-sdk-parent</artifactId>
    <version>1.7.0</version> <!-- {x-version-update;com.azure:azure-client-sdk-parent;current} -->
    <relativePath>../../parents/azure-client-sdk-parent</relativePath>
  </parent>

  <modelVersion>4.0.0</modelVersion>

  <groupId>com.azure</groupId>
  <artifactId>azure-storage-blob</artifactId>
  <version>12.18.0-beta.1</version> <!-- {x-version-update;com.azure:azure-storage-blob;current} -->

  <name>Microsoft Azure client library for Blob Storage</name>
  <description>This module contains client library for Microsoft Azure Blob Storage.</description>
  <url>https://github.com/Azure/azure-sdk-for-java</url>

  <distributionManagement>
    <site>
      <id>azure-java-build-docs</id>
      <url>${site.url}/site/${project.artifactId}</url>
    </site>
  </distributionManagement>

  <scm>
    <url>scm:git:https://github.com/Azure/azure-sdk-for-java</url>
    <connection>scm:git:git@github.com:Azure/azure-sdk-for-java.git</connection>
    <tag>HEAD</tag>
  </scm>

  <properties>
    <src.dir>src/main/java</src.dir>
    <test.dir>src/test/java</test.dir>
    <AZURE_TEST_SYSTEM_PLAYBACK_PROPERTIES_FILE>../azure-storage-common/ci.system.properties</AZURE_TEST_SYSTEM_PLAYBACK_PROPERTIES_FILE>
    <surefireXmx>8g</surefireXmx>
    <!-- Configures the Java 9+ run to perform the required module exports, opens, and reads that are necessary for testing but shouldn't be part of the module-info. -->
    <javaModulesSurefireArgLine>
      --add-exports com.azure.core/com.azure.core.implementation.http=ALL-UNNAMED
      --add-exports com.azure.core/com.azure.core.implementation.serializer.jackson=ALL-UNNAMED
      --add-exports com.azure.core/com.azure.core.implementation.util=ALL-UNNAMED
      --add-opens com.azure.storage.common/com.azure.storage.common.implementation=ALL-UNNAMED
      --add-opens com.azure.storage.common/com.azure.storage.common.sas=ALL-UNNAMED
      --add-opens com.azure.storage.blob/com.azure.storage.blob=ALL-UNNAMED
      --add-opens com.azure.storage.blob/com.azure.storage.blob.implementation=ALL-UNNAMED
      --add-opens com.azure.storage.blob/com.azure.storage.blob.implementation.util=ALL-UNNAMED
      --add-opens com.azure.storage.blob/com.azure.storage.blob.specialized=ALL-UNNAMED
      --add-opens com.azure.storage.blob/com.azure.storage.blob.changefeed=ALL-UNNAMED
      --add-reads com.azure.core=ALL-UNNAMED
      --add-reads com.azure.core.test=ALL-UNNAMED
      --add-reads com.azure.core.amqp=ALL-UNNAMED
      --add-reads com.azure.storage.common=ALL-UNNAMED
      --add-reads com.azure.storage.internal.avro=ALL-UNNAMED
    </javaModulesSurefireArgLine>
    <graalvm.enable>true</graalvm.enable>
  </properties>

  <pluginRepositories>
    <pluginRepository>
      <id>bintray</id>
      <name>Groovy Bintray</name>
      <url>https://dl.bintray.com/groovy/maven</url>
      <releases>
        <updatePolicy>never</updatePolicy>
      </releases>
      <snapshots>
        <enabled>false</enabled>
      </snapshots>
    </pluginRepository>
  </pluginRepositories>

  <dependencies>
    <dependency>
      <groupId>com.azure</groupId>
      <artifactId>azure-core</artifactId>
<<<<<<< HEAD
      <version>1.27.0-beta.1</version> <!-- {x-version-update;unreleased_com.azure:azure-core;dependency} -->
=======
      <version>1.28.0</version> <!-- {x-version-update;com.azure:azure-core;dependency} -->
>>>>>>> e849033d
    </dependency>
    <dependency>
      <groupId>com.azure</groupId>
      <artifactId>azure-core-http-netty</artifactId>
<<<<<<< HEAD
      <version>1.12.0-beta.1</version> <!-- {x-version-update;unreleased_com.azure:azure-core-http-netty;dependency} -->
=======
      <version>1.12.0</version> <!-- {x-version-update;com.azure:azure-core-http-netty;dependency} -->
>>>>>>> e849033d
    </dependency>
    <dependency>
      <groupId>com.azure</groupId>
      <artifactId>azure-storage-common</artifactId>
      <version>12.17.0-beta.1</version> <!-- {x-version-update;com.azure:azure-storage-common;current} -->
    </dependency>
    <dependency>
      <groupId>com.azure</groupId>
      <artifactId>azure-storage-internal-avro</artifactId>
      <version>12.4.0-beta.1</version> <!-- {x-version-update;com.azure:azure-storage-internal-avro;current} -->
    </dependency>

    <!-- Added this dependency to include necessary annotations used by reactor core.
        Without this dependency, javadoc throws a warning as it cannot find enum When.MAYBE
        which is used in @Nullable annotation in reactor core classes -->
    <dependency>
      <groupId>com.google.code.findbugs</groupId>
      <artifactId>jsr305</artifactId>
      <version>3.0.2</version> <!-- {x-version-update;com.google.code.findbugs:jsr305;external_dependency} -->
      <scope>provided</scope>
    </dependency>
    <dependency>
      <groupId>com.azure</groupId>
      <artifactId>azure-storage-common</artifactId>
      <version>12.17.0-beta.1</version> <!-- {x-version-update;com.azure:azure-storage-common;current} -->
      <classifier>tests</classifier>
      <type>test-jar</type>
      <scope>test</scope>
    </dependency>
    <dependency>
      <groupId>com.azure</groupId>
      <artifactId>azure-core-test</artifactId>
<<<<<<< HEAD
      <version>1.8.0-beta.1</version> <!-- {x-version-update;com.azure:azure-core-test;current} -->
=======
      <version>1.8.0</version> <!-- {x-version-update;com.azure:azure-core-test;dependency} -->
>>>>>>> e849033d
      <scope>test</scope>
    </dependency>
    <dependency>
      <groupId>com.azure</groupId>
      <artifactId>azure-identity</artifactId>
      <version>1.5.1</version> <!-- {x-version-update;com.azure:azure-identity;dependency} -->
      <scope>test</scope>
    </dependency>
    <dependency>
      <groupId>io.projectreactor</groupId>
      <artifactId>reactor-test</artifactId>
      <version>3.4.17</version> <!-- {x-version-update;io.projectreactor:reactor-test;external_dependency} -->
      <scope>test</scope>
    </dependency>
    <dependency>
      <groupId>com.microsoft.azure</groupId>
      <artifactId>adal4j</artifactId>
      <version>1.6.5</version> <!-- {x-version-update;com.microsoft.azure:adal4j;external_dependency} -->
      <scope>test</scope>
    </dependency>
    <dependency>
      <groupId>cglib</groupId>
      <artifactId>cglib-nodep</artifactId>
      <version>3.2.7</version> <!-- {x-version-update;cglib:cglib-nodep;external_dependency} -->
      <scope>test</scope>
    </dependency>
    <dependency>
      <groupId>org.apache.logging.log4j</groupId>
      <artifactId>log4j-slf4j-impl</artifactId>
      <version>2.17.2</version> <!-- {x-version-update;org.apache.logging.log4j:log4j-slf4j-impl;external_dependency} -->
      <scope>test</scope>
    </dependency>
    <dependency>
      <groupId>org.apache.logging.log4j</groupId>
      <artifactId>log4j-api</artifactId>
      <version>2.17.2</version> <!-- {x-version-update;org.apache.logging.log4j:log4j-api;external_dependency} -->
      <scope>test</scope>
    </dependency>
    <dependency>
      <groupId>org.apache.logging.log4j</groupId>
      <artifactId>log4j-core</artifactId>
      <version>2.17.2</version> <!-- {x-version-update;org.apache.logging.log4j:log4j-core;external_dependency} -->
      <scope>test</scope>
    </dependency>
    <dependency>
      <groupId>com.azure</groupId>
      <artifactId>azure-core-http-okhttp</artifactId>
      <version>1.9.0</version> <!-- {x-version-update;com.azure:azure-core-http-okhttp;dependency} -->
      <scope>test</scope>
    </dependency>
  </dependencies>

  <build>
    <sourceDirectory>src/main/java</sourceDirectory>
    <testSourceDirectory>src/test/java</testSourceDirectory>
    <testResources>
      <testResource>
        <directory>${basedir}/src/test/resources</directory>
      </testResource>
    </testResources>
  </build>

  <profiles>
    <profile>
      <id>inject-sas-service-version</id>
      <activation>
        <property>
          <name>env.AZURE_LIVE_TEST_SERVICE_VERSION</name>
        </property>
      </activation>
      <build>
        <plugins>
          <plugin>
            <groupId>org.codehaus.mojo</groupId>
            <artifactId>build-helper-maven-plugin</artifactId>
            <version>3.0.0</version> <!-- {x-version-update;org.codehaus.mojo:build-helper-maven-plugin;external_dependency} -->
            <executions>
              <execution>
                <id>regex-property</id>
                <goals>
                  <goal>regex-property</goal>
                </goals>
                <configuration>
                  <name>AZURE_STORAGE_SAS_SERVICE_VERSION</name>
                  <value>${env.AZURE_LIVE_TEST_SERVICE_VERSION}</value>
                  <regex>V(\d+)_(\d+)_(\d+)</regex>
                  <replacement>$1-$2-$3</replacement>
                </configuration>
              </execution>
            </executions>
          </plugin>
          <plugin>
            <groupId>org.apache.maven.plugins</groupId>
            <artifactId>maven-surefire-plugin</artifactId>
            <version>3.0.0-M3</version> <!-- {x-version-update;org.apache.maven.plugins:maven-surefire-plugin;external_dependency} -->
            <configuration>
              <systemPropertyVariables>
                <AZURE_STORAGE_SAS_SERVICE_VERSION>${AZURE_STORAGE_SAS_SERVICE_VERSION}</AZURE_STORAGE_SAS_SERVICE_VERSION>
              </systemPropertyVariables>
            </configuration>
          </plugin>
        </plugins>
      </build>
    </profile>
    <profile>
      <id>java8</id>
      <activation>
        <jdk>[1.8,9)</jdk>
      </activation>
      <dependencies>
        <dependency>
          <groupId>org.spockframework</groupId>
          <artifactId>spock-core</artifactId>
          <version>2.0-M4-groovy-2.5</version> <!-- {x-version-update;org.spockframework:spock-core;external_dependency} -->
          <scope>test</scope>
        </dependency>
      </dependencies>
      <build>
        <plugins>
          <plugin>
            <groupId>org.apache.maven.plugins</groupId>
            <artifactId>maven-compiler-plugin</artifactId>
            <version>3.8.1</version> <!-- {x-version-update;org.apache.maven.plugins:maven-compiler-plugin;external_dependency} -->
            <executions>
              <execution>
                <id>default-testCompile</id>
                <phase>process-test-sources</phase>
                <goals>
                  <goal>testCompile</goal>
                </goals>
                <configuration>
                  <compilerId>groovy-eclipse-compiler</compilerId>
                  <compilerArgs>
                    <arg>-warn:-unused</arg>
                  </compilerArgs>
                </configuration>
              </execution>
            </executions>
            <dependencies>
              <dependency>
                <groupId>org.codehaus.groovy</groupId>
                <artifactId>groovy-eclipse-compiler</artifactId>
                <version>3.4.0-01</version> <!-- {x-version-update;org.codehaus.groovy:groovy-eclipse-compiler;external_dependency} -->
              </dependency>
              <dependency>
                <groupId>org.codehaus.groovy</groupId>
                <artifactId>groovy-eclipse-batch</artifactId>
                <version>2.5.8-01</version> <!-- {x-version-update;org.codehaus.groovy:groovy-eclipse-batch;external_dependency} -->
              </dependency>
            </dependencies>
          </plugin>
        </plugins>
      </build>
    </profile>
    <profile>
      <id>java9plus</id>
      <activation>
        <jdk>[9,)</jdk>
      </activation>
      <dependencies>
        <dependency>
          <groupId>org.spockframework</groupId>
          <artifactId>spock-core</artifactId>
          <version>2.0-groovy-3.0</version> <!-- {x-version-update;groovy3_org.spockframework:spock-core;external_dependency} -->
          <scope>test</scope>
        </dependency>
      </dependencies>
      <build>
        <plugins>
          <plugin>
            <groupId>org.codehaus.gmavenplus</groupId>
            <artifactId>gmavenplus-plugin</artifactId>
            <version>1.13.0</version> <!-- {x-version-update;org.codehaus.gmavenplus:gmavenplus-plugin;external_dependency} -->
            <executions>
              <execution>
                <goals>
                  <goal>addTestSources</goal>
                  <goal>generateTestStubs</goal>
                  <goal>compileTests</goal>
                  <goal>removeTestStubs</goal>
                </goals>
              </execution>
            </executions>
            <configuration>
              <testSources>
                <testSource>
                  <directory>${project.basedir}/src/test</directory>
                  <includes>
                    <include>**/*.groovy</include>
                  </includes>
                </testSource>
              </testSources>
            </configuration>
          </plugin>

          <plugin>
            <groupId>org.apache.maven.plugins</groupId>
            <artifactId>maven-compiler-plugin</artifactId>
            <version>3.8.1</version> <!-- {x-version-update;org.apache.maven.plugins:maven-compiler-plugin;external_dependency} -->
            <executions>
              <execution>
                <id>default-testCompile</id>
                <phase>process-test-sources</phase>
                <goals>
                  <goal>testCompile</goal>
                </goals>
                <configuration>
                  <failOnWarning>false</failOnWarning>
                </configuration>
              </execution>
            </executions>
          </plugin>
        </plugins>
      </build>
    </profile>
<<<<<<< HEAD
<!--    <profile>-->
<!--      <id>native</id>-->
<!--      <dependencies>-->
<!--        <dependency>-->
<!--          <groupId>com.azure</groupId>-->
<!--          <artifactId>azure-aot-graalvm-support</artifactId>-->
<!--          <version>1.0.0-beta.1</version> &lt;!&ndash; {x-version-update;unreleased_com.azure:azure-aot-graalvm-support;dependency} &ndash;&gt;-->
<!--          <scope>test</scope>-->
<!--        </dependency>-->
<!--        <dependency>-->
<!--          <groupId>com.azure</groupId>-->
<!--          <artifactId>azure-aot-graalvm-support-netty</artifactId>-->
<!--          <version>1.0.0-beta.1</version> &lt;!&ndash; {x-version-update;unreleased_com.azure:azure-aot-graalvm-support-netty;dependency} &ndash;&gt;-->
<!--          <scope>test</scope>-->
<!--        </dependency>-->
<!--      </dependencies>-->
<!--    </profile>-->
=======
    <profile>
      <id>native</id>
      <dependencies>
        <dependency>
          <groupId>com.azure</groupId>
          <artifactId>azure-aot-graalvm-support</artifactId>
          <version>1.0.0-beta.2</version> <!-- {x-version-update;com.azure:azure-aot-graalvm-support;dependency} -->
          <scope>test</scope>
        </dependency>
        <dependency>
          <groupId>com.azure</groupId>
          <artifactId>azure-aot-graalvm-support-netty</artifactId>
          <version>1.0.0-beta.2</version> <!-- {x-version-update;com.azure:azure-aot-graalvm-support-netty;dependency} -->
          <scope>test</scope>
        </dependency>
      </dependencies>
    </profile>
>>>>>>> e849033d
  </profiles>
</project><|MERGE_RESOLUTION|>--- conflicted
+++ resolved
@@ -76,20 +76,12 @@
     <dependency>
       <groupId>com.azure</groupId>
       <artifactId>azure-core</artifactId>
-<<<<<<< HEAD
-      <version>1.27.0-beta.1</version> <!-- {x-version-update;unreleased_com.azure:azure-core;dependency} -->
-=======
-      <version>1.28.0</version> <!-- {x-version-update;com.azure:azure-core;dependency} -->
->>>>>>> e849033d
+      <version>1.29.0-beta.1</version> <!-- {x-version-update;unreleased_com.azure:azure-core;dependency} -->
     </dependency>
     <dependency>
       <groupId>com.azure</groupId>
       <artifactId>azure-core-http-netty</artifactId>
-<<<<<<< HEAD
-      <version>1.12.0-beta.1</version> <!-- {x-version-update;unreleased_com.azure:azure-core-http-netty;dependency} -->
-=======
-      <version>1.12.0</version> <!-- {x-version-update;com.azure:azure-core-http-netty;dependency} -->
->>>>>>> e849033d
+      <version>1.13.0-beta.1</version> <!-- {x-version-update;unreleased_com.azure:azure-core-http-netty;dependency} -->
     </dependency>
     <dependency>
       <groupId>com.azure</groupId>
@@ -122,11 +114,7 @@
     <dependency>
       <groupId>com.azure</groupId>
       <artifactId>azure-core-test</artifactId>
-<<<<<<< HEAD
-      <version>1.8.0-beta.1</version> <!-- {x-version-update;com.azure:azure-core-test;current} -->
-=======
-      <version>1.8.0</version> <!-- {x-version-update;com.azure:azure-core-test;dependency} -->
->>>>>>> e849033d
+      <version>1.9.0-beta.1</version> <!-- {x-version-update;com.azure:azure-core-test;current} -->
       <scope>test</scope>
     </dependency>
     <dependency>
@@ -342,25 +330,6 @@
         </plugins>
       </build>
     </profile>
-<<<<<<< HEAD
-<!--    <profile>-->
-<!--      <id>native</id>-->
-<!--      <dependencies>-->
-<!--        <dependency>-->
-<!--          <groupId>com.azure</groupId>-->
-<!--          <artifactId>azure-aot-graalvm-support</artifactId>-->
-<!--          <version>1.0.0-beta.1</version> &lt;!&ndash; {x-version-update;unreleased_com.azure:azure-aot-graalvm-support;dependency} &ndash;&gt;-->
-<!--          <scope>test</scope>-->
-<!--        </dependency>-->
-<!--        <dependency>-->
-<!--          <groupId>com.azure</groupId>-->
-<!--          <artifactId>azure-aot-graalvm-support-netty</artifactId>-->
-<!--          <version>1.0.0-beta.1</version> &lt;!&ndash; {x-version-update;unreleased_com.azure:azure-aot-graalvm-support-netty;dependency} &ndash;&gt;-->
-<!--          <scope>test</scope>-->
-<!--        </dependency>-->
-<!--      </dependencies>-->
-<!--    </profile>-->
-=======
     <profile>
       <id>native</id>
       <dependencies>
@@ -378,6 +347,5 @@
         </dependency>
       </dependencies>
     </profile>
->>>>>>> e849033d
   </profiles>
 </project>
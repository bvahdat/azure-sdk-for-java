--- conflicted
+++ resolved
@@ -1,13 +1,5 @@
 # Release History
 
-<<<<<<< HEAD
-## 12.11.2 (2021-11-10)
-
-### Other Changes
-#### Dependency Updates
-- Updated to version `12.14.1` of `azure-storage-blob`
-- Updated to version 1.22.0 of `azure-core`
-=======
 ## 12.12.0-beta.3 (Unreleased)
 
 ### Features Added
@@ -34,7 +26,6 @@
 
 ### Features Added
 - Added support for the 2020-12-06 service version.
->>>>>>> 3e469fee
 
 ## 12.11.1 (2021-10-12)
 

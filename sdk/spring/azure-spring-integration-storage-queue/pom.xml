--- conflicted
+++ resolved
@@ -31,19 +31,8 @@
     </dependency>
     <dependency>
       <groupId>com.azure.spring</groupId>
-<<<<<<< HEAD
-      <artifactId>azure-spring-integration-test</artifactId>
-      <version>4.0.0-beta.1</version> <!-- {x-version-update;com.azure.spring:azure-spring-integration-test;current} -->
-      <scope>test</scope>
-    </dependency>
-    <dependency>
-      <groupId>com.azure</groupId>
-      <artifactId>azure-storage-queue</artifactId>
-      <version>12.11.0</version> <!-- {x-version-update;com.azure:azure-storage-queue;dependency} -->
-=======
       <artifactId>azure-spring-storage-queue</artifactId>
       <version>4.0.0-beta.1</version> <!-- {x-version-update;com.azure.spring:azure-spring-storage-queue;current} -->
->>>>>>> 80e1a992
     </dependency>
 
     <!-- Added this dependency to include necessary annotations used by reactor core.

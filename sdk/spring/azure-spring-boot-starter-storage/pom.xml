<?xml version="1.0" encoding="UTF-8"?>
<project xmlns:xsi="http://www.w3.org/2001/XMLSchema-instance"
         xmlns="http://maven.apache.org/POM/4.0.0"
         xsi:schemaLocation="http://maven.apache.org/POM/4.0.0 http://maven.apache.org/xsd/maven-4.0.0.xsd">
  <modelVersion>4.0.0</modelVersion>

  <parent>
    <groupId>com.azure</groupId>
    <artifactId>azure-client-sdk-parent</artifactId>
    <version>1.7.0</version> <!-- {x-version-update;com.azure:azure-client-sdk-parent;current} -->
    <relativePath>../../parents/azure-client-sdk-parent</relativePath>
  </parent>

  <groupId>com.azure.spring</groupId>
  <artifactId>azure-spring-boot-starter-storage</artifactId>
  <version>3.9.0-beta.1</version> <!-- {x-version-update;com.azure.spring:azure-spring-boot-starter-storage;current} -->

  <name>Azure Spring Boot Starter for Azure Storage</name>
  <description>Spring Boot Starter for Azure Storage</description>
  <url>https://github.com/Azure/azure-sdk-for-java</url>

  <dependencies>
    <dependency>
      <groupId>com.azure.spring</groupId>
<<<<<<< HEAD
      <artifactId>azure-spring-cloud-starter</artifactId>
      <version>3.8.0</version> <!-- {x-version-update;com.azure.spring:azure-spring-cloud-starter;current} -->
=======
      <artifactId>azure-spring-boot</artifactId>
      <version>3.9.0-beta.1</version> <!-- {x-version-update;com.azure.spring:azure-spring-boot;current} -->
    </dependency>

    <dependency>
      <groupId>org.springframework.boot</groupId>
      <artifactId>spring-boot-starter-validation</artifactId>
      <version>2.5.3</version> <!-- {x-version-update;org.springframework.boot:spring-boot-starter-validation;external_dependency} -->
>>>>>>> cfb62ae1
    </dependency>

    <!--  Storage  -->
    <dependency>
      <groupId>com.azure</groupId>
      <artifactId>azure-storage-blob</artifactId>
      <version>12.13.0</version>  <!-- {x-version-update;com.azure:azure-storage-blob;dependency} -->
    </dependency>

    <dependency>
      <groupId>com.azure</groupId>
      <artifactId>azure-storage-file-share</artifactId>
      <version>12.10.0</version> <!-- {x-version-update;com.azure:azure-storage-file-share;dependency} -->
    </dependency>
  </dependencies>

  <build>
    <plugins>
      <!-- BEGIN: Empty Java Doc & Sources -->
      <!-- The following code will generate an empty javadoc with just a README.md. This is necessary
           to pass the required checks on Maven. The way this works is by setting the classesDirectory
           to a directory that only contains the README.md, which we need to copy. If the classesDirectory
           is set to the root, where the README.md lives, it still won't have javadocs but the jar file
           will contain a bunch of files that shouldn't be there. The faux sources directory is deleted
           and recreated with the README.md being copied every time to guarantee that, when building locally,
           it'll have the latest copy of the README.md file.
      -->
      <plugin>
        <groupId>org.apache.maven.plugins</groupId>
        <artifactId>maven-javadoc-plugin</artifactId>
        <version>3.1.1</version> <!-- {x-version-update;org.apache.maven.plugins:maven-javadoc-plugin;external_dependency} -->
        <executions>
          <execution>
            <id>attach-javadocs</id>
            <goals>
              <goal>jar</goal>
            </goals>
            <configuration>
              <skip>true</skip>
            </configuration>
          </execution>
        </executions>
      </plugin>
      <plugin>
        <groupId>org.apache.maven.plugins</groupId>
        <artifactId>maven-jar-plugin</artifactId>
        <version>3.1.2</version> <!-- {x-version-update;org.apache.maven.plugins:maven-jar-plugin;external_dependency} -->
        <executions>
          <!-- BEGIN: Empty Java Doc -->
          <execution>
            <id>empty-javadoc-jar-with-readme</id>
            <phase>package</phase>
            <goals>
              <goal>jar</goal>
            </goals>
            <configuration>
              <classifier>javadoc</classifier>
              <classesDirectory>${project.basedir}/javadocTemp</classesDirectory>
            </configuration>
          </execution>
          <!-- END: Empty Java Doc -->
          <!-- BEGIN: Empty Sources -->
          <execution>
            <id>empty-sources-jar-with-readme</id>
            <phase>package</phase>
            <goals>
              <goal>jar</goal>
            </goals>
            <configuration>
              <classifier>sources</classifier>
              <classesDirectory>${project.basedir}/sourceTemp</classesDirectory>
            </configuration>
          </execution>
          <!-- END: Empty Sources -->
        </executions>
      </plugin>
      <plugin>
        <groupId>org.apache.maven.plugins</groupId>
        <artifactId>maven-antrun-plugin</artifactId>
        <version>1.8</version> <!-- {x-version-update;org.apache.maven.plugins:maven-antrun-plugin;external_dependency} -->
        <executions>
          <execution>
            <id>copy-readme-to-javadocTemp</id>
            <phase>prepare-package</phase>
            <configuration>
              <target>
                <echo>Deleting existing ${project.basedir}/javadocTemp</echo>
                <delete includeEmptyDirs="true" quiet="true">
                  <fileset dir="${project.basedir}/javadocTemp"/>
                </delete>
                <echo>Copying ${project.basedir}/README.md to
                  ${project.basedir}/javadocTemp/README.md
                </echo>
                <copy file="${project.basedir}/README.md" tofile="${project.basedir}/javadocTemp/README.md"/>
              </target>
            </configuration>
            <goals>
              <goal>run</goal>
            </goals>
          </execution>
          <execution>
            <id>copy-readme-to-sourceTemp</id>
            <phase>prepare-package</phase>
            <configuration>
              <target>
                <echo>Deleting existing ${project.basedir}/sourceTemp</echo>
                <delete includeEmptyDirs="true" quiet="true">
                  <fileset dir="${project.basedir}/sourceTemp"/>
                </delete>
                <echo>Copying ${project.basedir}/README.md to
                  ${project.basedir}/sourceTemp/README.md
                </echo>
                <copy file="${project.basedir}/README.md" tofile="${project.basedir}/sourceTemp/README.md"/>
              </target>
            </configuration>
            <goals>
              <goal>run</goal>
            </goals>
          </execution>
        </executions>
      </plugin>
      <plugin>
        <groupId>org.apache.maven.plugins</groupId>
        <artifactId>maven-source-plugin</artifactId>
        <version>3.0.1</version> <!-- {x-version-update;org.apache.maven.plugins:maven-source-plugin;external_dependency} -->
        <executions>
          <execution>
            <id>attach-sources</id>
            <phase>none</phase> <!-- The way to skip the sources attach is to set the phase to none, the skip config doesn't work for sources -->
          </execution>
        </executions>
      </plugin>
      <!-- END: Empty Java Doc & Sources -->
    </plugins>
  </build>
</project><|MERGE_RESOLUTION|>--- conflicted
+++ resolved
@@ -22,19 +22,8 @@
   <dependencies>
     <dependency>
       <groupId>com.azure.spring</groupId>
-<<<<<<< HEAD
       <artifactId>azure-spring-cloud-starter</artifactId>
-      <version>3.8.0</version> <!-- {x-version-update;com.azure.spring:azure-spring-cloud-starter;current} -->
-=======
-      <artifactId>azure-spring-boot</artifactId>
-      <version>3.9.0-beta.1</version> <!-- {x-version-update;com.azure.spring:azure-spring-boot;current} -->
-    </dependency>
-
-    <dependency>
-      <groupId>org.springframework.boot</groupId>
-      <artifactId>spring-boot-starter-validation</artifactId>
-      <version>2.5.3</version> <!-- {x-version-update;org.springframework.boot:spring-boot-starter-validation;external_dependency} -->
->>>>>>> cfb62ae1
+      <version>3.9.0-beta.1</version> <!-- {x-version-update;com.azure.spring:azure-spring-cloud-starter;current} -->
     </dependency>
 
     <!--  Storage  -->

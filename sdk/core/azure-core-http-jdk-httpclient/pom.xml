<!--
  ~ Copyright (c) Microsoft Corporation. All rights reserved.
  ~ Licensed under the MIT License.
  -->
<project xmlns="http://maven.apache.org/POM/4.0.0" xmlns:xsi="http://www.w3.org/2001/XMLSchema-instance"
         xsi:schemaLocation="http://maven.apache.org/POM/4.0.0 http://maven.apache.org/xsd/maven-4.0.0.xsd">
  <modelVersion>4.0.0</modelVersion>
  <parent>
    <groupId>com.azure</groupId>
    <artifactId>azure-client-sdk-parent</artifactId>
    <version>1.7.0</version> <!-- {x-version-update;com.azure:azure-client-sdk-parent;current} -->
    <relativePath>../../parents/azure-client-sdk-parent</relativePath>
  </parent>

  <groupId>com.azure</groupId>
  <artifactId>azure-core-http-jdk-httpclient</artifactId>
  <packaging>jar</packaging>
  <version>1.0.0-beta.1</version> <!-- {x-version-update;com.azure:azure-core-http-jdk-httpclient;current} -->

  <name>Microsoft Azure JDK HTTP Client Library</name>
  <description>This package contains the Azure HTTP client library using the JDK HttpClient API.</description>
  <url>https://github.com/Azure/azure-sdk-for-java</url>

  <licenses>
    <license>
      <name>The MIT License (MIT)</name>
      <url>http://opensource.org/licenses/MIT</url>
      <distribution>repo</distribution>
    </license>
  </licenses>

  <distributionManagement>
    <site>
      <id>azure-java-build-docs</id>
      <url>${site.url}/site/${project.artifactId}</url>
    </site>
  </distributionManagement>

  <scm>
    <url>https://github.com/Azure/azure-sdk-for-java</url>
    <connection>scm:git:https://github.com/Azure/azure-sdk-for-java.git</connection>
    <developerConnection>scm:git:https://github.com/Azure/azure-sdk-for-java.git</developerConnection>
  </scm>

  <properties>
    <project.build.sourceEncoding>UTF-8</project.build.sourceEncoding>
    <maven.compiler.source>11</maven.compiler.source>
    <maven.compiler.target>11</maven.compiler.target>
    <jacoco.skip.coverage.check>true</jacoco.skip.coverage.check>
    <legal>
      <![CDATA[[INFO] Any downloads listed may be third party software.  Microsoft grants you no rights for third party software.]]></legal>
    <javaModulesSurefireArgLine>
      --add-opens com.azure.core.http.jdk.httpclient/com.azure.core.http.jdk.httpclient=ALL-UNNAMED
    </javaModulesSurefireArgLine>
    <additionalSurefireArgLine>
      -Djdk.httpclient.allowRestrictedHeaders=Content-Length
    </additionalSurefireArgLine>
    <skipNewCodesnippetTooling>false</skipNewCodesnippetTooling>
    <javadocDoclet></javadocDoclet>
    <javadocDocletOptions></javadocDocletOptions>
  </properties>

  <developers>
    <developer>
      <id>microsoft</id>
      <name>Microsoft</name>
    </developer>
  </developers>

  <dependencies>
    <dependency>
      <groupId>com.azure</groupId>
      <artifactId>azure-core</artifactId>
<<<<<<< HEAD
      <version>1.21.0-beta.2</version> <!-- {x-version-update;com.azure:azure-core;current} -->
=======
      <version>1.22.0-beta.1</version> <!-- {x-version-update;com.azure:azure-core;current} -->
>>>>>>> 7cd3d354
    </dependency>

    <!-- test dependencies on azure-core, because we want to run tests inherited from this module using JDK 11 HttpClient -->
    <dependency>
      <groupId>com.azure</groupId>
      <artifactId>azure-core</artifactId>
<<<<<<< HEAD
      <version>1.21.0-beta.2</version> <!-- {x-version-update;com.azure:azure-core;current} -->
=======
      <version>1.22.0-beta.1</version> <!-- {x-version-update;com.azure:azure-core;current} -->
>>>>>>> 7cd3d354
      <type>test-jar</type>
      <scope>test</scope>
    </dependency>
    <dependency>
      <groupId>com.azure</groupId>
      <artifactId>azure-core-test</artifactId>
      <version>1.8.0-beta.1</version>  <!-- {x-version-update;com.azure:azure-core-test;current} -->
      <scope>test</scope>
    </dependency>
    <dependency>
      <groupId>com.azure</groupId>
      <artifactId>azure-core-test</artifactId>
      <version>1.8.0-beta.1</version> <!-- {x-version-update;com.azure:azure-core-test;current} -->
      <type>test-jar</type>
      <scope>test</scope>
    </dependency>
    <dependency>
      <groupId>io.projectreactor</groupId>
      <artifactId>reactor-test</artifactId>
      <version>3.4.10</version> <!-- {x-version-update;io.projectreactor:reactor-test;external_dependency} -->
      <scope>test</scope>
    </dependency>

    <dependency>
      <groupId>org.junit.jupiter</groupId>
      <artifactId>junit-jupiter-api</artifactId>
      <version>5.7.2</version> <!-- {x-version-update;org.junit.jupiter:junit-jupiter-api;external_dependency} -->
      <scope>test</scope>
    </dependency>
    <dependency>
      <groupId>org.junit.jupiter</groupId>
      <artifactId>junit-jupiter-engine</artifactId>
      <version>5.7.2</version> <!-- {x-version-update;org.junit.jupiter:junit-jupiter-engine;external_dependency} -->
      <scope>test</scope>
    </dependency>
    <dependency>
      <groupId>org.junit.jupiter</groupId>
      <artifactId>junit-jupiter-params</artifactId>
      <version>5.7.2</version> <!-- {x-version-update;org.junit.jupiter:junit-jupiter-params;external_dependency} -->
      <scope>test</scope>
    </dependency>

    <dependency>
      <groupId>com.github.tomakehurst</groupId>
      <artifactId>wiremock-standalone</artifactId>
      <version>2.24.1</version> <!-- {x-version-update;com.github.tomakehurst:wiremock-standalone;external_dependency} -->
      <scope>test</scope>
    </dependency>
    <dependency>
      <groupId>org.mockito</groupId>
      <artifactId>mockito-core</artifactId>
      <version>3.12.4</version><!-- {x-version-update;org.mockito:mockito-core;external_dependency} -->
      <scope>test</scope>
    </dependency>
  </dependencies>

  <build>
    <plugins>
      <plugin>
        <groupId>org.apache.maven.plugins</groupId>
        <artifactId>maven-compiler-plugin</artifactId>
        <version>3.8.1</version> <!-- {x-version-update;org.apache.maven.plugins:maven-compiler-plugin;external_dependency} -->
        <configuration>
          <compilerArgs>
            <arg>-Xlint:deprecation</arg>
          </compilerArgs>
        </configuration>
      </plugin>
    </plugins>
  </build>

  <profiles>
    <!-- Library cannot build for Java 10 and below -->
    <profile>
      <id>java8</id>
      <activation>
        <jdk>[,11)</jdk>
      </activation>
      <build>
        <plugins>
          <plugin>
            <groupId>org.jacoco</groupId>
            <artifactId>jacoco-maven-plugin</artifactId>
            <version>0.8.7</version> <!-- {x-version-update;org.jacoco:jacoco-maven-plugin;external_dependency} -->
            <configuration>
              <skip>true</skip>
            </configuration>
          </plugin>

          <plugin>
            <groupId>org.apache.maven.plugins</groupId>
            <artifactId>maven-compiler-plugin</artifactId>
            <version>3.8.1</version> <!-- {x-version-update;org.apache.maven.plugins:maven-compiler-plugin;external_dependency} -->
            <configuration>
              <skipMain>true</skipMain>
              <skip>true</skip>
            </configuration>
          </plugin>

          <plugin>
            <groupId>org.apache.maven.plugins</groupId>
            <artifactId>maven-surefire-plugin</artifactId>
            <version>3.0.0-M3</version> <!-- {x-version-update;org.apache.maven.plugins:maven-surefire-plugin;external_dependency} -->
            <configuration>
              <skip>true</skip>
            </configuration>
          </plugin>

          <plugin>
            <groupId>org.apache.maven.plugins</groupId>
            <artifactId>maven-javadoc-plugin</artifactId>
            <version>3.3.1</version> <!-- {x-version-update;org.apache.maven.plugins:maven-javadoc-plugin;external_dependency} -->
            <configuration>
              <skip>true</skip>
            </configuration>
          </plugin>

          <plugin>
            <groupId>org.apache.maven.plugins</groupId>
            <artifactId>maven-jar-plugin</artifactId>
            <version>3.1.2</version> <!-- {x-version-update;org.apache.maven.plugins:maven-jar-plugin;external_dependency} -->
            <configuration>
              <skip>true</skip>
            </configuration>
          </plugin>

          <plugin>
            <groupId>org.apache.maven.plugins</groupId>
            <artifactId>maven-checkstyle-plugin</artifactId>
            <version>3.1.2</version> <!-- {x-version-update;org.apache.maven.plugins:maven-checkstyle-plugin;external_dependency} -->
            <configuration>
              <skip>true</skip>
            </configuration>
          </plugin>

          <plugin>
            <groupId>com.github.spotbugs</groupId>
            <artifactId>spotbugs-maven-plugin</artifactId>
            <version>4.2.2</version> <!-- {x-version-update;com.github.spotbugs:spotbugs-maven-plugin;external_dependency} -->
            <configuration>
              <skip>true</skip>
            </configuration>
          </plugin>

          <plugin>
            <groupId>org.revapi</groupId>
            <artifactId>revapi-maven-plugin</artifactId>
            <version>0.11.2</version> <!-- {x-version-update;org.revapi:revapi-maven-plugin;external_dependency} -->
            <configuration>
              <skip>true</skip>
            </configuration>
          </plugin>
        </plugins>
      </build>
    </profile>

    <!-- Override the parent client.pom.xml's java11+ profile to override target of base-compile execution from 1.8 to 11-->
    <profile>
      <id>java-lts</id>
      <activation>
        <jdk>[11,)</jdk>
      </activation>
      <build>
        <plugins>
          <plugin>
            <groupId>org.apache.maven.plugins</groupId>
            <artifactId>maven-compiler-plugin</artifactId>
            <version>3.8.1</version> <!-- {x-version-update;org.apache.maven.plugins:maven-compiler-plugin;external_dependency} -->
            <configuration>
              <testRelease>11</testRelease>
            </configuration>
            <executions>
              <execution>
                <id>default-compile</id>
              </execution>
              <!-- Here the 'base-compile' execution section of java-lts profile defined in parent pom.client.xml is overridden.
               In parent pom, this execution entry enforces java8 release compatibility. The new http APIs are not available
               in Java8, hence here in this pom we override that release compact to 11.
              -->
              <execution>
                <id>base-compile</id>
                <goals>
                  <goal>compile</goal>
                </goals>
                <configuration combine.self="override">
                  <release>11</release>
                </configuration>
              </execution>
            </executions>
          </plugin>
        </plugins>
      </build>
    </profile>
  </profiles>

</project><|MERGE_RESOLUTION|>--- conflicted
+++ resolved
@@ -71,22 +71,14 @@
     <dependency>
       <groupId>com.azure</groupId>
       <artifactId>azure-core</artifactId>
-<<<<<<< HEAD
-      <version>1.21.0-beta.2</version> <!-- {x-version-update;com.azure:azure-core;current} -->
-=======
       <version>1.22.0-beta.1</version> <!-- {x-version-update;com.azure:azure-core;current} -->
->>>>>>> 7cd3d354
     </dependency>
 
     <!-- test dependencies on azure-core, because we want to run tests inherited from this module using JDK 11 HttpClient -->
     <dependency>
       <groupId>com.azure</groupId>
       <artifactId>azure-core</artifactId>
-<<<<<<< HEAD
-      <version>1.21.0-beta.2</version> <!-- {x-version-update;com.azure:azure-core;current} -->
-=======
       <version>1.22.0-beta.1</version> <!-- {x-version-update;com.azure:azure-core;current} -->
->>>>>>> 7cd3d354
       <type>test-jar</type>
       <scope>test</scope>
     </dependency>

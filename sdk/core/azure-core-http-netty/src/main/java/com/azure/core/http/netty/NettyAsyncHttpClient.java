// Copyright (c) Microsoft Corporation. All rights reserved.
// Licensed under the MIT License.

package com.azure.core.http.netty;

import com.azure.core.http.HttpClient;
import com.azure.core.http.HttpHeader;
import com.azure.core.http.HttpRequest;
import com.azure.core.http.HttpResponse;
import com.azure.core.http.ProxyOptions;
import com.azure.core.http.netty.implementation.NettyAsyncHttpBufferedResponse;
import com.azure.core.http.netty.implementation.NettyAsyncHttpResponse;
import com.azure.core.http.netty.implementation.NettyToAzureCoreHttpHeadersWrapper;
import com.azure.core.http.netty.implementation.ReadTimeoutHandler;
import com.azure.core.http.netty.implementation.ResponseTimeoutHandler;
import com.azure.core.http.netty.implementation.WriteTimeoutHandler;
import com.azure.core.implementation.util.BinaryDataContent;
import com.azure.core.implementation.util.BinaryDataHelper;
import com.azure.core.implementation.util.ByteArrayContent;
import com.azure.core.implementation.util.FileContent;
import com.azure.core.implementation.util.InputStreamContent;
<<<<<<< HEAD
import com.azure.core.implementation.util.StringContent;
import com.azure.core.util.Context;
import com.azure.core.util.FluxUtil;
import com.azure.core.util.logging.ClientLogger;
import com.azure.core.util.logging.LogLevel;
=======
import com.azure.core.implementation.util.SerializableContent;
import com.azure.core.implementation.util.StringContent;
import com.azure.core.util.BinaryData;
import com.azure.core.util.Context;
import com.azure.core.util.FluxUtil;
import com.azure.core.util.logging.ClientLogger;
>>>>>>> e849033d
import io.netty.buffer.ByteBuf;
import io.netty.buffer.Unpooled;
import io.netty.channel.EventLoopGroup;
import io.netty.handler.codec.http.HttpMethod;
import io.netty.handler.proxy.ProxyConnectException;
import io.netty.handler.stream.ChunkedNioFile;
import io.netty.handler.stream.ChunkedStream;
import io.netty.handler.stream.ChunkedWriteHandler;
import org.reactivestreams.Publisher;
import reactor.core.Exceptions;
import reactor.core.publisher.Flux;
import reactor.core.publisher.Mono;
import reactor.netty.Connection;
import reactor.netty.NettyOutbound;
import reactor.netty.NettyPipeline;
import reactor.netty.http.client.HttpClientRequest;
import reactor.netty.http.client.HttpClientResponse;
import reactor.util.retry.Retry;

import javax.net.ssl.SSLException;
import java.io.IOException;
<<<<<<< HEAD
=======
import java.io.UncheckedIOException;
>>>>>>> e849033d
import java.nio.channels.FileChannel;
import java.nio.file.StandardOpenOption;
import java.time.Duration;
import java.util.Objects;
import java.util.function.BiFunction;

import static com.azure.core.http.netty.implementation.Utility.closeConnection;

/**
 * This class provides a Netty-based implementation for the {@link HttpClient} interface. Creating an instance of this
 * class can be achieved by using the {@link NettyAsyncHttpClientBuilder} class, which offers Netty-specific API for
 * features such as {@link NettyAsyncHttpClientBuilder#eventLoopGroup(EventLoopGroup) thread pooling}, {@link
 * NettyAsyncHttpClientBuilder#wiretap(boolean) wiretapping}, {@link NettyAsyncHttpClientBuilder#proxy(ProxyOptions)
 * setProxy configuration}, and much more.
 *
 * @see HttpClient
 * @see NettyAsyncHttpClientBuilder
 */
class NettyAsyncHttpClient implements HttpClient {
<<<<<<< HEAD
    private static final ClientLogger LOGGER = new ClientLogger(NettyAsyncHttpClient.class);
=======

    private static final ClientLogger LOGGER = new ClientLogger(NettyAsyncHttpClient.class);

>>>>>>> e849033d
    private static final String AZURE_EAGERLY_READ_RESPONSE = "azure-eagerly-read-response";
    private static final String AZURE_RESPONSE_TIMEOUT = "azure-response-timeout";

    final boolean disableBufferCopy;
    final long readTimeout;
    final long writeTimeout;
    final long responseTimeout;

    final reactor.netty.http.client.HttpClient nettyClient;

    /**
     * Creates NettyAsyncHttpClient with provided http client.
     *
     * @param nettyClient the reactor-netty http client
     * @param disableBufferCopy Determines whether deep cloning of response buffers should be disabled.
     */
    NettyAsyncHttpClient(reactor.netty.http.client.HttpClient nettyClient, boolean disableBufferCopy,
        long readTimeout, long writeTimeout, long responseTimeout) {
        this.nettyClient = nettyClient;
        this.disableBufferCopy = disableBufferCopy;
        this.readTimeout = readTimeout;
        this.writeTimeout = writeTimeout;
        this.responseTimeout = responseTimeout;
    }

    /**
     * {@inheritDoc}
     */
    @Override
    public Mono<HttpResponse> send(HttpRequest request) {
        return send(request, Context.NONE);
    }

    @Override
    public Mono<HttpResponse> send(HttpRequest request, Context context) {
        Objects.requireNonNull(request.getHttpMethod(), "'request.getHttpMethod()' cannot be null.");
        Objects.requireNonNull(request.getUrl(), "'request.getUrl()' cannot be null.");
        Objects.requireNonNull(request.getUrl().getProtocol(), "'request.getUrl().getProtocol()' cannot be null.");

        boolean effectiveEagerlyReadResponse = (boolean) context.getData(AZURE_EAGERLY_READ_RESPONSE).orElse(false);
        long effectiveResponseTimeout = context.getData(AZURE_RESPONSE_TIMEOUT)
            .filter(timeoutDuration -> timeoutDuration instanceof Duration)
            .map(timeoutDuration -> ((Duration) timeoutDuration).toMillis())
            .orElse(this.responseTimeout);

        return nettyClient
            .doOnRequest((r, connection) -> addWriteTimeoutHandler(connection, writeTimeout))
            .doAfterRequest((r, connection) -> addResponseTimeoutHandler(connection, effectiveResponseTimeout))
            .doOnResponse((response, connection) -> addReadTimeoutHandler(connection, readTimeout))
            .doAfterResponseSuccess((response, connection) -> removeReadTimeoutHandler(connection))
            .request(HttpMethod.valueOf(request.getHttpMethod().toString()))
            .uri(request.getUrl().toString())
            .send(bodySendDelegate(request))
            .responseConnection(responseDelegate(request, disableBufferCopy, effectiveEagerlyReadResponse))
            .single()
            .onErrorMap(throwable -> {
                // The exception was an SSLException that was caused by a failure to connect to a proxy.
                // Extract the inner ProxyConnectException and propagate that instead.
                if (throwable instanceof SSLException) {
                    if (throwable.getCause() instanceof ProxyConnectException) {
                        return throwable.getCause();
                    }
                }

                return throwable;
            })
            .retryWhen(Retry.max(1).filter(throwable -> throwable instanceof ProxyConnectException)
                .onRetryExhaustedThrow((ignoredSpec, signal) -> signal.failure()));
    }

    /**
     * Delegate to send the request content.
     *
     * @param restRequest the Rest request contains the body to be sent
     * @return a delegate upon invocation sets the request body in reactor-netty outbound object
     */
    private static BiFunction<HttpClientRequest, NettyOutbound, Publisher<Void>> bodySendDelegate(
        final HttpRequest restRequest) {
        return (reactorNettyRequest, reactorNettyOutbound) -> {
            for (HttpHeader hdr : restRequest.getHeaders()) {
                // Reactor-Netty allows for headers with multiple values, but it treats them as separate headers,
                // therefore, we must call rb.addHeader for each value, using the same key for all of them.
                // We would ideally replace this for-loop with code akin to the code in ReactorNettyHttpResponseBase,
                // whereby we would wrap the azure-core HttpHeaders in a Netty HttpHeaders wrapper, but as of today it
                // is not possible in reactor-netty to do this without copying occurring within that library. This
                // issue has been reported to the reactor-netty team at
                // https://github.com/reactor/reactor-netty/issues/1479
                if (reactorNettyRequest.requestHeaders().contains(hdr.getName())) {
                    // The Reactor-Netty request headers include headers by default, to prevent a scenario where we end
                    // adding a header twice that isn't allowed, such as User-Agent, check against the initial request
                    // header names. If our request header already exists in the Netty request we overwrite it initially
                    // then append our additional values if it is a multi-value header.
                    boolean first = true;
                    for (String value : hdr.getValuesList()) {
                        if (first) {
                            first = false;
                            reactorNettyRequest.header(hdr.getName(), value);
                        } else {
                            reactorNettyRequest.addHeader(hdr.getName(), value);
                        }
                    }
                } else {
                    hdr.getValuesList().forEach(value -> reactorNettyRequest.addHeader(hdr.getName(), value));
                }
            }
<<<<<<< HEAD

            if (restRequest.getBodyAsBinaryData() == null) {
                return reactorNettyOutbound;
            }

            BinaryDataContent binaryDataContent = BinaryDataHelper.getContent(restRequest.getBodyAsBinaryData());
            if (binaryDataContent instanceof ByteArrayContent) {
                return reactorNettyOutbound.send(Mono.just(Unpooled.wrappedBuffer(binaryDataContent.toBytes())));
            } else if (binaryDataContent instanceof StringContent) {
                return reactorNettyOutbound.send(Mono.fromSupplier(
                    () -> Unpooled.wrappedBuffer(binaryDataContent.toBytes())));
            } else if (binaryDataContent instanceof FileContent) {
                FileContent fileContent = (FileContent) binaryDataContent;
                // fileContent.getLength() is always not null in FileContent.
                if (restRequest.getUrl().getProtocol().equals("https")) {
                    // NettyOutbound uses such logic internally for ssl connections but with smaller buffer of 1KB.
                    return reactorNettyOutbound.sendUsing(
                        () -> FileChannel.open(fileContent.getFile(), StandardOpenOption.READ),
                        (c, fc) -> {
                            if (c.channel().pipeline().get(ChunkedWriteHandler.class) == null) {
                                c.addHandlerLast("reactor.left.chunkedWriter", new ChunkedWriteHandler());
                            }

                            try {
                                return new ChunkedNioFile(
                                    fc, fileContent.getPosition(), fileContent.getLength(), fileContent.getChunkSize());
                            } catch (IOException e) {
                                throw Exceptions.propagate(e);
                            }
                        },
                        (fc) -> {
                            try {
                                fc.close();
                            } catch (IOException e) {
                                LOGGER.log(LogLevel.VERBOSE, () -> "Could not close file", e);
                            }
                        });
                } else {
                    // Beware of NettyOutbound.sendFile(Path) it involves extra file length lookup.
                    // This is going to use zero-copy transfer if there's no ssl
                    return reactorNettyOutbound.sendFile(
                        fileContent.getFile(), fileContent.getPosition(), fileContent.getLength());
                }
            } else if (binaryDataContent instanceof InputStreamContent) {
                return reactorNettyOutbound.sendUsing(
                    binaryDataContent::toStream,
                    (c, stream) -> {
                        if (c.channel().pipeline().get(ChunkedWriteHandler.class) == null) {
                            c.addHandlerLast("reactor.left.chunkedWriter", new ChunkedWriteHandler());
                        }

                        return new ChunkedStream(stream);
                    },
                    (stream) -> {
                        // NO-OP. We don't close streams passed to our APIs.
                    });
            } else {
                Flux<ByteBuf> nettyByteBufFlux = restRequest.getBody().map(Unpooled::wrappedBuffer);
                return reactorNettyOutbound.send(nettyByteBufFlux);
=======
            BinaryData body = restRequest.getBodyAsBinaryData();
            if (body != null) {
                BinaryDataContent bodyContent = BinaryDataHelper.getContent(body);
                if (bodyContent instanceof ByteArrayContent) {
                    // This is marginally more performant than reactorNettyOutbound.sendByteArray which
                    // adds extra operators to achieve same result.
                    // The bytes are in memory at this time anyway and Unpooled.wrappedBuffer is lightweight.
                    return reactorNettyOutbound.send(Mono.just(Unpooled.wrappedBuffer(bodyContent.toBytes())));
                } else if (bodyContent instanceof StringContent
                    || bodyContent instanceof SerializableContent) {
                    // This defers encoding final bytes until emission happens.
                    return reactorNettyOutbound.send(
                        Mono.fromSupplier(() -> Unpooled.wrappedBuffer(bodyContent.toBytes())));
                } else if (bodyContent instanceof FileContent) {
                    return sendFile(restRequest, reactorNettyOutbound, (FileContent) bodyContent);
                } else if (bodyContent instanceof InputStreamContent) {
                    return sendInputStream(reactorNettyOutbound, (InputStreamContent) bodyContent);
                } else {
                    Flux<ByteBuf> nettyByteBufFlux = restRequest.getBody().map(Unpooled::wrappedBuffer);
                    return reactorNettyOutbound.send(nettyByteBufFlux);
                }
            } else {
                return reactorNettyOutbound;
>>>>>>> e849033d
            }
        };
    }

    private static NettyOutbound sendFile(
        HttpRequest restRequest, NettyOutbound reactorNettyOutbound, FileContent fileContent) {
        // NettyOutbound uses such logic internally for ssl connections but with smaller buffer of 1KB.
        // We use simplified check here to handle https instead of original check that Netty uses
        // as other corner cases are not existent (i.e. different protocols using ssl).
        // But in case we missed them these will be still handled by Netty's logic - they'd just use 1KB chunk
        // and this check should be evolved when they're discovered.
        if (restRequest.getUrl().getProtocol().equals("https")) {
            return reactorNettyOutbound.sendUsing(
                () -> FileChannel.open(fileContent.getFile(), StandardOpenOption.READ),
                (c, fc) -> {
                    if (c.channel().pipeline().get(ChunkedWriteHandler.class) == null) {
                        c.addHandlerLast(NettyPipeline.ChunkedWriter, new ChunkedWriteHandler());
                    }

                    try {
                        return new ChunkedNioFile(
                            fc, fileContent.getPosition(), fileContent.getLength(), fileContent.getChunkSize());
                    } catch (IOException e) {
                        throw LOGGER.logExceptionAsError(new UncheckedIOException(e));
                    }
                },
                (fc) -> {
                    try {
                        fc.close();
                    } catch (IOException e) {
                        throw LOGGER.logExceptionAsError(new UncheckedIOException(e));
                    }
                });
        } else {
            // Beware of NettyOutbound.sendFile(Path) it involves extra file length lookup.
            // This is going to use zero-copy transfer if there's no ssl
            return reactorNettyOutbound.sendFile(
                fileContent.getFile(), fileContent.getPosition(), fileContent.getLength());
        }
    }

    private static NettyOutbound sendInputStream(NettyOutbound reactorNettyOutbound, InputStreamContent bodyContent) {
        return reactorNettyOutbound.sendUsing(
            bodyContent::toStream,
            (c, stream) -> {
                if (c.channel().pipeline().get(ChunkedWriteHandler.class) == null) {
                    c.addHandlerLast(NettyPipeline.ChunkedWriter, new ChunkedWriteHandler());
                }

                return new ChunkedStream(stream);
            },
            (stream) -> {
                // NO-OP. We don't close streams passed to our APIs.
            });
    }

    /**
     * Delegate to receive response.
     *
     * @param restRequest the Rest request whose response this delegate handles
     * @param disableBufferCopy Flag indicating if the network response shouldn't be buffered.
     * @param eagerlyReadResponse Flag indicating if the network response should be eagerly read into memory.
     * @return a delegate upon invocation setup Rest response object
     */
    private static BiFunction<HttpClientResponse, Connection, Publisher<HttpResponse>> responseDelegate(
        final HttpRequest restRequest, final boolean disableBufferCopy, final boolean eagerlyReadResponse) {
        return (reactorNettyResponse, reactorNettyConnection) -> {
            /*
             * If the response is being eagerly read into memory the flag for buffer copying can be ignored as the
             * response MUST be deeply copied to ensure it can safely be used downstream.
             */
            if (eagerlyReadResponse) {
                // Set up the body flux and dispose the connection once it has been received.
                return FluxUtil.collectBytesFromNetworkResponse(
                    reactorNettyConnection.inbound().receive().asByteBuffer(),
                    new NettyToAzureCoreHttpHeadersWrapper(reactorNettyResponse.responseHeaders()))
                    .doFinally(ignored -> closeConnection(reactorNettyConnection))
                    .map(bytes -> new NettyAsyncHttpBufferedResponse(reactorNettyResponse, restRequest, bytes));
            } else {
                return Mono.just(new NettyAsyncHttpResponse(reactorNettyResponse, reactorNettyConnection, restRequest,
                    disableBufferCopy));
            }
        };
    }

    /*
     * Adds write timeout handler once the request is ready to begin sending.
     */
    private static void addWriteTimeoutHandler(Connection connection, long timeoutMillis) {
        connection.addHandlerLast(WriteTimeoutHandler.HANDLER_NAME, new WriteTimeoutHandler(timeoutMillis));
    }

    /*
     * Remove write timeout handler from the connection as the request has finished sending, then add response timeout
     * handler.
     */
    private static void addResponseTimeoutHandler(Connection connection, long timeoutMillis) {
        connection.removeHandler(WriteTimeoutHandler.HANDLER_NAME)
            .addHandlerLast(ResponseTimeoutHandler.HANDLER_NAME, new ResponseTimeoutHandler(timeoutMillis));
    }

    /*
     * Remove response timeout handler from the connection as the response has been received, then add read timeout
     * handler.
     */
    private static void addReadTimeoutHandler(Connection connection, long timeoutMillis) {
        connection.removeHandler(ResponseTimeoutHandler.HANDLER_NAME)
            .addHandlerLast(ReadTimeoutHandler.HANDLER_NAME, new ReadTimeoutHandler(timeoutMillis));
    }

    /*
     * Remove read timeout handler as the complete response has been received.
     */
    private static void removeReadTimeoutHandler(Connection connection) {
        connection.removeHandler(ReadTimeoutHandler.HANDLER_NAME);
    }
}<|MERGE_RESOLUTION|>--- conflicted
+++ resolved
@@ -19,20 +19,12 @@
 import com.azure.core.implementation.util.ByteArrayContent;
 import com.azure.core.implementation.util.FileContent;
 import com.azure.core.implementation.util.InputStreamContent;
-<<<<<<< HEAD
-import com.azure.core.implementation.util.StringContent;
-import com.azure.core.util.Context;
-import com.azure.core.util.FluxUtil;
-import com.azure.core.util.logging.ClientLogger;
-import com.azure.core.util.logging.LogLevel;
-=======
 import com.azure.core.implementation.util.SerializableContent;
 import com.azure.core.implementation.util.StringContent;
 import com.azure.core.util.BinaryData;
 import com.azure.core.util.Context;
 import com.azure.core.util.FluxUtil;
 import com.azure.core.util.logging.ClientLogger;
->>>>>>> e849033d
 import io.netty.buffer.ByteBuf;
 import io.netty.buffer.Unpooled;
 import io.netty.channel.EventLoopGroup;
@@ -42,7 +34,6 @@
 import io.netty.handler.stream.ChunkedStream;
 import io.netty.handler.stream.ChunkedWriteHandler;
 import org.reactivestreams.Publisher;
-import reactor.core.Exceptions;
 import reactor.core.publisher.Flux;
 import reactor.core.publisher.Mono;
 import reactor.netty.Connection;
@@ -54,10 +45,7 @@
 
 import javax.net.ssl.SSLException;
 import java.io.IOException;
-<<<<<<< HEAD
-=======
 import java.io.UncheckedIOException;
->>>>>>> e849033d
 import java.nio.channels.FileChannel;
 import java.nio.file.StandardOpenOption;
 import java.time.Duration;
@@ -77,13 +65,9 @@
  * @see NettyAsyncHttpClientBuilder
  */
 class NettyAsyncHttpClient implements HttpClient {
-<<<<<<< HEAD
+
     private static final ClientLogger LOGGER = new ClientLogger(NettyAsyncHttpClient.class);
-=======
-
-    private static final ClientLogger LOGGER = new ClientLogger(NettyAsyncHttpClient.class);
-
->>>>>>> e849033d
+
     private static final String AZURE_EAGERLY_READ_RESPONSE = "azure-eagerly-read-response";
     private static final String AZURE_RESPONSE_TIMEOUT = "azure-response-timeout";
 
@@ -189,67 +173,6 @@
                     hdr.getValuesList().forEach(value -> reactorNettyRequest.addHeader(hdr.getName(), value));
                 }
             }
-<<<<<<< HEAD
-
-            if (restRequest.getBodyAsBinaryData() == null) {
-                return reactorNettyOutbound;
-            }
-
-            BinaryDataContent binaryDataContent = BinaryDataHelper.getContent(restRequest.getBodyAsBinaryData());
-            if (binaryDataContent instanceof ByteArrayContent) {
-                return reactorNettyOutbound.send(Mono.just(Unpooled.wrappedBuffer(binaryDataContent.toBytes())));
-            } else if (binaryDataContent instanceof StringContent) {
-                return reactorNettyOutbound.send(Mono.fromSupplier(
-                    () -> Unpooled.wrappedBuffer(binaryDataContent.toBytes())));
-            } else if (binaryDataContent instanceof FileContent) {
-                FileContent fileContent = (FileContent) binaryDataContent;
-                // fileContent.getLength() is always not null in FileContent.
-                if (restRequest.getUrl().getProtocol().equals("https")) {
-                    // NettyOutbound uses such logic internally for ssl connections but with smaller buffer of 1KB.
-                    return reactorNettyOutbound.sendUsing(
-                        () -> FileChannel.open(fileContent.getFile(), StandardOpenOption.READ),
-                        (c, fc) -> {
-                            if (c.channel().pipeline().get(ChunkedWriteHandler.class) == null) {
-                                c.addHandlerLast("reactor.left.chunkedWriter", new ChunkedWriteHandler());
-                            }
-
-                            try {
-                                return new ChunkedNioFile(
-                                    fc, fileContent.getPosition(), fileContent.getLength(), fileContent.getChunkSize());
-                            } catch (IOException e) {
-                                throw Exceptions.propagate(e);
-                            }
-                        },
-                        (fc) -> {
-                            try {
-                                fc.close();
-                            } catch (IOException e) {
-                                LOGGER.log(LogLevel.VERBOSE, () -> "Could not close file", e);
-                            }
-                        });
-                } else {
-                    // Beware of NettyOutbound.sendFile(Path) it involves extra file length lookup.
-                    // This is going to use zero-copy transfer if there's no ssl
-                    return reactorNettyOutbound.sendFile(
-                        fileContent.getFile(), fileContent.getPosition(), fileContent.getLength());
-                }
-            } else if (binaryDataContent instanceof InputStreamContent) {
-                return reactorNettyOutbound.sendUsing(
-                    binaryDataContent::toStream,
-                    (c, stream) -> {
-                        if (c.channel().pipeline().get(ChunkedWriteHandler.class) == null) {
-                            c.addHandlerLast("reactor.left.chunkedWriter", new ChunkedWriteHandler());
-                        }
-
-                        return new ChunkedStream(stream);
-                    },
-                    (stream) -> {
-                        // NO-OP. We don't close streams passed to our APIs.
-                    });
-            } else {
-                Flux<ByteBuf> nettyByteBufFlux = restRequest.getBody().map(Unpooled::wrappedBuffer);
-                return reactorNettyOutbound.send(nettyByteBufFlux);
-=======
             BinaryData body = restRequest.getBodyAsBinaryData();
             if (body != null) {
                 BinaryDataContent bodyContent = BinaryDataHelper.getContent(body);
@@ -273,7 +196,6 @@
                 }
             } else {
                 return reactorNettyOutbound;
->>>>>>> e849033d
             }
         };
     }

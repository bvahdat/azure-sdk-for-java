// Copyright (c) Microsoft Corporation. All rights reserved.
// Licensed under the MIT License.

package com.azure.core.http.policy;

import com.azure.core.http.HttpClient;
import com.azure.core.http.HttpHeaders;
import com.azure.core.http.HttpMethod;
import com.azure.core.http.HttpPipeline;
import com.azure.core.http.HttpPipelineBuilder;
import com.azure.core.http.HttpRequest;
import com.azure.core.http.HttpResponse;
import com.azure.core.http.MockHttpResponse;
import com.azure.core.http.clients.NoOpHttpClient;
<<<<<<< HEAD
import com.azure.core.test.junit.extensions.SyncAsyncExtension;
import com.azure.core.test.junit.extensions.annotation.SyncAsyncTest;
import com.azure.core.util.Context;
=======
import org.junit.jupiter.api.Test;
import org.junit.jupiter.params.ParameterizedTest;
import org.junit.jupiter.params.provider.ValueSource;
>>>>>>> e849033d
import reactor.core.publisher.Mono;

import java.net.URL;
import java.util.HashMap;
import java.util.HashSet;
import java.util.Map;
import java.util.Set;
import java.util.concurrent.atomic.AtomicInteger;
import java.util.function.Function;

import static org.junit.jupiter.api.Assertions.assertEquals;
import static org.junit.jupiter.api.Assertions.assertNull;

public class RedirectPolicyTest {

    @SyncAsyncTest
    public void noRedirectPolicyTest() throws Exception {
        final HttpPipeline pipeline = new HttpPipelineBuilder()
            .httpClient(new NoOpHttpClient() {

                @Override
                public Mono<HttpResponse> send(HttpRequest request) {
                    if (request.getUrl().toString().equals("http://localhost/")) {
                        Map<String, String> headers = new HashMap<>();
                        headers.put("Location", "http://redirecthost/");
                        HttpHeaders httpHeader = new HttpHeaders(headers);
                        return Mono.just(new MockHttpResponse(request, 308, httpHeader));
                    } else {
                        return Mono.just(new MockHttpResponse(request, 200));
                    }
                }
            })
            .build();

        HttpResponse response = SyncAsyncExtension.execute(
            () -> pipeline.sendSync(new HttpRequest(HttpMethod.GET,
                new URL("http://localhost/")), Context.NONE),
            () -> pipeline.send(new HttpRequest(HttpMethod.GET,
                new URL("http://localhost/"))).block()
        );

        assertEquals(308, response.getStatusCode());
    }

<<<<<<< HEAD
    @SyncAsyncTest
    public void defaultRedirectWhen308() throws Exception {
=======
    @ParameterizedTest
    @ValueSource(ints = {308, 307, 301, 302})
    public void defaultRedirectExpectedStatusCodes(int statusCode) throws Exception {
>>>>>>> e849033d
        RecordingHttpClient httpClient = new RecordingHttpClient(request -> {
            if (request.getUrl().toString().equals("http://localhost/")) {
                Map<String, String> headers = new HashMap<>();
                headers.put("Location", "http://redirecthost/");
                headers.put("Authorization", "12345");
                HttpHeaders httpHeader = new HttpHeaders(headers);
                return Mono.just(new MockHttpResponse(request, statusCode, httpHeader));
            } else {
                return Mono.just(new MockHttpResponse(request, 200));
            }
        });

        HttpPipeline pipeline = new HttpPipelineBuilder()
            .httpClient(httpClient)
            .policies(new RedirectPolicy())
            .build();

        HttpResponse response = SyncAsyncExtension.execute(
            () -> pipeline.sendSync(new HttpRequest(HttpMethod.GET,
                new URL("http://localhost/")), Context.NONE),
            () -> pipeline.send(new HttpRequest(HttpMethod.GET,
                new URL("http://localhost/"))).block()
        );

        assertEquals(200, response.getStatusCode());
        assertNull(response.getHeaders().getValue("Authorization"));
    }

    @SyncAsyncTest
    public void redirectForNAttempts() throws Exception {
        final int[] requestCount = {1};
        RecordingHttpClient httpClient = new RecordingHttpClient(request -> {
            Map<String, String> headers = new HashMap<>();
            headers.put("Location", "http://redirecthost/" + requestCount[0]);
            HttpHeaders httpHeader = new HttpHeaders(headers);
            requestCount[0]++;
            return Mono.just(new MockHttpResponse(request, 308, httpHeader));
        });

        HttpPipeline pipeline = new HttpPipelineBuilder()
            .httpClient(httpClient)
            .policies(new RedirectPolicy(new DefaultRedirectStrategy(5)))
            .build();

        HttpResponse response = SyncAsyncExtension.execute(
            () -> pipeline.sendSync(new HttpRequest(HttpMethod.GET,
                new URL("http://localhost/")), Context.NONE),
            () -> pipeline.send(new HttpRequest(HttpMethod.GET,
                new URL("http://localhost/"))).block()
        );

        assertEquals(5, httpClient.getCount());
        assertEquals(308, response.getStatusCode());
    }

    @SyncAsyncTest
    public void redirectNonAllowedMethodTest() throws Exception {
        RecordingHttpClient httpClient = new RecordingHttpClient(request -> {
            if (request.getUrl().toString().equals("http://localhost/")) {
                Map<String, String> headers = new HashMap<>();
                headers.put("Location", "http://redirecthost/");
                HttpHeaders httpHeader = new HttpHeaders(headers);
                return Mono.just(new MockHttpResponse(request, 308, httpHeader));
            } else {
                return Mono.just(new MockHttpResponse(request, 200));
            }
        });

        HttpPipeline pipeline = new HttpPipelineBuilder()
            .httpClient(httpClient)
            .policies(new RedirectPolicy(new DefaultRedirectStrategy(5)))
            .build();

        HttpResponse response = SyncAsyncExtension.execute(
            () -> pipeline.sendSync(new HttpRequest(HttpMethod.POST,
                new URL("http://localhost/")), Context.NONE),
            () -> pipeline.send(new HttpRequest(HttpMethod.POST,
                new URL("http://localhost/"))).block()
        );

        // not redirected to 200
        assertEquals(1, httpClient.getCount());
        assertEquals(308, response.getStatusCode());
    }

    @SyncAsyncTest
    public void redirectAllowedStatusCodesTest() throws Exception {
        RecordingHttpClient httpClient = new RecordingHttpClient(request -> {
            if (request.getUrl().toString().equals("http://localhost/")) {
                Map<String, String> headers = new HashMap<>();
                headers.put("Location", "http://redirecthost/");
                HttpHeaders httpHeader = new HttpHeaders(headers);
                return Mono.just(new MockHttpResponse(request, 308, httpHeader));
            } else {
                return Mono.just(new MockHttpResponse(request, 200));
            }
        });

        HttpPipeline pipeline = new HttpPipelineBuilder()
            .httpClient(httpClient)
            .policies(new RedirectPolicy(new DefaultRedirectStrategy()))
            .build();

        HttpResponse response = SyncAsyncExtension.execute(
            () -> pipeline.send(new HttpRequest(HttpMethod.GET,
                new URL("http://localhost/"))).block(),
            () -> pipeline.sendSync(new HttpRequest(HttpMethod.GET,
                new URL("http://localhost/")), Context.NONE)
        );

        assertEquals(2, httpClient.getCount());
        assertEquals(200, response.getStatusCode());
    }

    @SyncAsyncTest
    public void alreadyAttemptedUrlsTest() throws Exception {
        RecordingHttpClient httpClient = new RecordingHttpClient(request -> {
            if (request.getUrl().toString().equals("http://localhost/")) {
                Map<String, String> headers = new HashMap<>();
                headers.put("Location", "http://redirecthost/");
                HttpHeaders httpHeader = new HttpHeaders(headers);
                return Mono.just(new MockHttpResponse(request, 308, httpHeader));
            } else if (request.getUrl().toString().equals("http://redirecthost/")) {
                Map<String, String> headers = new HashMap<>();
                headers.put("Location", "http://redirecthost/");
                HttpHeaders httpHeader = new HttpHeaders(headers);
                return Mono.just(new MockHttpResponse(request, 308, httpHeader));
            } else {
                return Mono.just(new MockHttpResponse(request, 200));
            }
        });

        HttpPipeline pipeline = new HttpPipelineBuilder()
            .httpClient(httpClient)
            .policies(new RedirectPolicy(new DefaultRedirectStrategy()))
            .build();

        HttpResponse response = SyncAsyncExtension.execute(
            () -> pipeline.sendSync(new HttpRequest(HttpMethod.GET,
                new URL("http://localhost/")), Context.NONE),
            () -> pipeline.send(new HttpRequest(HttpMethod.GET,
                new URL("http://localhost/"))).block()
        );

        assertEquals(2, httpClient.getCount());
        assertEquals(308, response.getStatusCode());
    }

    @SyncAsyncTest
    public void redirectForProvidedHeader() throws Exception {
        final int[] requestCount = {1};
        RecordingHttpClient httpClient = new RecordingHttpClient(request -> {
            Map<String, String> headers = new HashMap<>();
            headers.put("Location1", "http://redirecthost/" + requestCount[0]);
            HttpHeaders httpHeader = new HttpHeaders(headers);
            requestCount[0]++;
            return Mono.just(new MockHttpResponse(request, 308, httpHeader));
        });

        HttpPipeline pipeline = new HttpPipelineBuilder()
            .httpClient(httpClient)
            .policies(new RedirectPolicy(new DefaultRedirectStrategy(5, "Location1", null)))
            .build();

        HttpResponse response = SyncAsyncExtension.execute(
            () -> pipeline.send(new HttpRequest(HttpMethod.GET,
                new URL("http://localhost/"))).block(),
            () -> pipeline.sendSync(new HttpRequest(HttpMethod.GET,
                new URL("http://localhost/")), Context.NONE)
        );

        assertEquals(5, httpClient.getCount());
        assertEquals(308, response.getStatusCode());
    }

    @SyncAsyncTest
    public void redirectForProvidedMethods() throws Exception {
        Set<HttpMethod> allowedMethods = new HashSet<HttpMethod>() {
                {
                    add(HttpMethod.GET);
                    add(HttpMethod.PUT);
                    add(HttpMethod.POST);
                }
        };
        final int[] requestCount = {1};
        RecordingHttpClient httpClient = new RecordingHttpClient(request -> {
            if (request.getUrl().toString().equals("http://localhost/")) {
                Map<String, String> headers = new HashMap<>();
                headers.put("Location", "http://redirecthost/" + requestCount[0]++);
                HttpHeaders httpHeader = new HttpHeaders(headers);
                request.setHttpMethod(HttpMethod.PUT);
                requestCount[0]++;
                return Mono.just(new MockHttpResponse(request, 308, httpHeader));
            } else if (request.getUrl().toString().equals("http://redirecthost/" + requestCount[0])
                && requestCount[0] == 2) {
                Map<String, String> headers = new HashMap<>();
                headers.put("Location", "http://redirecthost/" + requestCount[0]++);
                HttpHeaders httpHeader = new HttpHeaders(headers);
                request.setHttpMethod(HttpMethod.POST);
                return Mono.just(new MockHttpResponse(request, 308, httpHeader));
            } else {
                return Mono.just(new MockHttpResponse(request, 200));
            }
        });

        HttpPipeline pipeline = new HttpPipelineBuilder()
            .httpClient(httpClient)
            .policies(new RedirectPolicy(new DefaultRedirectStrategy(5, null, allowedMethods)))
            .build();

        HttpResponse response = SyncAsyncExtension.execute(
            () -> pipeline.sendSync(new HttpRequest(HttpMethod.GET,
                new URL("http://localhost/")), Context.NONE),
            () -> pipeline.send(new HttpRequest(HttpMethod.GET,
                new URL("http://localhost/"))).block()
        );

        assertEquals(2, httpClient.getCount());
        assertEquals(200, response.getStatusCode());
    }

    @SyncAsyncTest
    public void nullRedirectUrlTest() throws Exception {
        RecordingHttpClient httpClient = new RecordingHttpClient(request -> {
            if (request.getUrl().toString().equals("http://localhost/")) {
                Map<String, String> headers = new HashMap<>();
                HttpHeaders httpHeader = new HttpHeaders(headers);
                return Mono.just(new MockHttpResponse(request, 308, httpHeader));
            } else {
                return Mono.just(new MockHttpResponse(request, 200));
            }
        });

        HttpPipeline pipeline = new HttpPipelineBuilder()
            .httpClient(httpClient)
            .policies(new RedirectPolicy(new DefaultRedirectStrategy()))
            .build();

        HttpResponse response = SyncAsyncExtension.execute(
            () -> pipeline.sendSync(new HttpRequest(HttpMethod.GET,
                new URL("http://localhost/")), Context.NONE),
            () -> pipeline.send(new HttpRequest(HttpMethod.GET,
                new URL("http://localhost/"))).block()
        );

        assertEquals(1, httpClient.getCount());
        assertEquals(308, response.getStatusCode());
    }

    @SyncAsyncTest
    public void redirectForMultipleRequests() throws Exception {
        RecordingHttpClient httpClient = new RecordingHttpClient(request -> {
            if (request.getUrl().toString().equals("http://localhost/")) {
                Map<String, String> headers = new HashMap<>();
                headers.put("Location", "http://redirecthost/");
                HttpHeaders httpHeader = new HttpHeaders(headers);
                return Mono.just(new MockHttpResponse(request, 308, httpHeader));
            } else {
                return Mono.just(new MockHttpResponse(request, 200));
            }
        });

        HttpPipeline pipeline = new HttpPipelineBuilder()
            .httpClient(httpClient)
            .policies(new RedirectPolicy())
            .build();

        HttpResponse response1 = SyncAsyncExtension.execute(
            () -> pipeline.sendSync(new HttpRequest(HttpMethod.GET,
                new URL("http://localhost/")), Context.NONE),
            () -> pipeline.send(new HttpRequest(HttpMethod.GET,
                new URL("http://localhost/"))).block()

        );

        HttpResponse response2 = SyncAsyncExtension.execute(
            () -> pipeline.sendSync(new HttpRequest(HttpMethod.GET,
                new URL("http://localhost/")), Context.NONE),
            () -> pipeline.send(new HttpRequest(HttpMethod.GET,
                new URL("http://localhost/"))).block()
        );

        assertEquals(4, httpClient.getCount());
        // Both requests successfully redirected for same request redirect location
        assertEquals(200, response1.getStatusCode());
        assertEquals(200, response2.getStatusCode());
    }

    @SyncAsyncTest
    public void nonRedirectRequest() throws Exception {
        final HttpPipeline pipeline = new HttpPipelineBuilder()
            .httpClient(new NoOpHttpClient() {

                @Override
                public Mono<HttpResponse> send(HttpRequest request) {
                    if (request.getUrl().toString().equals("http://localhost/")) {
                        Map<String, String> headers = new HashMap<>();
                        HttpHeaders httpHeader = new HttpHeaders(headers);
                        return Mono.just(new MockHttpResponse(request, 401, httpHeader));
                    } else {
                        return Mono.just(new MockHttpResponse(request, 200));
                    }
                }
            })
            .policies(new RedirectPolicy())
            .build();

        HttpResponse response = SyncAsyncExtension.execute(
            () -> pipeline.sendSync(new HttpRequest(HttpMethod.GET,
                new URL("http://localhost/")), Context.NONE),
            () -> pipeline.send(new HttpRequest(HttpMethod.GET,
                new URL("http://localhost/"))).block()
        );

        assertEquals(401, response.getStatusCode());
    }

    @Test
    public void defaultRedirectAuthorizationHeaderCleared() throws Exception {
        RecordingHttpClient httpClient = new RecordingHttpClient(request -> {
            if (request.getUrl().toString().equals("http://localhost/")) {
                Map<String, String> headers = new HashMap<>();
                headers.put("Location", "http://redirecthost/");
                headers.put("Authorization", "12345");
                HttpHeaders httpHeader = new HttpHeaders(headers);
                return Mono.just(new MockHttpResponse(request, 308, httpHeader));
            } else {
                return Mono.just(new MockHttpResponse(request, 200));
            }
        });

        HttpPipeline pipeline = new HttpPipelineBuilder()
            .httpClient(httpClient)
            .policies(new RedirectPolicy())
            .build();

        HttpResponse response = pipeline.send(new HttpRequest(HttpMethod.GET,
            new URL("http://localhost/"))).block();

        assertEquals(200, response.getStatusCode());
        assertNull(response.getHeaders().getValue("Authorization"));
    }

    static class RecordingHttpClient implements HttpClient {

        private final AtomicInteger count = new AtomicInteger();
        private final Function<HttpRequest, Mono<HttpResponse>> handler;

        RecordingHttpClient(Function<HttpRequest, Mono<HttpResponse>> handler) {
            this.handler = handler;
        }

        @Override
        public Mono<HttpResponse> send(HttpRequest httpRequest) {
            count.getAndIncrement();
            return handler.apply(httpRequest);
        }

        int getCount() {
            return count.get();
        }
        void resetCount() {
            count.set(0);
        }
    }
}<|MERGE_RESOLUTION|>--- conflicted
+++ resolved
@@ -12,15 +12,12 @@
 import com.azure.core.http.HttpResponse;
 import com.azure.core.http.MockHttpResponse;
 import com.azure.core.http.clients.NoOpHttpClient;
-<<<<<<< HEAD
 import com.azure.core.test.junit.extensions.SyncAsyncExtension;
 import com.azure.core.test.junit.extensions.annotation.SyncAsyncTest;
 import com.azure.core.util.Context;
-=======
 import org.junit.jupiter.api.Test;
 import org.junit.jupiter.params.ParameterizedTest;
 import org.junit.jupiter.params.provider.ValueSource;
->>>>>>> e849033d
 import reactor.core.publisher.Mono;
 
 import java.net.URL;
@@ -65,14 +62,9 @@
         assertEquals(308, response.getStatusCode());
     }
 
-<<<<<<< HEAD
-    @SyncAsyncTest
-    public void defaultRedirectWhen308() throws Exception {
-=======
     @ParameterizedTest
     @ValueSource(ints = {308, 307, 301, 302})
     public void defaultRedirectExpectedStatusCodes(int statusCode) throws Exception {
->>>>>>> e849033d
         RecordingHttpClient httpClient = new RecordingHttpClient(request -> {
             if (request.getUrl().toString().equals("http://localhost/")) {
                 Map<String, String> headers = new HashMap<>();
@@ -90,12 +82,8 @@
             .policies(new RedirectPolicy())
             .build();
 
-        HttpResponse response = SyncAsyncExtension.execute(
-            () -> pipeline.sendSync(new HttpRequest(HttpMethod.GET,
-                new URL("http://localhost/")), Context.NONE),
-            () -> pipeline.send(new HttpRequest(HttpMethod.GET,
-                new URL("http://localhost/"))).block()
-        );
+        HttpResponse response = pipeline.send(new HttpRequest(HttpMethod.GET,
+                new URL("http://localhost/"))).block();
 
         assertEquals(200, response.getStatusCode());
         assertNull(response.getHeaders().getValue("Authorization"));

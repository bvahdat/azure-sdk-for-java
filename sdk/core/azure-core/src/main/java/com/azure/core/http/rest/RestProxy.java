// Copyright (c) Microsoft Corporation. All rights reserved.
// Licensed under the MIT License.

package com.azure.core.http.rest;

import com.azure.core.http.HttpPipeline;
import com.azure.core.http.HttpRequest;
import com.azure.core.http.HttpResponse;
import com.azure.core.implementation.http.rest.AsyncRestProxy;
import com.azure.core.implementation.http.rest.RestProxyUtils;
import com.azure.core.implementation.http.rest.SwaggerInterfaceParser;
import com.azure.core.implementation.http.rest.SwaggerMethodParser;
import com.azure.core.implementation.http.rest.SyncRestProxy;
import com.azure.core.util.Context;
import com.azure.core.util.serializer.SerializerAdapter;
<<<<<<< HEAD
import com.azure.core.util.serializer.SerializerEncoding;
import com.azure.core.util.tracing.Tracer;
import com.azure.core.util.tracing.TracerProxy;
import com.azure.json.DefaultJsonWriter;
import com.azure.json.JsonSerializable;
import com.azure.json.JsonWriter;
import reactor.core.Exceptions;
import reactor.core.publisher.Flux;
=======
>>>>>>> 605530cd
import reactor.core.publisher.Mono;

<<<<<<< HEAD
import java.io.ByteArrayOutputStream;
import java.io.IOException;
import java.lang.invoke.MethodHandle;
=======
>>>>>>> 605530cd
import java.lang.reflect.InvocationHandler;
import java.lang.reflect.Method;
import java.lang.reflect.Proxy;


/**
 * Type to create a proxy implementation for an interface describing REST API methods.
 *
 * RestProxy can create proxy implementations for interfaces with methods that return deserialized Java objects as well
 * as asynchronous Single objects that resolve to a deserialized Java object.
 */
public final class RestProxy implements InvocationHandler {
    private final SwaggerInterfaceParser interfaceParser;
    private final AsyncRestProxy asyncRestProxy;
    private final HttpPipeline httpPipeline;
    private final SyncRestProxy syncRestProxy;
    private static final String HTTP_REST_PROXY_SYNC_PROXY_ENABLE = "com.azure.core.http.restproxy.syncproxy.enable";


    /**
     * Create a RestProxy.
     *
     * @param httpPipeline the HttpPipelinePolicy and HttpClient httpPipeline that will be used to send HTTP requests.
     * @param serializer the serializer that will be used to convert response bodies to POJOs.
     * @param interfaceParser the parser that contains information about the interface describing REST API methods that
     * this RestProxy "implements".
     */
    private RestProxy(HttpPipeline httpPipeline, SerializerAdapter serializer, SwaggerInterfaceParser interfaceParser) {
        this.interfaceParser = interfaceParser;
        this.asyncRestProxy = new AsyncRestProxy(httpPipeline, serializer, interfaceParser);
        this.syncRestProxy = new SyncRestProxy(httpPipeline, serializer, interfaceParser);
        this.httpPipeline = httpPipeline;
    }

    /**
     * Get the SwaggerMethodParser for the provided method. The Method must exist on the Swagger interface that this
     * RestProxy was created to "implement".
     *
     * @param method the method to get a SwaggerMethodParser for
     * @return the SwaggerMethodParser for the provided method
     */
    private SwaggerMethodParser getMethodParser(Method method) {
        return interfaceParser.getMethodParser(method);
    }

    /**
     * Send the provided request asynchronously, applying any request policies provided to the HttpClient instance.
     *
     * @param request the HTTP request to send
     * @param contextData the context
     * @return a {@link Mono} that emits HttpResponse asynchronously
     */
    public Mono<HttpResponse> send(HttpRequest request, Context contextData) {
        return httpPipeline.send(request, contextData);
    }

    @Override
    public Object invoke(Object proxy, final Method method, Object[] args) {
        RestProxyUtils.validateResumeOperationIsNotPresent(method);

        // Note: request options need to be evaluated here, as it is a public class with package private methods.
        // Evaluating here allows the package private methods to be invoked here for downstream use.
        final SwaggerMethodParser methodParser = getMethodParser(method);
        RequestOptions options = methodParser.setRequestOptions(args);
        Context context = methodParser.setContext(args);
        boolean isReactive = methodParser.isReactive();
        boolean isStreamResponseType = methodParser.isStreamResponse();
        boolean syncRestProxyEnabled = (boolean) context.getData(HTTP_REST_PROXY_SYNC_PROXY_ENABLE).orElse(false);


        if (isReactive || isStreamResponseType || !syncRestProxyEnabled) {
            return asyncRestProxy.invoke(proxy, method, options, options != null ? options.getErrorOptions() : null,
                options != null ? options.getRequestCallback() : null, methodParser, isReactive, args);
        } else {
            return syncRestProxy.invoke(proxy, method, options, options != null ? options.getErrorOptions() : null,
                options != null ? options.getRequestCallback() : null, methodParser, isReactive, args);
        }
<<<<<<< HEAD

        methodParser.setEncodedQueryParameters(args, urlBuilder);

        final URL url = urlBuilder.toUrl();
        final HttpRequest request = configRequest(new HttpRequest(methodParser.getHttpMethod(), url),
            methodParser, args);

        // Headers from Swagger method arguments always take precedence over inferred headers from body types
        HttpHeaders httpHeaders = request.getHeaders();
        methodParser.setHeaders(args, httpHeaders);

        return request;
    }

    @SuppressWarnings("unchecked")
    private HttpRequest configRequest(final HttpRequest request, final SwaggerMethodParser methodParser,
        final Object[] args) throws IOException {
        final Object bodyContentObject = methodParser.setBody(args);
        if (bodyContentObject == null) {
            request.getHeaders().set("Content-Length", "0");
        } else {
            // We read the content type from the @BodyParam annotation
            String contentType = methodParser.getBodyContentType();

            // If this is null or empty, the service interface definition is incomplete and should
            // be fixed to ensure correct definitions are applied
            if (contentType == null || contentType.isEmpty()) {
                if (bodyContentObject instanceof byte[] || bodyContentObject instanceof String) {
                    contentType = ContentType.APPLICATION_OCTET_STREAM;
                } else {
                    contentType = ContentType.APPLICATION_JSON;
                }
            }

            request.getHeaders().set("Content-Type", contentType);
            if (bodyContentObject instanceof BinaryData) {
                BinaryData binaryData = (BinaryData) bodyContentObject;
                if (binaryData.getLength() != null) {
                    request.setHeader("Content-Length", binaryData.getLength().toString());
                }
                // The request body is not read here. The call to `toFluxByteBuffer()` lazily converts the underlying
                // content of BinaryData to a Flux<ByteBuffer> which is then read by HttpClient implementations when
                // sending the request to the service. There is no memory copy that happens here. Sources like
                // InputStream, File and Flux<ByteBuffer> will not be eagerly copied into memory until it's required
                // by the HttpClient implementations.
                request.setBody(binaryData);
                return request;
            }

            // TODO(jogiles) this feels hacky
            boolean isJson = false;
            final String[] contentTypeParts = contentType.split(";");
            for (final String contentTypePart : contentTypeParts) {
                if (contentTypePart.trim().equalsIgnoreCase(ContentType.APPLICATION_JSON)) {
                    isJson = true;
                    break;
                }
            }

            if (bodyContentObject instanceof JsonSerializable<?>) {
                ByteArrayOutputStream outputStream = new ByteArrayOutputStream();
                try (JsonWriter jsonWriter = DefaultJsonWriter.fromStream(outputStream)) {
                    jsonWriter.writeJson((JsonSerializable<?>) bodyContentObject);
                }

                request.setBody(outputStream.toByteArray());
            } else if (isJson) {
                request.setBody(serializer.serializeToBytes(bodyContentObject, SerializerEncoding.JSON));
            } else if (FluxUtil.isFluxByteBuffer(methodParser.getBodyJavaType())) {
                // Content-Length or Transfer-Encoding: chunked must be provided by a user-specified header when a
                // Flowable<byte[]> is given for the body.
                request.setBody((Flux<ByteBuffer>) bodyContentObject);
            } else if (bodyContentObject instanceof byte[]) {
                request.setBody((byte[]) bodyContentObject);
            } else if (bodyContentObject instanceof String) {
                final String bodyContentString = (String) bodyContentObject;
                if (!bodyContentString.isEmpty()) {
                    request.setBody(bodyContentString);
                }
            } else if (bodyContentObject instanceof ByteBuffer) {
                request.setBody(Flux.just((ByteBuffer) bodyContentObject));
            } else {
                request.setBody(serializer.serializeToBytes(bodyContentObject,
                    SerializerEncoding.fromHeaders(request.getHeaders())));
            }
        }

        return request;
    }

    /**
     * Create a publisher that (1) emits error if the provided response {@code decodedResponse} has 'disallowed status
     * code' OR (2) emits provided response if it's status code ia allowed.
     *
     * 'disallowed status code' is one of the status code defined in the provided SwaggerMethodParser or is in the int[]
     * of additional allowed status codes.
     *
     * @param asyncDecodedResponse The HttpResponse to check.
     * @param methodParser The method parser that contains information about the service interface method that initiated
     * the HTTP request.
     * @param options Additional options passed as part of the request.
     * @return An async-version of the provided decodedResponse.
     */
    private static Mono<HttpDecodedResponse> ensureExpectedStatus(final Mono<HttpDecodedResponse> asyncDecodedResponse,
        final SwaggerMethodParser methodParser, RequestOptions options) {
        return asyncDecodedResponse.flatMap(decodedResponse -> {
            int responseStatusCode = decodedResponse.getSourceResponse().getStatusCode();

            // If the response was success or configured to not return an error status when the request fails,
            // return the decoded response.
            if (methodParser.isExpectedResponseStatusCode(responseStatusCode)
                || (options != null && options.getErrorOptions().contains(ErrorOptions.NO_THROW))) {
                return Mono.just(decodedResponse);
            }

            // Otherwise, the response wasn't successful and the error object needs to be parsed.
            //
            // First, try to create an error with the response body.
            // If there is no response body create an error without the response body.
            // Finally, return the error reactively.
            return decodedResponse.getSourceResponse().getBodyAsByteArray()
                .map(bytes -> instantiateUnexpectedException(methodParser.getUnexpectedException(responseStatusCode),
                    decodedResponse.getSourceResponse(), bytes, decodedResponse.getDecodedBody(bytes)))
                .switchIfEmpty(Mono.fromSupplier(() -> instantiateUnexpectedException(
                    methodParser.getUnexpectedException(responseStatusCode), decodedResponse.getSourceResponse(),
                    null, null)))
                .flatMap(Mono::error);
        });
    }

    private static Exception instantiateUnexpectedException(final UnexpectedExceptionInformation exception,
        final HttpResponse httpResponse, final byte[] responseContent, final Object responseDecodedContent) {
        StringBuilder exceptionMessage = new StringBuilder("Status code ")
            .append(httpResponse.getStatusCode())
            .append(", ");

        final String contentType = httpResponse.getHeaderValue("Content-Type");
        if ("application/octet-stream".equalsIgnoreCase(contentType)) {
            exceptionMessage.append("(").append(httpResponse.getHeaderValue("Content-Length")).append("-byte body)");
        } else if (responseContent == null || responseContent.length == 0) {
            exceptionMessage.append("(empty body)");
        } else {
            exceptionMessage.append("\"").append(new String(responseContent, StandardCharsets.UTF_8)).append("\"");
        }

        // For HttpResponseException types that exist in azure-core, call the constructor directly.
        Class<? extends HttpResponseException> exceptionType = exception.getExceptionType();
        if (exceptionType == HttpResponseException.class) {
            return new HttpResponseException(exceptionMessage.toString(), httpResponse, responseDecodedContent);
        } else if (exceptionType == ClientAuthenticationException.class) {
            return new ClientAuthenticationException(exceptionMessage.toString(), httpResponse, responseDecodedContent);
        } else if (exceptionType == DecodeException.class) {
            return new DecodeException(exceptionMessage.toString(), httpResponse, responseDecodedContent);
        } else if (exceptionType == ResourceExistsException.class) {
            return new ResourceExistsException(exceptionMessage.toString(), httpResponse, responseDecodedContent);
        } else if (exceptionType == ResourceModifiedException.class) {
            return new ResourceModifiedException(exceptionMessage.toString(), httpResponse, responseDecodedContent);
        } else if (exceptionType == ResourceNotFoundException.class) {
            return new ResourceNotFoundException(exceptionMessage.toString(), httpResponse, responseDecodedContent);
        } else if (exceptionType == TooManyRedirectsException.class) {
            return new TooManyRedirectsException(exceptionMessage.toString(), httpResponse, responseDecodedContent);
        } else {
            // Finally, if the HttpResponseException subclass doesn't exist in azure-core, use reflection to create a
            // new instance of it.
            try {
                MethodHandle handle = RESPONSE_EXCEPTION_CONSTRUCTOR_CACHE.get(exceptionType,
                    exception.getExceptionBodyType());
                return ResponseExceptionConstructorCache.invoke(handle, exceptionMessage.toString(), httpResponse,
                    responseDecodedContent);
            } catch (RuntimeException e) {
                // And if reflection fails, return an IOException.
                // TODO (alzimmer): Determine if this should be an IOException or HttpResponseException.
                exceptionMessage.append(". An instance of ")
                    .append(exceptionType.getCanonicalName())
                    .append(" couldn't be created.");
                return new IOException(exceptionMessage.toString(), e);
            }
        }
    }

    private static Mono<?> handleRestResponseReturnType(final HttpDecodedResponse response,
        final SwaggerMethodParser methodParser, final Type entityType) {
        if (TypeUtil.isTypeOrSubTypeOf(entityType, Response.class)) {
            final Type bodyType = TypeUtil.getRestResponseBodyType(entityType);

            if (TypeUtil.isTypeOrSubTypeOf(bodyType, Void.class)) {
                return response.getSourceResponse().getBody().ignoreElements()
                    .then(Mono.fromCallable(() -> createResponse(response, entityType, null)));
            } else {
                return handleBodyReturnType(response, methodParser, bodyType)
                    .map(bodyAsObject -> createResponse(response, entityType, bodyAsObject))
                    .switchIfEmpty(Mono.fromCallable(() -> createResponse(response, entityType, null)));
            }
        } else {
            // For now, we're just throwing if the Maybe didn't emit a value.
            return handleBodyReturnType(response, methodParser, entityType);
        }
    }

    @SuppressWarnings({"unchecked", "rawtypes"})
    private static Response createResponse(HttpDecodedResponse response, Type entityType,
        Object bodyAsObject) {
        final Class<? extends Response<?>> cls = (Class<? extends Response<?>>) TypeUtil.getRawClass(entityType);

        final HttpResponse httpResponse = response.getSourceResponse();
        final HttpRequest request = httpResponse.getRequest();
        final int statusCode = httpResponse.getStatusCode();
        final HttpHeaders headers = httpResponse.getHeaders();
        final Object decodedHeaders = response.getDecodedHeaders();
        // Inspection of the response type needs to be performed to determine which course of action should be taken to
        // instantiate the Response<?> from the HttpResponse.
        //
        // If the type is either the Response or PagedResponse interface from azure-core a new instance of either
        // ResponseBase or PagedResponseBase can be returned.
        if (cls.equals(Response.class)) {
            // For Response return a new instance of ResponseBase cast to the class.
            return cls.cast(new ResponseBase<>(request, statusCode, headers, bodyAsObject, decodedHeaders));
        } else if (cls.equals(PagedResponse.class)) {
            // For PagedResponse return a new instance of PagedResponseBase cast to the class.
            //
            // PagedResponse needs an additional check that the bodyAsObject implements Page.
            //
            // If the bodyAsObject is null use the constructor that take items and continuation token with null.
            // Otherwise, use the constructor that take Page.
            if (bodyAsObject != null && !TypeUtil.isTypeOrSubTypeOf(bodyAsObject.getClass(), Page.class)) {
                throw LOGGER.logExceptionAsError(new RuntimeException(MUST_IMPLEMENT_PAGE_ERROR));
            } else if (bodyAsObject == null) {
                return cls.cast(new PagedResponseBase<>(request, statusCode, headers, null, null, decodedHeaders));
            } else {
                return cls.cast(new PagedResponseBase<>(request, statusCode, headers, (Page<?>) bodyAsObject,
                    decodedHeaders));
            }
        }

        // Otherwise, rely on reflection, for now, to get the best constructor to use to create the Response subtype.
        //
        // Ideally, in the future the SDKs won't need to dabble in reflection here as the Response subtypes should be
        // given a way to register their constructor as a callback method that consumes HttpDecodedResponse and the
        // body as an Object.
        MethodHandle constructorHandle = RESPONSE_CONSTRUCTORS_CACHE.get(cls);
        return RESPONSE_CONSTRUCTORS_CACHE.invoke(constructorHandle, response, bodyAsObject);
    }

    private static Mono<?> handleBodyReturnType(final HttpDecodedResponse response,
        final SwaggerMethodParser methodParser, final Type entityType) {
        final int responseStatusCode = response.getSourceResponse().getStatusCode();
        final HttpMethod httpMethod = methodParser.getHttpMethod();
        final Type returnValueWireType = methodParser.getReturnValueWireType();

        final Mono<?> asyncResult;
        if (httpMethod == HttpMethod.HEAD
            && (TypeUtil.isTypeOrSubTypeOf(entityType, Boolean.TYPE)
                || TypeUtil.isTypeOrSubTypeOf(entityType, Boolean.class))) {
            boolean isSuccess = (responseStatusCode / 100) == 2;
            asyncResult = Mono.just(isSuccess);
        } else if (TypeUtil.isTypeOrSubTypeOf(entityType, byte[].class)) {
            // Mono<byte[]>
            Mono<byte[]> responseBodyBytesAsync = response.getSourceResponse().getBodyAsByteArray();
            if (returnValueWireType == Base64Url.class) {
                // Mono<Base64Url>
                responseBodyBytesAsync = responseBodyBytesAsync
                    .mapNotNull(base64UrlBytes -> new Base64Url(base64UrlBytes).decodedBytes());
            }
            asyncResult = responseBodyBytesAsync;
        } else if (FluxUtil.isFluxByteBuffer(entityType)) {
            // Mono<Flux<ByteBuffer>>
            asyncResult = Mono.just(response.getSourceResponse().getBody());
        } else if (TypeUtil.isTypeOrSubTypeOf(entityType, BinaryData.class)) {
            // Mono<BinaryData>
            // The raw response is directly used to create an instance of BinaryData which then provides
            // different methods to read the response. The reading of the response is delayed until BinaryData
            // is read and depending on which format the content is converted into, the response is not necessarily
            // fully copied into memory resulting in lesser overall memory usage.
            asyncResult = BinaryData.fromFlux(response.getSourceResponse().getBody());
        } else {
            // Mono<Object> or Mono<Page<T>>
            asyncResult = response.getSourceResponse().getBodyAsByteArray().mapNotNull(response::getDecodedBody);
        }
        return asyncResult;
    }

    /**
     * Handle the provided asynchronous HTTP response and return the deserialized value.
     *
     * @param asyncHttpDecodedResponse the asynchronous HTTP response to the original HTTP request
     * @param methodParser the SwaggerMethodParser that the request originates from
     * @param returnType the type of value that will be returned
     * @param context Additional context that is passed through the Http pipeline during the service call.
     * @return the deserialized result
     */
    private Object handleRestReturnType(final Mono<HttpDecodedResponse> asyncHttpDecodedResponse,
        final SwaggerMethodParser methodParser,
        final Type returnType,
        final Context context,
        final RequestOptions options) {
        final Mono<HttpDecodedResponse> asyncExpectedResponse =
            ensureExpectedStatus(asyncHttpDecodedResponse, methodParser, options)
                .doOnEach(RestProxy::endTracingSpan)
                .contextWrite(reactor.util.context.Context.of("TRACING_CONTEXT", context));

        final Object result;
        if (TypeUtil.isTypeOrSubTypeOf(returnType, Mono.class)) {
            final Type monoTypeParam = TypeUtil.getTypeArgument(returnType);
            if (TypeUtil.isTypeOrSubTypeOf(monoTypeParam, Void.class)) {
                // ProxyMethod ReturnType: Mono<Void>
                result = asyncExpectedResponse.then();
            } else {
                // ProxyMethod ReturnType: Mono<? extends RestResponseBase<?, ?>>
                result = asyncExpectedResponse.flatMap(response ->
                    handleRestResponseReturnType(response, methodParser, monoTypeParam));
            }
        } else if (FluxUtil.isFluxByteBuffer(returnType)) {
            // ProxyMethod ReturnType: Flux<ByteBuffer>
            result = asyncExpectedResponse.flatMapMany(ar -> ar.getSourceResponse().getBody());
        } else if (TypeUtil.isTypeOrSubTypeOf(returnType, void.class) || TypeUtil.isTypeOrSubTypeOf(returnType,
            Void.class)) {
            // ProxyMethod ReturnType: Void
            asyncExpectedResponse.block();
            result = null;
        } else {
            // ProxyMethod ReturnType: T where T != async (Mono, Flux) or sync Void
            // Block the deserialization until a value T is received
            result = asyncExpectedResponse
                .flatMap(httpResponse -> handleRestResponseReturnType(httpResponse, methodParser, returnType))
                .block();
        }
        return result;
    }

    // This handles each onX for the response mono.
    // The signal indicates the status and contains the metadata we need to end the tracing span.
    private static void endTracingSpan(Signal<HttpDecodedResponse> signal) {
        if (!TracerProxy.isTracingEnabled()) {
            return;
        }

        // Ignore the on complete and on subscribe events, they don't contain the information needed to end the span.
        if (signal.isOnComplete() || signal.isOnSubscribe()) {
            return;
        }

        // Get the context that was added to the mono, this will contain the information needed to end the span.
        ContextView context = signal.getContextView();
        Optional<Context> tracingContext = context.getOrEmpty("TRACING_CONTEXT");
        boolean disableTracing = Boolean.TRUE.equals(context.getOrDefault(Tracer.DISABLE_TRACING_KEY, false));

        if (!tracingContext.isPresent() || disableTracing) {
            return;
        }

        int statusCode = 0;
        HttpDecodedResponse httpDecodedResponse;
        Throwable throwable = null;

        // On next contains the response information.
        if (signal.hasValue()) {
            httpDecodedResponse = signal.get();
            //noinspection ConstantConditions
            statusCode = httpDecodedResponse.getSourceResponse().getStatusCode();
        } else if (signal.hasError()) {
            // The last status available is on error, this contains the error thrown by the REST response.
            throwable = signal.getThrowable();

            // Only HttpResponseException contain a status code, this is the base REST response.
            if (throwable instanceof HttpResponseException) {
                HttpResponseException exception = (HttpResponseException) throwable;
                statusCode = exception.getResponse().getStatusCode();
            }
        }

        TracerProxy.end(statusCode, throwable, tracingContext.get());
    }

    /**
     * Create an instance of the default serializer.
     *
     * @return the default serializer
     */
    private static SerializerAdapter createDefaultSerializer() {
        return JacksonAdapter.createDefaultSerializerAdapter();
    }

    /**
     * Create the default HttpPipeline.
     *
     * @return the default HttpPipeline
     */
    private static HttpPipeline createDefaultPipeline() {
        return new HttpPipelineBuilder()
            .policies(new UserAgentPolicy(), new RetryPolicy(), new CookiePolicy())
            .build();
=======
>>>>>>> 605530cd
    }

    /**
     * Create a proxy implementation of the provided Swagger interface.
     *
     * @param swaggerInterface the Swagger interface to provide a proxy implementation for
     * @param <A> the type of the Swagger interface
     * @return a proxy implementation of the provided Swagger interface
     */
    public static <A> A create(Class<A> swaggerInterface) {
        return create(swaggerInterface, RestProxyUtils.createDefaultPipeline(), RestProxyUtils.createDefaultSerializer());
    }

    /**
     * Create a proxy implementation of the provided Swagger interface.
     *
     * @param swaggerInterface the Swagger interface to provide a proxy implementation for
     * @param httpPipeline the HttpPipelinePolicy and HttpClient pipeline that will be used to send Http requests
     * @param <A> the type of the Swagger interface
     * @return a proxy implementation of the provided Swagger interface
     */
    public static <A> A create(Class<A> swaggerInterface, HttpPipeline httpPipeline) {
        return create(swaggerInterface, httpPipeline, RestProxyUtils.createDefaultSerializer());
    }

    /**
     * Create a proxy implementation of the provided Swagger interface.
     *
     * @param swaggerInterface the Swagger interface to provide a proxy implementation for
     * @param httpPipeline the HttpPipelinePolicy and HttpClient pipline that will be used to send Http requests
     * @param serializer the serializer that will be used to convert POJOs to and from request and response bodies
     * @param <A> the type of the Swagger interface.
     * @return a proxy implementation of the provided Swagger interface
     */
    @SuppressWarnings("unchecked")
    public static <A> A create(Class<A> swaggerInterface, HttpPipeline httpPipeline, SerializerAdapter serializer) {
        final SwaggerInterfaceParser interfaceParser = new SwaggerInterfaceParser(swaggerInterface, serializer);
        final RestProxy restProxy = new RestProxy(httpPipeline, serializer, interfaceParser);
        return (A) Proxy.newProxyInstance(swaggerInterface.getClassLoader(), new Class<?>[]{swaggerInterface},
            restProxy);
    }
}<|MERGE_RESOLUTION|>--- conflicted
+++ resolved
@@ -13,25 +13,8 @@
 import com.azure.core.implementation.http.rest.SyncRestProxy;
 import com.azure.core.util.Context;
 import com.azure.core.util.serializer.SerializerAdapter;
-<<<<<<< HEAD
-import com.azure.core.util.serializer.SerializerEncoding;
-import com.azure.core.util.tracing.Tracer;
-import com.azure.core.util.tracing.TracerProxy;
-import com.azure.json.DefaultJsonWriter;
-import com.azure.json.JsonSerializable;
-import com.azure.json.JsonWriter;
-import reactor.core.Exceptions;
-import reactor.core.publisher.Flux;
-=======
->>>>>>> 605530cd
 import reactor.core.publisher.Mono;
 
-<<<<<<< HEAD
-import java.io.ByteArrayOutputStream;
-import java.io.IOException;
-import java.lang.invoke.MethodHandle;
-=======
->>>>>>> 605530cd
 import java.lang.reflect.InvocationHandler;
 import java.lang.reflect.Method;
 import java.lang.reflect.Proxy;
@@ -109,400 +92,6 @@
             return syncRestProxy.invoke(proxy, method, options, options != null ? options.getErrorOptions() : null,
                 options != null ? options.getRequestCallback() : null, methodParser, isReactive, args);
         }
-<<<<<<< HEAD
-
-        methodParser.setEncodedQueryParameters(args, urlBuilder);
-
-        final URL url = urlBuilder.toUrl();
-        final HttpRequest request = configRequest(new HttpRequest(methodParser.getHttpMethod(), url),
-            methodParser, args);
-
-        // Headers from Swagger method arguments always take precedence over inferred headers from body types
-        HttpHeaders httpHeaders = request.getHeaders();
-        methodParser.setHeaders(args, httpHeaders);
-
-        return request;
-    }
-
-    @SuppressWarnings("unchecked")
-    private HttpRequest configRequest(final HttpRequest request, final SwaggerMethodParser methodParser,
-        final Object[] args) throws IOException {
-        final Object bodyContentObject = methodParser.setBody(args);
-        if (bodyContentObject == null) {
-            request.getHeaders().set("Content-Length", "0");
-        } else {
-            // We read the content type from the @BodyParam annotation
-            String contentType = methodParser.getBodyContentType();
-
-            // If this is null or empty, the service interface definition is incomplete and should
-            // be fixed to ensure correct definitions are applied
-            if (contentType == null || contentType.isEmpty()) {
-                if (bodyContentObject instanceof byte[] || bodyContentObject instanceof String) {
-                    contentType = ContentType.APPLICATION_OCTET_STREAM;
-                } else {
-                    contentType = ContentType.APPLICATION_JSON;
-                }
-            }
-
-            request.getHeaders().set("Content-Type", contentType);
-            if (bodyContentObject instanceof BinaryData) {
-                BinaryData binaryData = (BinaryData) bodyContentObject;
-                if (binaryData.getLength() != null) {
-                    request.setHeader("Content-Length", binaryData.getLength().toString());
-                }
-                // The request body is not read here. The call to `toFluxByteBuffer()` lazily converts the underlying
-                // content of BinaryData to a Flux<ByteBuffer> which is then read by HttpClient implementations when
-                // sending the request to the service. There is no memory copy that happens here. Sources like
-                // InputStream, File and Flux<ByteBuffer> will not be eagerly copied into memory until it's required
-                // by the HttpClient implementations.
-                request.setBody(binaryData);
-                return request;
-            }
-
-            // TODO(jogiles) this feels hacky
-            boolean isJson = false;
-            final String[] contentTypeParts = contentType.split(";");
-            for (final String contentTypePart : contentTypeParts) {
-                if (contentTypePart.trim().equalsIgnoreCase(ContentType.APPLICATION_JSON)) {
-                    isJson = true;
-                    break;
-                }
-            }
-
-            if (bodyContentObject instanceof JsonSerializable<?>) {
-                ByteArrayOutputStream outputStream = new ByteArrayOutputStream();
-                try (JsonWriter jsonWriter = DefaultJsonWriter.fromStream(outputStream)) {
-                    jsonWriter.writeJson((JsonSerializable<?>) bodyContentObject);
-                }
-
-                request.setBody(outputStream.toByteArray());
-            } else if (isJson) {
-                request.setBody(serializer.serializeToBytes(bodyContentObject, SerializerEncoding.JSON));
-            } else if (FluxUtil.isFluxByteBuffer(methodParser.getBodyJavaType())) {
-                // Content-Length or Transfer-Encoding: chunked must be provided by a user-specified header when a
-                // Flowable<byte[]> is given for the body.
-                request.setBody((Flux<ByteBuffer>) bodyContentObject);
-            } else if (bodyContentObject instanceof byte[]) {
-                request.setBody((byte[]) bodyContentObject);
-            } else if (bodyContentObject instanceof String) {
-                final String bodyContentString = (String) bodyContentObject;
-                if (!bodyContentString.isEmpty()) {
-                    request.setBody(bodyContentString);
-                }
-            } else if (bodyContentObject instanceof ByteBuffer) {
-                request.setBody(Flux.just((ByteBuffer) bodyContentObject));
-            } else {
-                request.setBody(serializer.serializeToBytes(bodyContentObject,
-                    SerializerEncoding.fromHeaders(request.getHeaders())));
-            }
-        }
-
-        return request;
-    }
-
-    /**
-     * Create a publisher that (1) emits error if the provided response {@code decodedResponse} has 'disallowed status
-     * code' OR (2) emits provided response if it's status code ia allowed.
-     *
-     * 'disallowed status code' is one of the status code defined in the provided SwaggerMethodParser or is in the int[]
-     * of additional allowed status codes.
-     *
-     * @param asyncDecodedResponse The HttpResponse to check.
-     * @param methodParser The method parser that contains information about the service interface method that initiated
-     * the HTTP request.
-     * @param options Additional options passed as part of the request.
-     * @return An async-version of the provided decodedResponse.
-     */
-    private static Mono<HttpDecodedResponse> ensureExpectedStatus(final Mono<HttpDecodedResponse> asyncDecodedResponse,
-        final SwaggerMethodParser methodParser, RequestOptions options) {
-        return asyncDecodedResponse.flatMap(decodedResponse -> {
-            int responseStatusCode = decodedResponse.getSourceResponse().getStatusCode();
-
-            // If the response was success or configured to not return an error status when the request fails,
-            // return the decoded response.
-            if (methodParser.isExpectedResponseStatusCode(responseStatusCode)
-                || (options != null && options.getErrorOptions().contains(ErrorOptions.NO_THROW))) {
-                return Mono.just(decodedResponse);
-            }
-
-            // Otherwise, the response wasn't successful and the error object needs to be parsed.
-            //
-            // First, try to create an error with the response body.
-            // If there is no response body create an error without the response body.
-            // Finally, return the error reactively.
-            return decodedResponse.getSourceResponse().getBodyAsByteArray()
-                .map(bytes -> instantiateUnexpectedException(methodParser.getUnexpectedException(responseStatusCode),
-                    decodedResponse.getSourceResponse(), bytes, decodedResponse.getDecodedBody(bytes)))
-                .switchIfEmpty(Mono.fromSupplier(() -> instantiateUnexpectedException(
-                    methodParser.getUnexpectedException(responseStatusCode), decodedResponse.getSourceResponse(),
-                    null, null)))
-                .flatMap(Mono::error);
-        });
-    }
-
-    private static Exception instantiateUnexpectedException(final UnexpectedExceptionInformation exception,
-        final HttpResponse httpResponse, final byte[] responseContent, final Object responseDecodedContent) {
-        StringBuilder exceptionMessage = new StringBuilder("Status code ")
-            .append(httpResponse.getStatusCode())
-            .append(", ");
-
-        final String contentType = httpResponse.getHeaderValue("Content-Type");
-        if ("application/octet-stream".equalsIgnoreCase(contentType)) {
-            exceptionMessage.append("(").append(httpResponse.getHeaderValue("Content-Length")).append("-byte body)");
-        } else if (responseContent == null || responseContent.length == 0) {
-            exceptionMessage.append("(empty body)");
-        } else {
-            exceptionMessage.append("\"").append(new String(responseContent, StandardCharsets.UTF_8)).append("\"");
-        }
-
-        // For HttpResponseException types that exist in azure-core, call the constructor directly.
-        Class<? extends HttpResponseException> exceptionType = exception.getExceptionType();
-        if (exceptionType == HttpResponseException.class) {
-            return new HttpResponseException(exceptionMessage.toString(), httpResponse, responseDecodedContent);
-        } else if (exceptionType == ClientAuthenticationException.class) {
-            return new ClientAuthenticationException(exceptionMessage.toString(), httpResponse, responseDecodedContent);
-        } else if (exceptionType == DecodeException.class) {
-            return new DecodeException(exceptionMessage.toString(), httpResponse, responseDecodedContent);
-        } else if (exceptionType == ResourceExistsException.class) {
-            return new ResourceExistsException(exceptionMessage.toString(), httpResponse, responseDecodedContent);
-        } else if (exceptionType == ResourceModifiedException.class) {
-            return new ResourceModifiedException(exceptionMessage.toString(), httpResponse, responseDecodedContent);
-        } else if (exceptionType == ResourceNotFoundException.class) {
-            return new ResourceNotFoundException(exceptionMessage.toString(), httpResponse, responseDecodedContent);
-        } else if (exceptionType == TooManyRedirectsException.class) {
-            return new TooManyRedirectsException(exceptionMessage.toString(), httpResponse, responseDecodedContent);
-        } else {
-            // Finally, if the HttpResponseException subclass doesn't exist in azure-core, use reflection to create a
-            // new instance of it.
-            try {
-                MethodHandle handle = RESPONSE_EXCEPTION_CONSTRUCTOR_CACHE.get(exceptionType,
-                    exception.getExceptionBodyType());
-                return ResponseExceptionConstructorCache.invoke(handle, exceptionMessage.toString(), httpResponse,
-                    responseDecodedContent);
-            } catch (RuntimeException e) {
-                // And if reflection fails, return an IOException.
-                // TODO (alzimmer): Determine if this should be an IOException or HttpResponseException.
-                exceptionMessage.append(". An instance of ")
-                    .append(exceptionType.getCanonicalName())
-                    .append(" couldn't be created.");
-                return new IOException(exceptionMessage.toString(), e);
-            }
-        }
-    }
-
-    private static Mono<?> handleRestResponseReturnType(final HttpDecodedResponse response,
-        final SwaggerMethodParser methodParser, final Type entityType) {
-        if (TypeUtil.isTypeOrSubTypeOf(entityType, Response.class)) {
-            final Type bodyType = TypeUtil.getRestResponseBodyType(entityType);
-
-            if (TypeUtil.isTypeOrSubTypeOf(bodyType, Void.class)) {
-                return response.getSourceResponse().getBody().ignoreElements()
-                    .then(Mono.fromCallable(() -> createResponse(response, entityType, null)));
-            } else {
-                return handleBodyReturnType(response, methodParser, bodyType)
-                    .map(bodyAsObject -> createResponse(response, entityType, bodyAsObject))
-                    .switchIfEmpty(Mono.fromCallable(() -> createResponse(response, entityType, null)));
-            }
-        } else {
-            // For now, we're just throwing if the Maybe didn't emit a value.
-            return handleBodyReturnType(response, methodParser, entityType);
-        }
-    }
-
-    @SuppressWarnings({"unchecked", "rawtypes"})
-    private static Response createResponse(HttpDecodedResponse response, Type entityType,
-        Object bodyAsObject) {
-        final Class<? extends Response<?>> cls = (Class<? extends Response<?>>) TypeUtil.getRawClass(entityType);
-
-        final HttpResponse httpResponse = response.getSourceResponse();
-        final HttpRequest request = httpResponse.getRequest();
-        final int statusCode = httpResponse.getStatusCode();
-        final HttpHeaders headers = httpResponse.getHeaders();
-        final Object decodedHeaders = response.getDecodedHeaders();
-        // Inspection of the response type needs to be performed to determine which course of action should be taken to
-        // instantiate the Response<?> from the HttpResponse.
-        //
-        // If the type is either the Response or PagedResponse interface from azure-core a new instance of either
-        // ResponseBase or PagedResponseBase can be returned.
-        if (cls.equals(Response.class)) {
-            // For Response return a new instance of ResponseBase cast to the class.
-            return cls.cast(new ResponseBase<>(request, statusCode, headers, bodyAsObject, decodedHeaders));
-        } else if (cls.equals(PagedResponse.class)) {
-            // For PagedResponse return a new instance of PagedResponseBase cast to the class.
-            //
-            // PagedResponse needs an additional check that the bodyAsObject implements Page.
-            //
-            // If the bodyAsObject is null use the constructor that take items and continuation token with null.
-            // Otherwise, use the constructor that take Page.
-            if (bodyAsObject != null && !TypeUtil.isTypeOrSubTypeOf(bodyAsObject.getClass(), Page.class)) {
-                throw LOGGER.logExceptionAsError(new RuntimeException(MUST_IMPLEMENT_PAGE_ERROR));
-            } else if (bodyAsObject == null) {
-                return cls.cast(new PagedResponseBase<>(request, statusCode, headers, null, null, decodedHeaders));
-            } else {
-                return cls.cast(new PagedResponseBase<>(request, statusCode, headers, (Page<?>) bodyAsObject,
-                    decodedHeaders));
-            }
-        }
-
-        // Otherwise, rely on reflection, for now, to get the best constructor to use to create the Response subtype.
-        //
-        // Ideally, in the future the SDKs won't need to dabble in reflection here as the Response subtypes should be
-        // given a way to register their constructor as a callback method that consumes HttpDecodedResponse and the
-        // body as an Object.
-        MethodHandle constructorHandle = RESPONSE_CONSTRUCTORS_CACHE.get(cls);
-        return RESPONSE_CONSTRUCTORS_CACHE.invoke(constructorHandle, response, bodyAsObject);
-    }
-
-    private static Mono<?> handleBodyReturnType(final HttpDecodedResponse response,
-        final SwaggerMethodParser methodParser, final Type entityType) {
-        final int responseStatusCode = response.getSourceResponse().getStatusCode();
-        final HttpMethod httpMethod = methodParser.getHttpMethod();
-        final Type returnValueWireType = methodParser.getReturnValueWireType();
-
-        final Mono<?> asyncResult;
-        if (httpMethod == HttpMethod.HEAD
-            && (TypeUtil.isTypeOrSubTypeOf(entityType, Boolean.TYPE)
-                || TypeUtil.isTypeOrSubTypeOf(entityType, Boolean.class))) {
-            boolean isSuccess = (responseStatusCode / 100) == 2;
-            asyncResult = Mono.just(isSuccess);
-        } else if (TypeUtil.isTypeOrSubTypeOf(entityType, byte[].class)) {
-            // Mono<byte[]>
-            Mono<byte[]> responseBodyBytesAsync = response.getSourceResponse().getBodyAsByteArray();
-            if (returnValueWireType == Base64Url.class) {
-                // Mono<Base64Url>
-                responseBodyBytesAsync = responseBodyBytesAsync
-                    .mapNotNull(base64UrlBytes -> new Base64Url(base64UrlBytes).decodedBytes());
-            }
-            asyncResult = responseBodyBytesAsync;
-        } else if (FluxUtil.isFluxByteBuffer(entityType)) {
-            // Mono<Flux<ByteBuffer>>
-            asyncResult = Mono.just(response.getSourceResponse().getBody());
-        } else if (TypeUtil.isTypeOrSubTypeOf(entityType, BinaryData.class)) {
-            // Mono<BinaryData>
-            // The raw response is directly used to create an instance of BinaryData which then provides
-            // different methods to read the response. The reading of the response is delayed until BinaryData
-            // is read and depending on which format the content is converted into, the response is not necessarily
-            // fully copied into memory resulting in lesser overall memory usage.
-            asyncResult = BinaryData.fromFlux(response.getSourceResponse().getBody());
-        } else {
-            // Mono<Object> or Mono<Page<T>>
-            asyncResult = response.getSourceResponse().getBodyAsByteArray().mapNotNull(response::getDecodedBody);
-        }
-        return asyncResult;
-    }
-
-    /**
-     * Handle the provided asynchronous HTTP response and return the deserialized value.
-     *
-     * @param asyncHttpDecodedResponse the asynchronous HTTP response to the original HTTP request
-     * @param methodParser the SwaggerMethodParser that the request originates from
-     * @param returnType the type of value that will be returned
-     * @param context Additional context that is passed through the Http pipeline during the service call.
-     * @return the deserialized result
-     */
-    private Object handleRestReturnType(final Mono<HttpDecodedResponse> asyncHttpDecodedResponse,
-        final SwaggerMethodParser methodParser,
-        final Type returnType,
-        final Context context,
-        final RequestOptions options) {
-        final Mono<HttpDecodedResponse> asyncExpectedResponse =
-            ensureExpectedStatus(asyncHttpDecodedResponse, methodParser, options)
-                .doOnEach(RestProxy::endTracingSpan)
-                .contextWrite(reactor.util.context.Context.of("TRACING_CONTEXT", context));
-
-        final Object result;
-        if (TypeUtil.isTypeOrSubTypeOf(returnType, Mono.class)) {
-            final Type monoTypeParam = TypeUtil.getTypeArgument(returnType);
-            if (TypeUtil.isTypeOrSubTypeOf(monoTypeParam, Void.class)) {
-                // ProxyMethod ReturnType: Mono<Void>
-                result = asyncExpectedResponse.then();
-            } else {
-                // ProxyMethod ReturnType: Mono<? extends RestResponseBase<?, ?>>
-                result = asyncExpectedResponse.flatMap(response ->
-                    handleRestResponseReturnType(response, methodParser, monoTypeParam));
-            }
-        } else if (FluxUtil.isFluxByteBuffer(returnType)) {
-            // ProxyMethod ReturnType: Flux<ByteBuffer>
-            result = asyncExpectedResponse.flatMapMany(ar -> ar.getSourceResponse().getBody());
-        } else if (TypeUtil.isTypeOrSubTypeOf(returnType, void.class) || TypeUtil.isTypeOrSubTypeOf(returnType,
-            Void.class)) {
-            // ProxyMethod ReturnType: Void
-            asyncExpectedResponse.block();
-            result = null;
-        } else {
-            // ProxyMethod ReturnType: T where T != async (Mono, Flux) or sync Void
-            // Block the deserialization until a value T is received
-            result = asyncExpectedResponse
-                .flatMap(httpResponse -> handleRestResponseReturnType(httpResponse, methodParser, returnType))
-                .block();
-        }
-        return result;
-    }
-
-    // This handles each onX for the response mono.
-    // The signal indicates the status and contains the metadata we need to end the tracing span.
-    private static void endTracingSpan(Signal<HttpDecodedResponse> signal) {
-        if (!TracerProxy.isTracingEnabled()) {
-            return;
-        }
-
-        // Ignore the on complete and on subscribe events, they don't contain the information needed to end the span.
-        if (signal.isOnComplete() || signal.isOnSubscribe()) {
-            return;
-        }
-
-        // Get the context that was added to the mono, this will contain the information needed to end the span.
-        ContextView context = signal.getContextView();
-        Optional<Context> tracingContext = context.getOrEmpty("TRACING_CONTEXT");
-        boolean disableTracing = Boolean.TRUE.equals(context.getOrDefault(Tracer.DISABLE_TRACING_KEY, false));
-
-        if (!tracingContext.isPresent() || disableTracing) {
-            return;
-        }
-
-        int statusCode = 0;
-        HttpDecodedResponse httpDecodedResponse;
-        Throwable throwable = null;
-
-        // On next contains the response information.
-        if (signal.hasValue()) {
-            httpDecodedResponse = signal.get();
-            //noinspection ConstantConditions
-            statusCode = httpDecodedResponse.getSourceResponse().getStatusCode();
-        } else if (signal.hasError()) {
-            // The last status available is on error, this contains the error thrown by the REST response.
-            throwable = signal.getThrowable();
-
-            // Only HttpResponseException contain a status code, this is the base REST response.
-            if (throwable instanceof HttpResponseException) {
-                HttpResponseException exception = (HttpResponseException) throwable;
-                statusCode = exception.getResponse().getStatusCode();
-            }
-        }
-
-        TracerProxy.end(statusCode, throwable, tracingContext.get());
-    }
-
-    /**
-     * Create an instance of the default serializer.
-     *
-     * @return the default serializer
-     */
-    private static SerializerAdapter createDefaultSerializer() {
-        return JacksonAdapter.createDefaultSerializerAdapter();
-    }
-
-    /**
-     * Create the default HttpPipeline.
-     *
-     * @return the default HttpPipeline
-     */
-    private static HttpPipeline createDefaultPipeline() {
-        return new HttpPipelineBuilder()
-            .policies(new UserAgentPolicy(), new RetryPolicy(), new CookiePolicy())
-            .build();
-=======
->>>>>>> 605530cd
     }
 
     /**

--- conflicted
+++ resolved
@@ -109,7 +109,6 @@
         this(retryStrategy, null, null);
     }
 
-<<<<<<< HEAD
     public static RetryPolicy fromConfiguration(Configuration configuration) {
         Objects.requireNonNull(configuration, "'configuration' cannot be null");
         if (configuration == Configuration.NONE) {
@@ -134,13 +133,6 @@
     }
 
     /**
-     *
-      * @param context The request context.
-     * @param next The next policy to invoke.
-     * @return
-     */
-=======
-    /**
      * Creates a {@link RetryPolicy} with the provided {@link RetryOptions}.
      *
      * @param retryOptions The {@link RetryOptions} used to configure this {@link RetryPolicy}.
@@ -165,7 +157,6 @@
         }
     }
 
->>>>>>> 2016a6b5
     @Override
     public Mono<HttpResponse> process(HttpPipelineCallContext context, HttpPipelineNextPolicy next) {
         return attemptAsync(context, next, context.getHttpRequest(), 0);

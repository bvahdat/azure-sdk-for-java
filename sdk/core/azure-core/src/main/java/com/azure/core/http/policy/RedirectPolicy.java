// Copyright (c) Microsoft Corporation. All rights reserved.
// Licensed under the MIT License.

package com.azure.core.http.policy;

import com.azure.core.http.HttpPipelineCallContext;
import com.azure.core.http.HttpPipelineNextPolicy;
import com.azure.core.http.HttpPipelineNextSyncPolicy;
import com.azure.core.http.HttpRequest;
import com.azure.core.http.HttpResponse;
import com.azure.core.util.CoreUtils;
import reactor.core.publisher.Mono;

import java.util.HashSet;
import java.util.Objects;
import java.util.Set;

/**
 * A {@link HttpPipelinePolicy} that redirects a {@link HttpRequest} when an HTTP Redirect is received as
 * {@link HttpResponse response}.
 */
public final class RedirectPolicy implements HttpPipelinePolicy {
    private final RedirectStrategy redirectStrategy;

    /**
     * Creates {@link RedirectPolicy} with default {@link DefaultRedirectStrategy} as {@link RedirectStrategy} and
     * uses the redirect status response code (301, 302, 307, 308) to determine if this request should be redirected.
     */
    public RedirectPolicy() {
        this(new DefaultRedirectStrategy());
    }

    /**
     * Creates {@link RedirectPolicy} with the provided {@code redirectStrategy} as {@link RedirectStrategy}
     * to determine if this request should be redirected.
     *
     * @param redirectStrategy The {@link RedirectStrategy} used for redirection.
     * @throws NullPointerException When {@code redirectStrategy} is {@code null}.
     */
    public RedirectPolicy(RedirectStrategy redirectStrategy) {
        this.redirectStrategy = Objects.requireNonNull(redirectStrategy, "'redirectStrategy' cannot be null.");
    }

    @Override
    public Mono<HttpResponse> process(HttpPipelineCallContext context, HttpPipelineNextPolicy next) {
        // Reset the attemptedRedirectUrls for each individual request.
        return attemptRedirect(context, next, context.getHttpRequest(), 1, new HashSet<>());
    }

    @Override
    public HttpResponse processSync(HttpPipelineCallContext context, HttpPipelineNextSyncPolicy next) {
        // Reset the attemptedRedirectUrls for each individual request.
        return attemptRedirectSync(context, next, context.getHttpRequest(), 1, new HashSet<>());
    }

    /**
     * Function to process through the HTTP Response received in the pipeline
     * and redirect sending the request with new redirect url.
     */
    private Mono<HttpResponse> attemptRedirect(final HttpPipelineCallContext context,
                                               final HttpPipelineNextPolicy next,
                                               final HttpRequest originalHttpRequest,
                                               final int redirectAttempt,
                                               Set<String> attemptedRedirectUrls) {
        // make sure the context is not modified during retry, except for the URL
        context.setHttpRequest(originalHttpRequest.copy());

        return next.clone().process()
            .flatMap(httpResponse -> {
                if (redirectStrategy.shouldAttemptRedirect(context, httpResponse, redirectAttempt,
                    attemptedRedirectUrls)) {
                    HttpRequest redirectRequestCopy = redirectStrategy.createRedirectRequest(httpResponse);
<<<<<<< HEAD
                    return CoreUtils.consumeResponseBodyAsync(httpResponse)
=======

                    // Clear the authorization header to avoid the client to be redirected to an untrusted third party server
                    // causing it to leak your authorization token to.
                    httpResponse.getHeaders().remove("Authorization");

                    return httpResponse
                        .getBody()
                        .ignoreElements()
>>>>>>> e849033d
                        .then(attemptRedirect(context, next, redirectRequestCopy, redirectAttempt + 1, attemptedRedirectUrls));
                } else {
                    return Mono.just(httpResponse);
                }
            });
    }

    /**
     * Function to process through the HTTP Response received in the pipeline
     * and redirect sending the request with new redirect url.
     */
    private HttpResponse attemptRedirectSync(final HttpPipelineCallContext context,
                                               final HttpPipelineNextSyncPolicy next,
                                               final HttpRequest originalHttpRequest,
                                               final int redirectAttempt,
                                               Set<String> attemptedRedirectUrls) {
        // make sure the context is not modified during retry, except for the URL
        context.setHttpRequest(originalHttpRequest.copy());

        HttpResponse httpResponse = next.clone().processSync();

        if (redirectStrategy.shouldAttemptRedirect(context, httpResponse, redirectAttempt,
            attemptedRedirectUrls)) {
            HttpRequest redirectRequestCopy = redirectStrategy.createRedirectRequest(httpResponse);
            CoreUtils.consumeResponseBodySync(httpResponse);
            return attemptRedirectSync(context, next, redirectRequestCopy, redirectAttempt + 1, attemptedRedirectUrls);
        } else {
            return httpResponse;
        }
    }
}<|MERGE_RESOLUTION|>--- conflicted
+++ resolved
@@ -70,18 +70,12 @@
                 if (redirectStrategy.shouldAttemptRedirect(context, httpResponse, redirectAttempt,
                     attemptedRedirectUrls)) {
                     HttpRequest redirectRequestCopy = redirectStrategy.createRedirectRequest(httpResponse);
-<<<<<<< HEAD
-                    return CoreUtils.consumeResponseBodyAsync(httpResponse)
-=======
 
                     // Clear the authorization header to avoid the client to be redirected to an untrusted third party server
                     // causing it to leak your authorization token to.
                     httpResponse.getHeaders().remove("Authorization");
 
-                    return httpResponse
-                        .getBody()
-                        .ignoreElements()
->>>>>>> e849033d
+                    return CoreUtils.consumeResponseBodyAsync(httpResponse)
                         .then(attemptRedirect(context, next, redirectRequestCopy, redirectAttempt + 1, attemptedRedirectUrls));
                 } else {
                     return Mono.just(httpResponse);

// Copyright (c) Microsoft Corporation. All rights reserved.
// Licensed under the MIT License.

package com.azure.core.annotation;

import java.lang.annotation.Retention;
import java.lang.annotation.Target;

import static java.lang.annotation.ElementType.PARAMETER;
import static java.lang.annotation.RetentionPolicy.RUNTIME;

/**
 * Annotation to annotate replacement of parameterized segments in a dynamic {@link Host}.
 *
 * <p>You provide the value, which should be the same (case sensitive) with the parameterized segments in '{}' in the
 * host, unless there's only one parameterized segment, then you can leave the value empty. This is extremely useful
 * when the designer of the API interface doesn't know about the named parameters in the host.</p>
 *
 * <p><strong>Example 1: Named parameters</strong></p>
 *
 * <!-- src_embed com.azure.core.annotation.HostParam.class1 -->
 * <pre>
 * &#64;Host&#40;&quot;&#123;accountName&#125;.&#123;suffix&#125;&quot;&#41;
 * interface DatalakeService &#123;
 *     &#64;Get&#40;&quot;jobs&#47;&#123;jobIdentity&#125;&quot;&#41;
 *     Job getJob&#40;&#64;HostParam&#40;&quot;accountName&quot;&#41; String accountName,
 *         &#64;HostParam&#40;&quot;suffix&quot;&#41; String suffix,
 *         &#64;PathParam&#40;&quot;jobIdentity&quot;&#41; String jobIdentity&#41;;
 * &#125;
 * </pre>
 * <!-- end com.azure.core.annotation.HostParam.class1 -->
 *
 * <p><strong>Example 2: Unnamed parameter</strong></p>
 *
 * <!-- src_embed com.azure.core.annotation.HostParam.class2 -->
 * <pre>
 * String KEY_VAULT_ENDPOINT = &quot;&#123;vaultName&#125;&quot;;
 *
 * &#64;Host&#40;KEY_VAULT_ENDPOINT&#41;
 * interface KeyVaultService &#123;
 *     &#64;Get&#40;&quot;secrets&#47;&#123;secretName&#125;&quot;&#41;
 *     Secret get&#40;&#64;HostParam&#40;&quot;vaultName&quot;&#41; String vaultName, &#64;PathParam&#40;&quot;secretName&quot;&#41; String secretName&#41;;
 * &#125;
 * </pre>
 * <!-- end com.azure.core.annotation.HostParam.class2 -->
 */
@Retention(RUNTIME)
@Target(PARAMETER)
public @interface HostParam {
    /**
<<<<<<< HEAD
     * The name of the variable in the endpoint URI template which will be replaced with the value of the parameter
     * annotated with this annotation.
     *
     * @return The name of the variable in the endpoint URI template which will be replaced with the value of the
=======
     * The name of the variable in the endpoint uri template which will be replaced with the value of the parameter
     * annotated with this annotation.
     *
     * @return The name of the variable in the endpoint uri template which will be replaced with the value of the
>>>>>>> 5e96a031
     * parameter annotated with this annotation.
     */
    String value();

    /**
<<<<<<< HEAD
     * If set to {@code true}, this argument indicates that {@link HostParam#value() the value of this host parameter}
     * is already encoded, meaning that it should not be encoded again by an external actor. The default value for this
     * property is {@code false}.
     *
     * @return Whether this host parameter is already encoded.
=======
     * A value true for this argument indicates that value of {@link HostParam#value()} is already encoded hence engine
     * should not encode it, by default value will be encoded.
     *
     * @return Whether this argument is already encoded.
>>>>>>> 5e96a031
     */
    boolean encoded() default true;
}<|MERGE_RESOLUTION|>--- conflicted
+++ resolved
@@ -48,34 +48,20 @@
 @Target(PARAMETER)
 public @interface HostParam {
     /**
-<<<<<<< HEAD
      * The name of the variable in the endpoint URI template which will be replaced with the value of the parameter
      * annotated with this annotation.
      *
      * @return The name of the variable in the endpoint URI template which will be replaced with the value of the
-=======
-     * The name of the variable in the endpoint uri template which will be replaced with the value of the parameter
-     * annotated with this annotation.
-     *
-     * @return The name of the variable in the endpoint uri template which will be replaced with the value of the
->>>>>>> 5e96a031
      * parameter annotated with this annotation.
      */
     String value();
 
     /**
-<<<<<<< HEAD
      * If set to {@code true}, this argument indicates that {@link HostParam#value() the value of this host parameter}
      * is already encoded, meaning that it should not be encoded again by an external actor. The default value for this
      * property is {@code false}.
      *
      * @return Whether this host parameter is already encoded.
-=======
-     * A value true for this argument indicates that value of {@link HostParam#value()} is already encoded hence engine
-     * should not encode it, by default value will be encoded.
-     *
-     * @return Whether this argument is already encoded.
->>>>>>> 5e96a031
      */
     boolean encoded() default true;
 }
// Copyright (c) Microsoft Corporation. All rights reserved.
// Licensed under the MIT License.

package com.azure.core.http.policy;

import com.azure.core.http.HttpPipelineCallContext;
import com.azure.core.util.UrlBuilder;
import com.azure.core.util.logging.ClientLogger;
import com.azure.core.util.logging.LogLevel;

import java.net.MalformedURLException;

/**
 * The pipeline policy that adds a given protocol to each HttpRequest.
 */
<<<<<<< HEAD
public class ProtocolPolicy extends HttpPipelineSynchronousPolicy {
=======
public class ProtocolPolicy implements HttpPipelinePolicy {
    private static final ClientLogger LOGGER = new ClientLogger(ProtocolPolicy.class);

>>>>>>> 06a66cff
    private final String protocol;
    private final boolean overwrite;

    /**
     * Creates a new ProtocolPolicy.
     *
     * @param protocol The protocol to set.
     * @param overwrite Whether to overwrite a HttpRequest's protocol if it already has one.
     */
    public ProtocolPolicy(String protocol, boolean overwrite) {
        this.protocol = protocol;
        this.overwrite = overwrite;
    }

    @Override
    protected void beforeSendingRequest(HttpPipelineCallContext context) {
        final UrlBuilder urlBuilder = UrlBuilder.parse(context.getHttpRequest().getUrl());
        if (overwrite || urlBuilder.getScheme() == null) {
            LOGGER.log(LogLevel.VERBOSE, () -> "Setting protocol to " + protocol);

            try {
                context.getHttpRequest().setUrl(urlBuilder.setScheme(protocol).toUrl());
            } catch (MalformedURLException e) {
                throw logger.logExceptionAsError(new RuntimeException(
                    String.format("Failed to set the HTTP request protocol to %s.", protocol), e));
            }
        }
    }
}<|MERGE_RESOLUTION|>--- conflicted
+++ resolved
@@ -13,13 +13,9 @@
 /**
  * The pipeline policy that adds a given protocol to each HttpRequest.
  */
-<<<<<<< HEAD
 public class ProtocolPolicy extends HttpPipelineSynchronousPolicy {
-=======
-public class ProtocolPolicy implements HttpPipelinePolicy {
     private static final ClientLogger LOGGER = new ClientLogger(ProtocolPolicy.class);
 
->>>>>>> 06a66cff
     private final String protocol;
     private final boolean overwrite;
 
@@ -43,7 +39,7 @@
             try {
                 context.getHttpRequest().setUrl(urlBuilder.setScheme(protocol).toUrl());
             } catch (MalformedURLException e) {
-                throw logger.logExceptionAsError(new RuntimeException(
+                throw LOGGER.logExceptionAsError(new RuntimeException(
                     String.format("Failed to set the HTTP request protocol to %s.", protocol), e));
             }
         }

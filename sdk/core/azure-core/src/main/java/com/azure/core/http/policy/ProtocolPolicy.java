// Copyright (c) Microsoft Corporation. All rights reserved.
// Licensed under the MIT License.

package com.azure.core.http.policy;

import com.azure.core.http.HttpPipelineCallContext;
import com.azure.core.http.HttpPipelineNextPolicy;
import com.azure.core.http.HttpPipelineNextSyncPolicy;
import com.azure.core.http.HttpResponse;
import com.azure.core.util.UrlBuilder;
import com.azure.core.util.logging.ClientLogger;
import com.azure.core.util.logging.LogLevel;
import reactor.core.publisher.Mono;

import java.net.MalformedURLException;

/**
 * The pipeline policy that adds a given protocol to each HttpRequest.
 */
public class ProtocolPolicy implements HttpPipelinePolicy {
    private static final ClientLogger LOGGER = new ClientLogger(ProtocolPolicy.class);

    private final String protocol;
    private final boolean overwrite;
    private final HttpPipelineSynchronousPolicy inner = new HttpPipelineSynchronousPolicy() {
        @Override
        protected void beforeSendingRequest(HttpPipelineCallContext context) {
            final UrlBuilder urlBuilder = UrlBuilder.parse(context.getHttpRequest().getUrl());
            if (overwrite || urlBuilder.getScheme() == null) {
                LOGGER.log(LogLevel.VERBOSE, () -> "Setting protocol to " + protocol);

                try {
                    context.getHttpRequest().setUrl(urlBuilder.setScheme(protocol).toUrl());
                } catch (MalformedURLException e) {
                    throw LOGGER.logExceptionAsError(new RuntimeException(
                        String.format("Failed to set the HTTP request protocol to %s.", protocol), e));
                }
            }
        }
    };

    /**
     * Creates a new ProtocolPolicy.
     *
     * @param protocol The protocol to set.
     * @param overwrite Whether to overwrite a HttpRequest's protocol if it already has one.
     */
    public ProtocolPolicy(String protocol, boolean overwrite) {
        this.protocol = protocol;
        this.overwrite = overwrite;
    }

    @Override
    public Mono<HttpResponse> process(HttpPipelineCallContext context, HttpPipelineNextPolicy next) {
<<<<<<< HEAD
        return inner.process(context, next);
    }

    @Override
    public HttpResponse processSync(HttpPipelineCallContext context, HttpPipelineNextSyncPolicy next) {
        return inner.processSync(context, next);
=======
        final UrlBuilder urlBuilder = UrlBuilder.parse(context.getHttpRequest().getUrl());
        if (overwrite || urlBuilder.getScheme() == null) {
            LOGGER.log(LogLevel.VERBOSE, () -> "Setting protocol to " + protocol);

            try {
                context.getHttpRequest().setUrl(urlBuilder.setScheme(protocol).toUrl());
            } catch (MalformedURLException e) {
                return Mono.error(new RuntimeException("Failed to set the HTTP request protocol to " + protocol + ".",
                    e));
            }
        }
        return next.process();
>>>>>>> e849033d
    }
}<|MERGE_RESOLUTION|>--- conflicted
+++ resolved
@@ -32,8 +32,8 @@
                 try {
                     context.getHttpRequest().setUrl(urlBuilder.setScheme(protocol).toUrl());
                 } catch (MalformedURLException e) {
-                    throw LOGGER.logExceptionAsError(new RuntimeException(
-                        String.format("Failed to set the HTTP request protocol to %s.", protocol), e));
+                    throw LOGGER.logExceptionAsError(new RuntimeException("Failed to set the HTTP request protocol to " + protocol + ".",
+                        e));
                 }
             }
         }
@@ -52,26 +52,11 @@
 
     @Override
     public Mono<HttpResponse> process(HttpPipelineCallContext context, HttpPipelineNextPolicy next) {
-<<<<<<< HEAD
         return inner.process(context, next);
     }
 
     @Override
     public HttpResponse processSync(HttpPipelineCallContext context, HttpPipelineNextSyncPolicy next) {
         return inner.processSync(context, next);
-=======
-        final UrlBuilder urlBuilder = UrlBuilder.parse(context.getHttpRequest().getUrl());
-        if (overwrite || urlBuilder.getScheme() == null) {
-            LOGGER.log(LogLevel.VERBOSE, () -> "Setting protocol to " + protocol);
-
-            try {
-                context.getHttpRequest().setUrl(urlBuilder.setScheme(protocol).toUrl());
-            } catch (MalformedURLException e) {
-                return Mono.error(new RuntimeException("Failed to set the HTTP request protocol to " + protocol + ".",
-                    e));
-            }
-        }
-        return next.process();
->>>>>>> e849033d
     }
 }
--- conflicted
+++ resolved
@@ -1,10 +1,6 @@
 # Release History
 
-<<<<<<< HEAD
-## 1.19.0-beta.2 (Unreleased)
-=======
 ## 1.20.0-beta.1 (Unreleased)
->>>>>>> 675a1e1e
 
 ### Features Added
 

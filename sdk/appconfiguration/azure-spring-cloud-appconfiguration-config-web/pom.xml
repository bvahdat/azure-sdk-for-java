<?xml version="1.0" encoding="UTF-8"?>
<project xmlns:xsi="http://www.w3.org/2001/XMLSchema-instance"
    xmlns="http://maven.apache.org/POM/4.0.0"
    xsi:schemaLocation="http://maven.apache.org/POM/4.0.0 http://maven.apache.org/xsd/maven-4.0.0.xsd">
    <parent>
        <groupId>com.azure</groupId>
        <artifactId>azure-client-sdk-parent</artifactId>
        <version>1.7.0</version> <!-- {x-version-update;com.azure:azure-client-sdk-parent;current} -->
        <relativePath>../../parents/azure-client-sdk-parent</relativePath>
    </parent>
    <modelVersion>4.0.0</modelVersion>

    <groupId>com.azure.spring</groupId>
    <artifactId>azure-spring-cloud-appconfiguration-config-web</artifactId>
    <version>2.4.0-beta.1</version><!-- {x-version-update;com.azure.spring:azure-spring-cloud-appconfiguration-config-web;current} -->
    <name>Azure Spring Cloud App Configuration Config Web</name>
    <description>Integration of Spring Cloud Config and Azure App Configuration Service</description>
    
    <properties>
        <codesnippet.skip>false</codesnippet.skip>
        <javadocDoclet></javadocDoclet>
        <javadocDocletOptions></javadocDocletOptions>
    </properties>

    <dependencies>
        <dependency>
            <groupId>com.azure.spring</groupId>
            <artifactId>azure-spring-cloud-appconfiguration-config</artifactId>
            <version>2.4.0-beta.1</version><!-- {x-version-update;com.azure.spring:azure-spring-cloud-appconfiguration-config;current} -->
        </dependency>
        <dependency>
            <groupId>org.springframework.boot</groupId>
            <artifactId>spring-boot-starter-web</artifactId>
            <version>2.6.2</version> <!-- {x-version-update;org.springframework.boot:spring-boot-starter-web;external_dependency} -->
        </dependency>
        <dependency>
            <groupId>org.springframework.boot</groupId>
            <artifactId>spring-boot-starter-actuator</artifactId>
            <version>2.6.2</version> <!-- {x-version-update;org.springframework.boot:spring-boot-starter-actuator;external_dependency} -->
            <optional>true</optional>
        </dependency>
        <dependency>
            <groupId>org.springframework.cloud</groupId>
            <artifactId>spring-cloud-bus</artifactId>
            <version>3.1.0</version> <!-- {x-version-update;org.springframework.cloud:spring-cloud-bus;external_dependency} -->
            <optional>true</optional>
        </dependency>
        <dependency>
            <groupId>org.junit.vintage</groupId>
            <artifactId>junit-vintage-engine</artifactId>
            <version>5.8.2</version> <!-- {x-version-update;org.junit.vintage:junit-vintage-engine;external_dependency} -->
            <scope>test</scope>
            <exclusions>
                <exclusion>
                    <groupId>org.hamcrest</groupId>
                    <artifactId>hamcrest-core</artifactId>
                </exclusion>
            </exclusions>
        </dependency>
        <dependency>
            <groupId>junit</groupId>
            <artifactId>junit</artifactId>
            <version>4.13.2</version> <!-- {x-version-update;junit:junit;external_dependency} -->
            <scope>test</scope>
        </dependency>
        <dependency>
            <groupId>org.mockito</groupId>
            <artifactId>mockito-core</artifactId>
            <version>4.0.0</version><!-- {x-version-update;org.mockito:mockito-core;external_dependency} -->
            <scope>test</scope>
        </dependency>
        <dependency>
            <groupId>org.springframework.boot</groupId>
            <artifactId>spring-boot-starter-test</artifactId>
            <version>2.6.2</version> <!-- {x-version-update;org.springframework.boot:spring-boot-starter-test;external_dependency} -->
            <scope>test</scope>
        </dependency>
        <dependency>
            <groupId>org.powermock</groupId>
            <artifactId>powermock-module-junit4</artifactId>
            <version>2.0.9</version> <!-- {x-version-update;org.powermock:powermock-module-junit4;external_dependency} -->
            <scope>test</scope>
        </dependency>
        <dependency>
            <groupId>org.powermock</groupId>
            <artifactId>powermock-api-mockito2</artifactId>
            <version>2.0.9</version> <!-- {x-version-update;org.powermock:powermock-api-mockito2;external_dependency} -->
            <scope>test</scope>
        </dependency>
    </dependencies>

    <build>
        <plugins>
            <plugin>
                <groupId>org.apache.maven.plugins</groupId>
                <artifactId>maven-enforcer-plugin</artifactId>
                <version>3.0.0-M3</version> <!-- {x-version-update;org.apache.maven.plugins:maven-enforcer-plugin;external_dependency} -->
                <configuration>
                    <rules>
                        <bannedDependencies>
                            <includes>
<<<<<<< HEAD
                                <include>org.springframework.boot:spring-boot-starter-actuator:[2.6.1]</include> <!-- {x-include-update;org.springframework.boot:spring-boot-starter-actuator;external_dependency} -->
                                <include>org.springframework.boot:spring-boot-starter-web:[2.6.1]</include> <!-- {x-include-update;org.springframework.boot:spring-boot-starter-web;external_dependency} -->
=======
                                <include>org.springframework.boot:spring-boot-starter-actuator:[2.6.2]</include> <!-- {x-include-update;org.springframework.boot:spring-boot-starter-actuator;external_dependency} -->
                                <include>org.springframework.boot:spring-boot-starter-web:[2.6.2]</include> <!-- {x-include-update;org.springframework.boot:spring-boot-starter-web;external_dependency} -->
>>>>>>> 8aa24733
                                <include>org.springframework.cloud:spring-cloud-bus:[3.1.0]</include> <!-- {x-include-update;org.springframework.cloud:spring-cloud-bus;external_dependency} -->
                            </includes>
                        </bannedDependencies>
                    </rules>
                </configuration>
            </plugin>
        </plugins>
    </build>
</project><|MERGE_RESOLUTION|>--- conflicted
+++ resolved
@@ -99,13 +99,8 @@
                     <rules>
                         <bannedDependencies>
                             <includes>
-<<<<<<< HEAD
-                                <include>org.springframework.boot:spring-boot-starter-actuator:[2.6.1]</include> <!-- {x-include-update;org.springframework.boot:spring-boot-starter-actuator;external_dependency} -->
-                                <include>org.springframework.boot:spring-boot-starter-web:[2.6.1]</include> <!-- {x-include-update;org.springframework.boot:spring-boot-starter-web;external_dependency} -->
-=======
                                 <include>org.springframework.boot:spring-boot-starter-actuator:[2.6.2]</include> <!-- {x-include-update;org.springframework.boot:spring-boot-starter-actuator;external_dependency} -->
                                 <include>org.springframework.boot:spring-boot-starter-web:[2.6.2]</include> <!-- {x-include-update;org.springframework.boot:spring-boot-starter-web;external_dependency} -->
->>>>>>> 8aa24733
                                 <include>org.springframework.cloud:spring-cloud-bus:[3.1.0]</include> <!-- {x-include-update;org.springframework.cloud:spring-cloud-bus;external_dependency} -->
                             </includes>
                         </bannedDependencies>

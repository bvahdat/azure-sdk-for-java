--- conflicted
+++ resolved
@@ -31,20 +31,12 @@
         <dependency>
             <groupId>org.springframework.boot</groupId>
             <artifactId>spring-boot-starter-web</artifactId>
-<<<<<<< HEAD
             <version>3.0.0-M4</version> <!-- {x-version-update;org.springframework.boot:spring-boot-starter-web;external_dependency} -->
-=======
-            <version>2.7.4</version> <!-- {x-version-update;org.springframework.boot:spring-boot-starter-web;external_dependency} -->
->>>>>>> a6c8651f
         </dependency>
         <dependency>
             <groupId>org.springframework.boot</groupId>
             <artifactId>spring-boot-starter-actuator</artifactId>
-<<<<<<< HEAD
             <version>3.0.0-M4</version> <!-- {x-version-update;org.springframework.boot:spring-boot-starter-actuator;external_dependency} -->
-=======
-            <version>2.7.4</version> <!-- {x-version-update;org.springframework.boot:spring-boot-starter-actuator;external_dependency} -->
->>>>>>> a6c8651f
             <optional>true</optional>
         </dependency>
         <dependency>
@@ -80,11 +72,7 @@
         <dependency>
             <groupId>org.springframework.boot</groupId>
             <artifactId>spring-boot-starter-test</artifactId>
-<<<<<<< HEAD
             <version>3.0.0-M4</version> <!-- {x-version-update;org.springframework.boot:spring-boot-starter-test;external_dependency} -->
-=======
-            <version>2.7.4</version> <!-- {x-version-update;org.springframework.boot:spring-boot-starter-test;external_dependency} -->
->>>>>>> a6c8651f
             <scope>test</scope>
         </dependency>
     </dependencies>
@@ -99,15 +87,9 @@
                     <rules>
                         <bannedDependencies>
                             <includes>
-<<<<<<< HEAD
                                 <include>org.springframework.boot:spring-boot-starter-actuator:[3.0.0-M4]</include> <!-- {x-include-update;org.springframework.boot:spring-boot-starter-actuator;external_dependency} -->
                                 <include>org.springframework.boot:spring-boot-starter-web:[3.0.0-M4]</include> <!-- {x-include-update;org.springframework.boot:spring-boot-starter-web;external_dependency} -->
                                 <include>org.springframework.cloud:spring-cloud-bus:[4.0.0-M4]</include> <!-- {x-include-update;org.springframework.cloud:spring-cloud-bus;external_dependency} -->
-=======
-                                <include>org.springframework.boot:spring-boot-starter-actuator:[2.7.4]</include> <!-- {x-include-update;org.springframework.boot:spring-boot-starter-actuator;external_dependency} -->
-                                <include>org.springframework.boot:spring-boot-starter-web:[2.7.4]</include> <!-- {x-include-update;org.springframework.boot:spring-boot-starter-web;external_dependency} -->
-                                <include>org.springframework.cloud:spring-cloud-bus:[3.1.2]</include> <!-- {x-include-update;org.springframework.cloud:spring-cloud-bus;external_dependency} -->
->>>>>>> a6c8651f
                             </includes>
                         </bannedDependencies>
                     </rules>

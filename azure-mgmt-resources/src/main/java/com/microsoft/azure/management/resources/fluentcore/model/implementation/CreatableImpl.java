--- conflicted
+++ resolved
@@ -111,15 +111,12 @@
         return this.createResourceAsync().toBlocking().last();
     }
 
-<<<<<<< HEAD
-    @SuppressWarnings("unchecked")
-=======
     @Override
     public Observable<FluentModelT> executeCreateOrUpdateAsync() {
         return this.createResourceAsync();
     }
 
->>>>>>> 25b198b3
+    @SuppressWarnings("unchecked")
     protected Func1<InnerModelT, FluentModelT> innerToFluentMap(final FluentModelImplT fluentModelImplT) {
         return new Func1<InnerModelT, FluentModelT>() {
             @Override

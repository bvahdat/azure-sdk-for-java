--- conflicted
+++ resolved
@@ -46,11 +46,11 @@
     def __init__(self, dependency_version: str, current_version: str):
         self.dependency_version = dependency_version
         self.current_version = current_version
-    
+
     def matches_version(self, version: str, match_any_version: bool = False):
         if match_any_version:
             return version == self.dependency_version or version == self.current_version
-        
+
         return version == self.current_version
 
 default_project = Project(None, None, None, None)
@@ -119,7 +119,7 @@
     add_source_projects(source_projects, project_list_identifiers, projects)
     add_source_projects(source_projects, dependent_modules, projects)
     add_source_projects(source_projects, dependency_modules, projects)
-    
+
     modules = sorted(list(set([p.module_path for p in source_projects])))
     with open(file=client_from_source_pom_path, mode='w') as fromSourcePom:
         fromSourcePom.write(pom_file_start)
@@ -206,11 +206,7 @@
         return Project(project_identifier, directory_path, module_path, parent_pom)
 
     # If the project isn't a track 2 POM skip it and not one of the project list identifiers.
-<<<<<<< HEAD
-    if not project_identifier in project_list_identifiers and not is_spring_child_pom(tree_root) and not is_track_two_pom(tree_root): # Spring pom's parent can be empty.
-=======
-    if not project_identifier in project_list_identifiers and not parent_pom in valid_parents:
->>>>>>> 8aa24733
+    if not project_identifier in project_list_identifiers and not is_spring_child_pom(tree_root) and not parent_pom in valid_parents: # Spring pom's parent can be empty.
         return
 
     project = Project(project_identifier, directory_path, module_path, parent_pom)
@@ -232,7 +228,7 @@
             continue
 
         project.add_dependency(dependency_identifier)
-    
+
     return project
 
 # Function which resolves the dependent projects of the project.
@@ -257,28 +253,21 @@
 
     return dependency_modules
 
-<<<<<<< HEAD
+# Get parent POM.
+def get_parent_pom(tree_root: ET.Element):
+    parent_node = element_find(tree_root, 'parent')
+
+    if parent_node is None:
+        return None
+
+    return create_artifact_identifier(parent_node)
+
 # Determines if the passed POM XML is a Spring library.
 def is_spring_child_pom(tree_root: ET.Element):
     group_id_node = element_find(tree_root, 'groupId')
     artifact_id_node = element_find(tree_root, 'artifactId')
     return not group_id_node is None and group_id_node.text == 'com.azure.spring' \
-       and not artifact_id_node is None and artifact_id_node.text != 'spring-cloud-azure' # Exclude parent pom to fix this error: "Project is duplicated in the reactor"
-
-# Determines if the passed POM XML is a track 2 library.
-def is_track_two_pom(tree_root: ET.Element):
-    parent_node = element_find(tree_root, 'parent')
-    return not parent_node is None and element_find(parent_node, 'artifactId').text in valid_parents
-=======
-# Get parent POM.
-def get_parent_pom(tree_root: ET.Element):
-    parent_node = element_find(tree_root, 'parent')
-
-    if parent_node is None:
-        return None
-    
-    return create_artifact_identifier(parent_node)
->>>>>>> 8aa24733
+           and not artifact_id_node is None and artifact_id_node.text != 'spring-cloud-azure' # Exclude parent pom to fix this error: "Project is duplicated in the reactor"
 
 # Creates an artifacts identifier.
 def create_artifact_identifier(element: ET.Element):
@@ -319,7 +308,7 @@
         if project.parent_pom == 'com.azure:azure-client-sdk-parent':
             return True
         project = projects.get(project.parent_pom, default_project)
-    
+
     return False
 
 def main():

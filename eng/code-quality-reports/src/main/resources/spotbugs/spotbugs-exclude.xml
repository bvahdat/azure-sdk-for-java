<?xml version="1.0" encoding="UTF-8"?>

<FindBugsFilter>
  <!-- These existing KeyVault Attribute APIs return their super class rather than the actual type. -->
  <Match>
    <Class name="~com\.microsoft\.azure\.keyvault\.requests\.\w+Request"/>
    <Bug pattern="BC_UNCONFIRMED_CAST_OF_RETURN_VALUE"/>
  </Match>

  <!-- These keyvault models are already publicly released APIs with name matching the simple name of superclass -->
  <Match>
    <Class
      name="~com\.microsoft\.azure\.keyvault\.models\.(CertificateBundle|CertificateOperation|IssuerBundle|KeyBundle|SecretBundle)"/>
    <Bug pattern="NM_SAME_SIMPLE_NAME_AS_SUPERCLASS"/>
  </Match>

  <!-- Cryptographic algorithms are publicly released APIs with incorrect name casing. -->
  <Match>
    <Or>
      <Class name="~com\.microsoft\.azure\.keyvault\.cryptography\.algorithms\.(Aes|Rsa)(.+)"/>
      <Class name="~com\.microsoft\.azure\.keyvault\.cryptography\.(.+)Algorithm"/>
    </Or>
    <Method name="~(CreateDecryptor|CreateEncryptor)"/>
    <Bug pattern="NM_METHOD_NAMING_CONVENTION"/>
  </Match>

  <!-- KeyVaultKey.DecryptResultTransform and SignResultTransform were not created with the
  intention that a null could be passed in. In the original code, it would have thrown a
  NullReferenceException. -->
  <Match>
    <Class name="~com\.microsoft\.azure\.keyvault\.extensions\.KeyVaultKey\$[\w]+"/>
    <Bug pattern="NP_PARAMETER_MUST_BE_NONNULL_BUT_MARKED_AS_NULLABLE"/>
  </Match>

  <!-- Ignoring dropped exception and catch Exception because it existed in current SDK when migrated. -->
  <Match>
    <Class name="~com\.microsoft\.azure\.keyvault\.extensions\.CachingKeyResolver\$[0-9]+"/>
    <Method name="run"/>
    <Bug pattern="DE_MIGHT_IGNORE"/>
  </Match>

  <!-- Protected field already exists in the public API surface area even though it is unused. -->
  <Match>
    <Class name="com.microsoft.azure.keyvault.cryptography.EcKey"/>
    <Field name="defaultEncryptionAlgorithm"/>
    <Bug pattern="UUF_UNUSED_PUBLIC_OR_PROTECTED_FIELD"/>
  </Match>

  <!-- Defines native api, doesn't follow java style.-->
  <Match>
    <Class name="~com\.azure\.identity\.implementation\.WindowsCredentialApi(.+)"/>
    <Bug pattern="UUF_UNUSED_PUBLIC_OR_PROTECTED_FIELD,
      UWF_UNWRITTEN_PUBLIC_OR_PROTECTED_FIELD,
      NM_FIELD_NAMING_CONVENTION"/>
  </Match>

  <!-- Internal implementation details, not at risk.-->
  <Match>
    <Class name="~com\.azure\.identity\.implementation\.intellij\.IntelliJKdbxMetadata"/>
    <Bug pattern="EI_EXPOSE_REP,
      EI_EXPOSE_REP2"/>
  </Match>

  <Match>
    <Class name="~com\.azure\.identity\.implementation\.intellij\.IntelliJKdbxDatabase"/>
    <Bug pattern="NP_NULL_ON_SOME_PATH"/>
  </Match>

  <!-- Third party source code files, kept as it is.-->
  <Match>
    <Class name="~com\.azure\.identity\.implementation\.intellij\.LittleEndianDataInputStream"/>
    <Bug pattern="RV_RETURN_VALUE_IGNORED_NO_SIDE_EFFECT"/>
  </Match>

  <Match>
    <Class name="~com\.azure\.identity\.implementation\.intellij\.Salsa20"/>
    <Bug pattern="DM_DEFAULT_ENCODING"/>
  </Match>

  <!-- Exception needs to be caught here.-->
  <Match>
    <Class name="~com\.azure\.identity\.implementation\.VisualStudioCacheAccessor"/>
    <Bug pattern="REC_CATCH_EXCEPTION"/>
  </Match>

  <!-- Exception needs to be caught here.-->
  <Match>
    <Class name="~com\.azure\.identity\.IntelliJCredential"/>
    <Bug pattern="REC_CATCH_EXCEPTION"/>
  </Match>

  <!-- Accesses native api, doesn't follow java style.-->
  <Match>
    <Class name="~com\.azure\.identity\.implementation\.LinuxKeyRingAccessor(.+)"/>
    <Bug pattern="UWF_UNWRITTEN_FIELD"/>
  </Match>

  <!-- Accesses native api, doesn't follow java style.-->
  <Match>
    <Class name="com.azure.identity.implementation.WindowsCredentialAccessor"/>
    <Bug pattern="NP_UNWRITTEN_PUBLIC_OR_PROTECTED_FIELD"/>
  </Match>

  <!-- Public field already exists in the public API surface. -->
  <Match>
    <Class name="com.microsoft.azure.batch.auth.BatchUserTokenCredentials"/>
    <Method name="username"/>
    <Bug pattern="NM_CONFUSING"/>
  </Match>

  <!-- These KeyVault classes are publicly released APIs that intentionally return null rather than an empty array. -->
  <Match>
    <Class name="~com\.microsoft\.azure\.keyvault\.(cryptography|models|webkey)\.[\w]+"/>
    <Bug pattern="PZLA_PREFER_ZERO_LENGTH_ARRAYS"/>
  </Match>

  <!-- Cases where null arrays should return null instead of empty arrays -->
  <Match>
    <Or>
      <Class name="com.azure.core.util.Base64Url"/>
      <Class name="com.azure.core.util.CoreUtils"/>
      <Class name="com.azure.core.implementation.serializer.HttpResponseDecodeData"/>
      <Class name="com.azure.core.util.serializer.JacksonAdapter"/>
      <Class name="com.azure.core.serializeradapter.jackson.JacksonAdapter"/>
      <And>
        <Class name="com.microsoft.azure.servicebus.Utils"/>
        <Method name="getDataFromMessageBody"/>
      </And>
      <And>
        <Class name="com.azure.security.keyvault.keys.implementation.Base64UrlJsonDeserializer"/>
        <Method name="deserialize"/>
      </And>
      <And>
        <Class name="com.azure.security.keyvault.keys.implementation.ByteExtensions"/>
        <Method name="clone"/>
      </And>
      <And>
        <Class name="com.azure.security.keyvault.keys.models.KeyProperties"/>
        <Method name="decode"/>
      </And>
      <And>
        <Class name="com.azure.security.keyvault.certificates.models.webkey.Base64UrlJsonDeserializer"/>
        <Method name="deserialize"/>
      </And>
      <And>
        <Class name="com.azure.security.keyvault.certificates.models.webkey.ByteExtensions"/>
        <Method name="clone"/>
      </And>
      <And>
        <Class name="com.azure.security.keyvault.certificates.models.CertificateProperties"/>
        <Method name="getX509Thumbprint"/>
      </And>
    </Or>
    <Bug pattern="PZLA_PREFER_ZERO_LENGTH_ARRAYS"/>
  </Match>

  <!--False positive: https://github.com/spotbugs/spotbugs/issues/1219-->
  <Match>
    <Or>
      <Class name="com.azure.core.implementation.jackson.ObjectMapperShim"/>
      <Class name="com.azure.core.serializeradapter.jackson.implementation.ObjectMapperShim"/>
    </Or>
    <Method name="createJsonMapper"/>
    <Bug pattern="BC_UNCONFIRMED_CAST_OF_RETURN_VALUE"/>
  </Match>

  <!-- Suppress non-null warning in the case that we change the code and it is possible for
  KeyVaultCredentials.getAuthenticationCredentials to return null. -->
  <Match>
    <Or>
      <Class name="com.azure.core.util.CoreUtils"/> <!-- false positive -->
      <Class name="com.microsoft.azure.keyvault.authentication.KeyVaultCredentials"/>
      <Class name="com.azure.storage.blob.FileTransferExample"/>
    </Or>
    <Bug pattern="RCN_REDUNDANT_NULLCHECK_OF_NONNULL_VALUE"/>
  </Match>

  <!-- Suppress Redundant nullcheck error for JreCertificates$JREKeyStore.loadKeyStore(KeyStore). -->
  <Match>
    <Or>
      <Class name="com.azure.security.keyvault.jca.implementation.JREKeyStoreFactory"/> <!-- false positive -->
    </Or>
    <Bug pattern="RCN_REDUNDANT_NULLCHECK_OF_NONNULL_VALUE"/>
  </Match>


  <Match>
    <Or>
      <Class name="com.azure.core.util.CoreUtils"/> <!-- false positive -->
    </Or>
    <Bug pattern="RCN_REDUNDANT_NULLCHECK_OF_NULL_VALUE"/>
  </Match>

  <!-- These KeyVaultClientBase methods are made synchronous by blocking and waiting for a result. They do not return
  anything, so it can be ignored. -->
  <Match>
    <Class name="com.microsoft.azure.keyvault.implementation.KeyVaultClientBaseImpl"/>
    <Method name="~(purgeDeletedCertificate|purgeDeletedKey|purgeDeletedSecret|purgeDeletedStorageAccount)"/>
    <Bug pattern="RV_RETURN_VALUE_IGNORED_NO_SIDE_EFFECT"/>
  </Match>

  <!-- These autorest generated APIs for existing Azure SDK components supports Java 7. Suppressing error for using
  anonymous inner classes. -->
  <Match>
    <Class name="~com\.microsoft\.azure\.(.+)Impl"/>
    <Bug pattern="SIC_INNER_SHOULD_BE_STATIC_ANON"/>
  </Match>

  <!-- KeyVaultCredential values manipulated do not need to be localised. They are base64 encoded or URL encoded.-->
  <Match>
    <Class name="com.microsoft.azure.keyvault.authentication.KeyVaultCredentials"/>
    <Method name="~(extractChallenge|isValidChallenge|supportsMessageProtection)"/>
    <Bug pattern="DM_CONVERT_CASE"/>
  </Match>

  <!-- HTTP header, "content-type" is not localised. -->
  <Match>
    <Class name="com.microsoft.azure.keyvault.messagesecurity.HttpMessageSecurity"/>
    <Method name="unprotectResponse"/>
    <Bug pattern="DM_CONVERT_CASE"/>
  </Match>

  <!-- HTTP header, "ocp-date" is not localised. -->
  <Match>
    <Class name="com.microsoft.azure.batch.auth.BatchSharedKeyCredentialsInterceptor"/>
    <Method name="signHeader"/>
    <Bug pattern="DM_CONVERT_CASE"/>
  </Match>

  <!-- Known issue in autorest where it will generate a variable with a value of null.
  https://github.com/Azure/autorest.java/issues/324 -->
  <Match>
    <Or>
      <Class name="~com\.microsoft\.azure\.(.+)Impl"/>
      <Class name="~com\.azure\.(.+)Impl"/>
      <Class name="com.azure.core.util.CoreUtils"/>
    </Or>
    <Bug pattern="NP_LOAD_OF_KNOWN_NULL_VALUE"/>
  </Match>

  <!-- Public field already exists in the public API surface area even though no writes were seen to this public field.
    https://github.com/Azure/azure-sdk-for-java/blob/master/sdk/eventhubs/microsoft-azure-eventhubs/src/main/java/com/microsoft/azure/eventhubs/BatchOptions.java#L50
    https://github.com/Azure/azure-sdk-for-java/blob/master/sdk/eventhubs/microsoft-azure-eventhubs/src/main/java/com/microsoft/azure/eventhubs/BatchOptions.java#L57 -->
  <Match>
    <Class name="com.microsoft.azure.eventhubs.BatchOptions"/>
    <Field name="~(maxMessageSize|partitionKey)"/>
    <Bug pattern="UWF_UNWRITTEN_PUBLIC_OR_PROTECTED_FIELD"/>
  </Match>

  <!-- Public method already exists in the public API surface area even though it has confusing name.
    https://github.com/Azure/azure-sdk-for-java/blob/master/sdk/eventhubs/microsoft-azure-eventhubs/src/main/java/com/microsoft/azure/eventhubs/impl/MessageReceiver.java#L247
    https://github.com/Azure/azure-sdk-for-java/blob/master/sdk/eventhubs/microsoft-azure-eventhubs/src/main/java/com/microsoft/azure/eventhubs/impl/MessageReceiver.java#L251
    https://github.com/Azure/azure-sdk-for-java/blob/master/sdk/eventhubs/microsoft-azure-eventhubs/src/main/java/com/microsoft/azure/eventhubs/impl/MessagingFactory.java#L146 -->
  <Match>
    <Class name="~com\.microsoft\.azure\.eventhubs\.impl\.(MessageReceiver|MessagingFactory)"/>
    <Bug pattern="NM_CONFUSING"/>
  </Match>

  <!-- Returning a new copy of the object is not necessary
    https://github.com/Azure/azure-sdk-for-java/blob/master/sdk/eventhubs/microsoft-azure-eventhubs/src/main/java/com/microsoft/azure/eventhubs/EventHubRuntimeInformation.java#L62 -->
  <Match>
    <Class name="com.microsoft.azure.eventhubs.EventHubRuntimeInformation"/>
    <Method name="~(getPartitionIds|onConnectionInit)"/>
    <Bug pattern="EI_EXPOSE_REP,EI_EXPOSE_REP2"/>
  </Match>

  <!-- EventHubRuntimeInformation is populated by the service. There is no user input. Copying partitionId contents is
    not necessary.
    https://github.com/Azure/azure-sdk-for-java/blob/master/sdk/eventhubs/microsoft-azure-eventhubs/src/main/java/com/microsoft/azure/eventhubs/EventHubRuntimeInformation.java#L27 -->
  <Match>
    <Class name="com.microsoft.azure.eventhubs.EventHubRuntimeInformation"/>
    <Field name="partitionIds"/>
    <Bug pattern="EI_EXPOSE_REP2"/>
  </Match>

  <!-- Public field already exists in the public API surface area even though it should be final.
    https://github.com/Azure/azure-sdk-for-java/blob/master/sdk/eventhubs/microsoft-azure-eventhubs/src/main/java/com/microsoft/azure/eventhubs/impl/EventHubClientImpl.java#L41 -->
  <Match>
    <Class name="com.microsoft.azure.eventhubs.impl.EventHubClientImpl"/>
    <Field name="USER_AGENT"/>
    <Bug pattern="MS_SHOULD_BE_FINAL,UWF_NULL_FIELD"/>
  </Match>

  <!-- Values are initialized at runtime
    https://github.com/Azure/azure-sdk-for-java/blob/master/sdk/eventhubs/microsoft-azure-eventhubs/src/main/java/com/microsoft/azure/eventhubs/impl/EventHubClientImpl.java#L47 -->
  <Match>
    <Class name="com.microsoft.azure.eventhubs.impl.EventHubClientImpl"/>
    <Field name="~(sender|timer|underlyingFactory)"/>
    <Bug pattern="UWF_FIELD_NOT_INITIALIZED_IN_CONSTRUCTOR"/>
  </Match>

  <!-- Returning a new copy of the object is not necessary
    https://github.com/Azure/azure-sdk-for-java/blob/master/sdk/eventhubs/microsoft-azure-eventhubs/src/main/java/com/microsoft/azure/eventhubs/impl/ReplayableWorkItem.java#L35 -->
  <Match>
    <Class name="com.microsoft.azure.eventhubs.impl.ReplayableWorkItem"/>
    <Field name="amqpMessage"/>
    <Bug pattern="EI_EXPOSE_REP"/>
  </Match>

  <!-- Return value is fine to not check, if add, it will be a redundant step
    https://github.com/Azure/azure-sdk-for-java/blob/master/sdk/eventhubs/microsoft-azure-eventhubs/src/main/java/com/microsoft/azure/eventhubs/impl/FaultTolerantObject.java#L80
    https://github.com/Azure/azure-sdk-for-java/blob/master/sdk/eventhubs/microsoft-azure-eventhubs/src/main/java/com/microsoft/azure/eventhubs/impl/FaultTolerantObject.java#L123 -->
  <Match>
    <Class name="~com\.microsoft\.azure\.eventhubs\.impl\.FaultTolerantObject(\$(1|2))?"/>
    <Method name="~(onEvent|runOnOpenedObject|close)"/>
    <Bug pattern="RV_RETURN_VALUE_IGNORED_BAD_PRACTICE"/>
  </Match>

  <!-- Bytes array are designed to return null if it is null
    https://github.com/Azure/azure-sdk-for-java/blob/master/sdk/eventhubs/microsoft-azure-eventhubs/src/main/java/com/microsoft/azure/eventhubs/impl/EventDataImpl.java#L150
    https://github.com/Azure/azure-sdk-for-java/blob/master/sdk/eventhubs/microsoft-azure-eventhubs/src/main/java/com/microsoft/azure/eventhubs/impl/PartitionReceiverImpl.java#L278 -->
  <Match>
    <Class name="~com\.microsoft\.azure\.eventhubs\.impl\.(EventDataImpl|PartitionReceiverImpl)"/>
    <Method name="~(getBytes|getDesiredCapabilities)"/>
    <Bug pattern="PZLA_PREFER_ZERO_LENGTH_ARRAYS"/>
  </Match>

  <!-- EventHubClientImpl.USER_AGENT is public and can be set by consumers of the SDK to not be null.
  https://github.com/Azure/azure-sdk-for-java/blob/master/sdk/eventhubs/microsoft-azure-eventhubs/src/main/java/com/microsoft/azure/eventhubs/impl/ConnectionHandler.java#L88 -->
  <Match>
    <Class name="com.microsoft.azure.eventhubs.impl.ConnectionHandler"/>
    <Method name="onConnectionInit"/>
    <Bug pattern="UWF_NULL_FIELD"/>
  </Match>

  <!-- Unchecked cast already exists as inner class of a public class but they are logically correct so it can be ignored.
    https://github.com/Azure/azure-sdk-for-java/blob/master/eventhubs/data-plane/azure-eventhubs-eph/src/main/java/com/microsoft/azure/eventprocessorhost/PartitionManager.java#L323 -->
  <Match>
    <Class name="com.microsoft.azure.eventprocessorhost.PartitionManager$FinalException"/>
    <Method name="getInner"/>
    <Bug pattern="BC_UNCONFIRMED_CAST_OF_RETURN_VALUE"/>
  </Match>

  <!-- Even though volatile reference to an array exists in protected API surface area changing it will cause another public API surface to change.
    https://github.com/Azure/azure-sdk-for-java/blob/master/eventhubs/data-plane/azure-eventhubs-eph/src/main/java/com/microsoft/azure/eventprocessorhost/PartitionManager.java#L29 -->
  <Match>
    <Class name="com.microsoft.azure.eventprocessorhost.PartitionManager"/>
    <Field name="partitionIds"/>
    <Bug pattern="VO_VOLATILE_REFERENCE_TO_ARRAY"/>
  </Match>

  <!-- Unchecked cast already exists in the public API surface area, they are logically right, so it can be ignored.
    At AzureStorageCheckpointLeaseManager.java:[line 180,430,446,542,574]
      https://github.com/Azure/azure-sdk-for-java/blob/master/eventhubs/data-plane/azure-eventhubs-eph/src/main/java/com/microsoft/azure/eventprocessorhost/AzureStorageCheckpointLeaseManager.java#L180
    At InMemoryLeaseManager.java:[line 148,155,209,241,268]
      https://github.com/Azure/azure-sdk-for-java/blob/master/eventhubs/data-plane/azure-eventhubs-eph/src/main/java/com/microsoft/azure/eventprocessorhost/InMemoryLeaseManager.java#L155 -->
  <Match>
    <Class
      name="~com\.microsoft\.azure\.eventprocessorhost\.(AzureStorageCheckpointLeaseManager|InMemoryLeaseManager)"/>
    <Bug pattern="BC_UNCONFIRMED_CAST"/>
  </Match>

  <!-- Public inner class already exists in the public API surface area even though it should be static.
    At EventProcessorOptions.java:[lines 234-237]
      https://github.com/Azure/azure-sdk-for-java/blob/master/eventhubs/data-plane/azure-eventhubs-eph/src/main/java/com/microsoft/azure/eventprocessorhost/EventProcessorOptions.java#L234 -->
  <Match>
    <Class
      name="~com\.microsoft.azure\.eventprocessorhost\.EventProcessorOptions\$(EndOfStreamInitialPositionProvider|StartOfStreamInitialPositionProvider)"/>
    <Bug pattern="SIC_INNER_SHOULD_BE_STATIC"/>
  </Match>

  <!-- EventProcessorHost and ExceptionReceivedEventArgs are shipped with method in its public surface area.
    https://github.com/Azure/azure-sdk-for-java/blob/master/eventhubs/data-plane/azure-eventhubs-eph/src/main/java/com/microsoft/azure/eventprocessorhost/EventProcessorHost.java#L346 -->
  <Match>
    <Class name="com.microsoft.azure.eventprocessorhost.EventProcessorHost"/>
    <Method name="getHostName"/>
    <Bug pattern="NM_CONFUSING"/>
  </Match>

  <!-- Known issue in autorest where it will generate a variable with a value of null then use it in a not null check.
  https://github.com/Azure/autorest.java/issues/328 -->
  <Match>
    <Or>
      <Class name="~com\.microsoft\.azure\.batch\.protocol\.implementation\.[\w]+Impl"/>
    </Or>
    <Bug pattern="RCN_REDUNDANT_NULLCHECK_OF_NULL_VALUE"/>
  </Match>

  <Match>
    <Class name="com.microsoft.azure.batch.CreateTasksErrorException"/>
    <Or>
      <Field name="failureTaskList"/>
      <Field name="pendingTaskList"/>
    </Or>
    <Bug pattern="SE_BAD_FIELD"/>
  </Match>

  <!-- No need to implements cloneable. -->
  <Match>
    <Or>
      <Class name="com.azure.core.http.HttpPipelineNextPolicy"/>
      <Class name="com.azure.core.http.HttpRequest"/>
    </Or>
    <Bug pattern="CN_IMPLEMENTS_CLONE_BUT_NOT_CLONEABLE"/>
  </Match>

  <!-- Uninitialized subscription property will be initialized on onSubscribe(). Spotbugs is unaware of reactor execution orders. -->
  <Match>
    <Or>
      <Class name="com.azure.core.util.FluxUtil"/>
      <Class name="com.azure.core.util.FluxUtil$1"/>
      <Class name="com.azure.core.implementation.FileWriteSubscriber"/>
      <Class name="com.azure.core.implementation.OutputStreamWriteSubscriber"/>
    </Or>
    <Bug pattern="UWF_FIELD_NOT_INITIALIZED_IN_CONSTRUCTOR"/>
  </Match>

  <!-- There is no need to make serializer or deserializer classes serializable. Suppress bugs related to these classes.
  -->
  <Match>
    <Or>
      <Class name="~com\.azure\.core\.implementation\.serializer\.jackson\.(AdditionalPropertiesDeserializer|AdditionalPropertiesSerializer|FlatteningDeserializer|FlatteningSerializer)"/>
      <Class name="~com\.azure\.core\.serializeradapter\.jackson\.implementation\.(AdditionalPropertiesDeserializer|AdditionalPropertiesSerializer|FlatteningDeserializer|FlatteningSerializer)"/>
    </Or>
    <Bug pattern="SE_NO_SERIALVERSIONID"/>
  </Match>

  <!-- The casting problems do not exist in Azure use cases -->
  <Match>
    <Or>
      <Class name="com.azure.core.implementation.TypeUtil"/>
      <Class name="com.azure.core.implementation.ReflectionUtils"/>
    </Or>
    <Bug pattern="BC_UNCONFIRMED_CAST"/>
  </Match>

  <!-- The fields are checked for null in the build method and throw exceptions if values for fields are not specified. -->
  <Match>
    <Class name="com.azure.identity.InteractiveBrowserCredentialBuilder"/>
    <Field name="port"/>
    <Bug pattern="UWF_FIELD_NOT_INITIALIZED_IN_CONSTRUCTOR"/>
  </Match>

  <!-- The major fields of poll strategy data subclass are non-serializable, and there is another design for serializing
  the class proposed. Suppress the warning for current design. -->
  <Match>
    <Class
      name="~com\.azure\.core\.management\.(CompletedPollStrategy\$CompletedPollStrategyData|ProvisioningStatePollStrategy\$ProvisioningStatePollStrategyData)"/>
    <Bug pattern="SE_NO_SERIALVERSIONID"/>
  </Match>

  <!-- The major fields of poll strategy data subclass are non-serializable, and there is another design for serializing
  the class proposed. Suppress the warning for current design. -->
  <Match>
    <Class
      name="~com\.azure\.core\.management\.implementation\.(CompletedPollStrategy\$CompletedPollStrategyData|ProvisioningStatePollStrategy\$ProvisioningStatePollStrategyData)"/>
    <Bug pattern="SE_BAD_FIELD"/>
  </Match>

  <!-- The checked field is always not null. -->
  <Match>
    <Class name="com.azure.core.management.implementation.AzureProxy"/>
    <Bug pattern="NP_NULL_PARAM_DEREF"/>
  </Match>

  <!-- The switch cases are encoded version of all SAS query parameters, which will further be appended to a request URL it seems like. A default case wouldn't make sense -->
  <Match>
    <Class name="com.microsoft.azure.storage.blob.SASQueryParameters"/>
    <Bug pattern="SF_SWITCH_NO_DEFAULT"/>
  </Match>

  <!-- The field is used in public Constructor. -->
  <Match>
    <Class name="com.microsoft.azure.storage.blob.RequestIDFactory$RequestIDPolicy"/>
    <Bug pattern="URF_UNREAD_FIELD"/>
  </Match>

  <!-- Exclude the files generated by auto rest -->
  <Match>
    <Package name="~com\.microsoft\.azure\.storage\.blob\.model(.+)"/>
  </Match>

  <!-- Exclude the confusing name bugs as it is designed to name the same as autorest. -->
  <Match>
    <Or>
      <Class name="com.azure.storage.blob.HttpGetterInfo"/>
      <Class name="com.azure.storage.blob.BlobProperties"/>
      <Class name="com.azure.storage.blob.BlobContainerProperties"/>
      <Class name="com.azure.storage.file.share.implementation.models.DirectoryCreateHeaders"/>
      <Class name="com.azure.storage.blob.implementation.models.BlobDownloadHeaders"/>
      <Class name="com.azure.storage.blob.models.BlobQueryHeaders"/>
    </Or>
    <Bug pattern="NM_CONFUSING"/>
  </Match>

  <!-- The public field already exists in the public API surface area -->
  <Match>
    <Class name="~com\.microsoft\.azure\.servicebus\.(TransactionContext|management\.ManagementClientConstants)"/>
    <Field name="~(MAX_DURATION|NULL_TXN)"/>
    <Bug pattern="MS_SHOULD_BE_FINAL"/>
  </Match>

  <!-- The HttpRequest fields are serializable. Flux<T> and HttpHeaders are able to serialize and deserialize. -->
  <Match>
    <Class name="com.azure.core.http.HttpRequest"/>
    <Bug pattern="SE_BAD_FIELD"/>
  </Match>

  <!-- Storing HttpResponseError as the Object value is not required to be serializable or transient -->
  <Match>
    <Class name="com.azure.core.exception.HttpResponseException"/>
    <Bug pattern="SE_BAD_FIELD_STORE"/>
  </Match>

  <!-- The two values can still change in the future. Change it will be a breaking code change.-->
  <Match>
    <Class name="com.microsoft.azure.servicebus.MessageReceiver"/>
    <Bug pattern="DB_DUPLICATE_BRANCHES"/>
  </Match>

  <!-- The return value is ignored for purpose -->
  <Match>
    <Class name="~com\.microsoft\.azure\.servicebus\.primitives\.(AsyncUtil|RequestResponseLink\$InternalReceiver)"/>
    <Method name="~(completeFuture|completeFutureExceptionally|run|onReceiveComplete)"/>
    <Bug pattern="RV_RETURN_VALUE_IGNORED_BAD_PRACTICE"/>
  </Match>

  <!-- Unreachable Path -->
  <Match>
    <Class name="com.microsoft.azure.servicebus.primitives.RequestResponseLink$InternalSender"/>
    <Local name="encodedPair"/>
    <Bug pattern="NP_NULL_ON_SOME_PATH_EXCEPTION"/>
  </Match>

  <!-- The casting is correct, it is beyond the SpotBugs's ability to determine the correctness -->
  <Match>
    <Class name="com.microsoft.azure.servicebus.primitives.RequestResponseUtils"/>
    <Method name="encodeRuleDescriptionToMap"/>
    <Bug pattern="BC_UNCONFIRMED_CAST_OF_RETURN_VALUE"/>
  </Match>

  <!-- Unstable implementation. It is in Service team's to-do-list -->
  <Match>
    <Class name="com.microsoft.azure.servicebus.primitives.CoreMessageReceiver"/>
    <Method name="onReceiveComplete"/>
    <Bug pattern="AT_OPERATION_SEQUENCE_ON_CONCURRENT_ABSTRACTION"/>
  </Match>

  <!-- Incorrect flagging, the surrounding hasValue() checks that get() isn't null -->
  <Match>
    <Class name="com.azure.core.http.rest.RestProxy"/>
    <Method name="endTracingSpan"/>
    <Bug pattern="NP_NULL_ON_SOME_PATH_FROM_RETURN_VALUE"/>
  </Match>

  <!-- Incorrect flagging, error will be thrown if value is null -->
  <Match>
    <Class name="com.azure.endtoend.identity.WebJobsIdentityTest"/>
    <Or>
      <Method name="testMSIEndpointWithSystemAssigned"/>
      <Method name="testMSIEndpointWithUserAssigned"/>
    </Or>
    <Bug pattern="NP_NULL_ON_SOME_PATH_FROM_RETURN_VALUE"/>
  </Match>

  <!-- Incorrect flagging, if the response is null a StorageException would have been thrown -->
  <Match>
    <Or>
      <Class name="com.azure.storage.blob.specialized.BlobInputStream"/>
      <Class name="com.azure.storage.file.share.StorageFileInputStream"/>
      <Class name="com.azure.storage.blob.specialized.BlobOutputStream$AppendBlobOutputStream"/>
      <Class name="com.azure.storage.queue.QueueServiceClient"/>
    </Or>
    <Bug pattern="NP_NULL_ON_SOME_PATH_FROM_RETURN_VALUE"/>
  </Match>

  <!-- Incorrect flagging, all the optional values can be null -->
  <Match>
    <Class name="com.azure.storage.blob.BlobClient"/>
    <Method name="downloadToFile"/>
    <Bug pattern="NP_NULL_PARAM_DEREF_ALL_TARGETS_DANGEROUS"/>
  </Match>

  <!-- Super doesn't need to be cloned since it is Object -->
  <Match>
    <Class name="com.azure.core.util.Configuration"/>
    <Bug pattern="CN_IDIOM_NO_SUPER_CALL"/>
  </Match>

  <!-- Jackson property setter method is private -->
  <Match>
    <Or>
      <Class name="com.azure.security.keyvault.secrets.models.DeletedSecret"/>
      <Class name="com.azure.security.keyvault.secrets.models.KeyVaultSecret"/>
      <Class name="com.azure.security.keyvault.secrets.models.SecretProperties"/>
      <Class name="com.azure.security.keyvault.keys.models.DeletedKey"/>
      <Class name="com.azure.security.keyvault.keys.cryptography.implementation.SecretKey"/>
      <Class name="com.azure.security.keyvault.keys.models.KeyVaultKey"/>
      <Class name="com.azure.security.keyvault.keys.models.KeyProperties"/>
      <Class name="com.azure.security.keyvault.keys.models.KeyRotationPolicy"/>
      <Class name="com.azure.security.keyvault.certificates.models.DeletedCertificate"/>
      <Class name="com.azure.security.keyvault.certificates.models.Certificate"/>
      <Class name="com.azure.security.keyvault.certificates.models.CertificateProperties"/>
      <Class name="com.azure.security.keyvault.certificates.models.IssuerProperties"/>
      <Class name="com.azure.security.keyvault.certificates.models.CertificateIssuer"/>
      <Class name="com.azure.security.keyvault.certificates.models.CertificatePolicy"/>
      <Class name="com.azure.security.keyvault.certificates.models.LifetimeAction"/>
      <Class name="com.azure.security.keyvault.certificates.models.CertificateOperation"/>
    </Or>
    <Bug pattern="UPM_UNCALLED_PRIVATE_METHOD"/>
  </Match>

  <Match>
    <Or>
      <Class name="com.azure.core.util.polling.PollResponseJavaDocCodeSnippets"/>
      <Class name="com.azure.core.util.polling.PollerJavaDocCodeSnippets"/>
    </Or>
    <Bug pattern="NP_LOAD_OF_KNOWN_NULL_VALUE,NP_ALWAYS_NULL,UPM_UNCALLED_PRIVATE_METHOD"/>
  </Match>

  <!-- Field initialized by jackson property annotation -->
  <Match>
    <Class name="com.azure.security.keyvault.keys.models.webkey.JsonWebKey"/>
    <Bug pattern="UWF_FIELD_NOT_INITIALIZED_IN_CONSTRUCTOR"/>
  </Match>

  <!-- It is fine to have un-used variables, unread fields, anonymous static inner classes in javadoc code samples. -->
  <Match>
    <Or>
      <Class name="~.*JavaDoc(CodeSnippets|CodeSamples|Samples)"/>
      <Class name="~.*ReadmeSamples"/>
      <Class name="com.azure.storage.blob.batch.ReadmeCodeSamples"/>
      <Class name="com.azure.storage.file.datalake.GetSetAccessControlExample"/>
    </Or>
    <Bug pattern="DLS_DEAD_LOCAL_STORE,
                  URF_UNREAD_FIELD,
                  SIC_INNER_SHOULD_BE_STATIC_ANON,
                  DLS_DEAD_LOCAL_STORE_SHADOWS_FIELD,
                  NP_NULL_PARAM_DEREF_ALL_TARGETS_DANGEROUS,
                  NP_NULL_ON_SOME_PATH_FROM_RETURN_VALUE"/>
  </Match>

  <!-- These methods are called, SpotBugs just can't see through the specific lambda and static class code -->
  <Match>
    <Or>
      <Class
        name="com.azure.data.appconfiguration.credentials.ConfigurationClientCredentials$AuthorizationHeaderProvider"/>
      <Class name="com.azure.messaging.eventhubs.EventData$SystemProperties"/>
      <Class name="com.azure.messaging.eventhubs.implementation.ReactorSender$WeightedDeliveryTag"/>
    </Or>
    <Bug pattern="UPM_UNCALLED_PRIVATE_METHOD"/>
  </Match>

  <!-- This is a false positive. Exception is thrown and caught to map to a different type of exception-->
  <Match>
    <Or>
      <Class name="com.azure.messaging.eventhubs.PartitionPumpManager"/>
      <Class name="com.azure.core.http.rest.ResponseExceptionConstructorCache"/>
      <Class name="com.azure.core.tracing.opentelemetry.implementation.OpenTelemetrySpanSuppressionHelper"/>
    </Or>
    <Bug pattern="REC_CATCH_EXCEPTION"/>
  </Match>

  <!-- Names defined in the service. -->
  <Match>
    <Class name="com.azure.data.appconfiguration.models.ConfigurationSetting"/>
    <Bug pattern="NM_CONFUSING"/>
  </Match>

  <!-- This is a false positive, it is possible for usingUserDelegation to be false. -->
  <Match>
    <Class name="com.azure.storage.blob.specialized.BlobServiceSasSignatureValues"/>
    <Bug pattern="UC_USELESS_CONDITION"/>
  </Match>

  <!-- Retry thus does not throw.
    SharedTokenCacheCredential needs to catch any catch exception that gets thrown.-->
  <Match>
    <Or>
      <Class name="com.azure.identity.SharedTokenCacheCredential"/>
      <Class name="com.azure.identity.implementation.msalextensions.CacheLock"/>
    </Or>
    <Bug pattern="REC_CATCH_EXCEPTION"/>
  </Match>
  <!-- Return value not needed -->
  <Match>
    <Class name="com.azure.identity.implementation.msalextensions.cachepersister.windows.WindowsDPAPICacheProtector"/>
    <Bug pattern="RV_RETURN_VALUE_IGNORED_BAD_PRACTICE"/>
  </Match>

  <!-- Serializers define non-transient non-serializable instance field -->
  <Match>
    <Or>
      <Class name="com.azure.core.implementation.jackson.FlatteningSerializer"/>
      <Class name="com.azure.core.implementation.jackson.FlatteningDeserializer"/>
      <Class name="com.azure.core.implementation.jackson.AdditionalPropertiesSerializer"/>
      <Class name="com.azure.core.implementation.jackson.AdditionalPropertiesDeserializer"/>

      <Class name="com.azure.core.serializeradapter.jackson.implementation.FlatteningSerializer"/>
      <Class name="com.azure.core.serializeradapter.jackson.implementation.FlatteningDeserializer"/>
      <Class name="com.azure.core.serializeradapter.jackson.implementation.AdditionalPropertiesSerializer"/>
      <Class name="com.azure.core.serializeradapter.jackson.implementation.AdditionalPropertiesDeserializer"/>
    </Or>
    <Bug pattern="SE_BAD_FIELD"/>
  </Match>

  <!-- FIXME: spotbugs issues in core test packages -->
  <Match>
    <Or>
      <Package name="com.azure.core.test"/>
      <Package name="com.azure.core.test.implementation"/>
      <Package name="com.azure.core.test.http"/>
    </Or>
    <Bug pattern="DM_BOXED_PRIMITIVE_FOR_PARSING,
                  DM_CONVERT_CASE,
                  EC_UNRELATED_TYPES,
                  REC_CATCH_EXCEPTION,
                  DM_DEFAULT_ENCODING,
                  NP_NULL_ON_SOME_PATH_FROM_RETURN_VALUE,
                  RCN_REDUNDANT_NULLCHECK_WOULD_HAVE_BEEN_A_NPE,
                  UPM_UNCALLED_PRIVATE_METHOD"/>
  </Match>


  <!-- The field is read by parent class StorageOutputStream methods. -->
  <Match>
    <Class name="com.azure.storage.file.share.StorageFileOutputStream"/>
    <Bug pattern="URF_UNREAD_FIELD"/>
  </Match>

  <!-- Initial implementation of Storage Blob Batch is using an inline class -->
  <Match>
    <Class name="com.azure.storage.blob.batch.BlobBatchAsyncClient"/>
    <Bug pattern="SIC_INNER_SHOULD_BE_STATIC_ANON"/>
  </Match>

  <!-- Implementation name confusing with public API name and non-public API -->
  <Match>
    <Or>
      <Class name="com.azure.core.implementation.http.UrlBuilder"/>
      <Class name="com.azure.storage.blob.implementation.models.AppendBlobAppendBlockFromUrlHeaders"/>
      <Class name="com.azure.storage.file.share.implementation.models.FileGetPropertiesHeaders"/>
      <Class name="com.azure.storage.file.datalake.implementation.models.PathAppendDataHeaders"/>
    </Or>
    <Bug pattern="NM_CONFUSING"/>
  </Match>

  <!-- Returning null is correct in these cases as it represents the not-applicable case -->
  <Match>
    <Class name="com.azure.storage.blob.nio.AzureBlobFileAttributes"/>
    <Or>
      <Method name="isServerEncrypted"/>
      <Method name="isAccessTierInferred"/>
    </Or>
    <Bug pattern="NP_BOOLEAN_RETURN_NULL"/>
  </Match>

  <!-- Incorrect flagging, there is already switchIfEmpty operator applied in the upstream to throw error on empty -->
  <Match>
    <Class name="com.azure.core.util.polling.DefaultSyncPoller"/>
    <Method name="getFinalResult"/>
    <Bug pattern="NP_NULL_ON_SOME_PATH_FROM_RETURN_VALUE"/>
  </Match>

  <!-- Incorrect flagging, there is already switchIfEmpty operator applied in the upstream to throw error on empty -->
  <Match>
    <Class name="com.azure.core.util.polling.DefaultSyncPoller"/>
    <Method name="poll"/>
    <Bug pattern="NP_NULL_ON_SOME_PATH_FROM_RETURN_VALUE"/>
  </Match>

  <!-- Incorrect flagging, there is already switchIfEmpty operator applied in the upstream to throw error on empty -->
  <Match>
    <Class name="com.azure.core.util.polling.DefaultSyncPoller"/>
    <Method name="waitForCompletion"/>
    <Bug pattern="NP_NULL_ON_SOME_PATH_FROM_RETURN_VALUE"/>
  </Match>

  <!-- Incorrect flagging, there is already switchIfEmpty operator applied in the upstream to throw error on empty -->
  <Match>
    <Class name="com.azure.core.util.polling.DefaultSyncPoller"/>
    <Method name="waitUntil"/>
    <Bug pattern="NP_NULL_ON_SOME_PATH_FROM_RETURN_VALUE"/>
  </Match>

  <!-- Incorrect flagging, there is already switchIfEmpty operator applied in the upstream to throw error on empty -->
  <Match>
    <Class name="com.azure.core.util.polling.PollingContext"/>
    <Method name="clone"/>
    <Bug pattern="CN_IMPLEMENTS_CLONE_BUT_NOT_CLONEABLE"/>
  </Match>

  <Match>
    <Or>
      <Class name="com.azure.core.util.paging.PagedFluxCoreJavaDocCodeSnippets"/>
      <Class name="com.azure.storage.blob.implementation.models.BlobPropertiesInternalDownload"/>
    </Or>
    <Bug pattern="NP_LOAD_OF_KNOWN_NULL_VALUE,
    SIC_INNER_SHOULD_BE_STATIC_ANON,
    UMAC_UNCALLABLE_METHOD_OF_ANONYMOUS_CLASS,
    NP_BOOLEAN_RETURN_NULL"/>
  </Match>

  <!-- Disable some spotbugs rules on perf-tests -->
  <Match>
    <Or>
      <Package name="com.azure.storage.blob.perf"/>
      <Package name="com.azure.storage.blob.perf.core"/>
      <Package name="com.azure.storage.file.datalake.perf"/>
      <Package name="com.azure.storage.file.datalake.perf.core"/>
      <Package name="com.azure.storage.file.share.perf"/>
      <Package name="com.azure.storage.file.share.perf.core"/>
    </Or>
    <Bug pattern="BC_UNCONFIRMED_CAST, DM_EXIT, RCN_REDUNDANT_NULLCHECK_WOULD_HAVE_BEEN_A_NPE"/>
  </Match>

  <Match>
    <Package name="com.azure.sdk.template.perf"/>
    <Bug pattern="RV_RETURN_VALUE_IGNORED_NO_SIDE_EFFECT"/>
  </Match>

  <!-- StringUtils.strip can return NULL so the NULL check is required -->
  <Match>
    <Class name="com.azure.cosmos.implementation.PathsHelper"/>
    <Method name="parsePathSegments"/>
    <Bug pattern="RCN_REDUNDANT_NULLCHECK_OF_NONNULL_VALUE"/>
  </Match>

  <Match>
    <Class name="com.azure.cosmos.implementation.encryption.AeadAes256CbcHmac256Algorithm"/>
    <Method name="decryptData"/>
    <Bug pattern="RCN_REDUNDANT_NULLCHECK_OF_NONNULL_VALUE"/>
  </Match>

  <Match>
    <Class name="com.azure.cosmos.implementation.encryption.AeadAes256CbcHmac256Algorithm"/>
    <Method name="encryptData"/>
    <Bug pattern="RCN_REDUNDANT_NULLCHECK_OF_NONNULL_VALUE"/>
  </Match>

  <Match>
    <Class name="com.azure.cosmos.implementation.BaseAuthorizationTokenProvider"/>
    <Method name="reInitializeIfPossible"/>
    <Bug pattern="ES_COMPARING_STRINGS_WITH_EQ"/>
  </Match>

  <Match>
    <Class name="com.azure.cosmos.implementation.encryption.SecurityUtility"/>
    <Method name="getSHA256Hash"/>
    <Bug pattern="RCN_REDUNDANT_NULLCHECK_OF_NONNULL_VALUE"/>
  </Match>

  <!-- Suppress false positive, there is no null in the flagged code -->
  <Match>
    <Class name="com.azure.cosmos.implementation.TestConfigurations"/>
    <Method name="loadFromPathIfExists"/>
    <Bug pattern="RCN_REDUNDANT_NULLCHECK_OF_NONNULL_VALUE,REC_CATCH_EXCEPTION"/>
  </Match>

  <!-- ClassLoader::getResourceAsStream can return null, ref: https://docs.oracle.com/javase/8/docs/technotes/guides/lang/resources.html -->
  <Match>
    <Class name="com.azure.cosmos.implementation.directconnectivity.RntbdTransportClient$Options$Builder"/>
    <Bug pattern="RCN_REDUNDANT_NULLCHECK_OF_NONNULL_VALUE"/>
  </Match>

  <!-- Tracking work-item: https://github.com/Azure/azure-sdk-for-java/issues/9037 -->
  <Match>
    <Or>
      <Class name="com.azure.cosmos.implementation.ClientSideRequestStatistics"/>
      <Class name="com.azure.cosmos.models.CosmosItemResponse"/>
    </Or>
    <Bug pattern="IS2_INCONSISTENT_SYNC"/>
  </Match>

  <!-- The following two suggestion for _static_ inner class is suppressed,
       first method is 1 line and second one is ~4 lines, doesn't worth a dedicated class.
    -->
  <Match>
    <Class name="com.azure.cosmos.implementation.routing.LocationCache"/>
    <Method name="markEndpointUnavailable"/>
    <Bug pattern="SIC_INNER_SHOULD_BE_STATIC_ANON"/>
  </Match>

  <Match>
    <Class name="com.azure.cosmos.implementation.DatabaseAccount"/>
    <Method name="getQueryEngineConfiguration"/>
    <Bug pattern="SIC_INNER_SHOULD_BE_STATIC_ANON"/>
  </Match>

  <!-- This code smells, created an issue: https://github.com/Azure/azure-sdk-for-java/issues/9039 -->
  <Match>
    <Class name="com.azure.cosmos.implementation.directconnectivity.GoneAndRetryWithRetryPolicy"/>
    <Method name="shouldRetry"/>
    <Bug pattern="RCN_REDUNDANT_NULLCHECK_WOULD_HAVE_BEEN_A_NPE"/>
  </Match>

  <Match>
    <Class name="com.azure.cosmos.encryption.KeyVaultAccessClient"/>
    <Method name="unwrapKeyAsync"/>
    <Bug pattern="NP_NULL_ON_SOME_PATH_FROM_RETURN_VALUE"/>
  </Match>

  <Match>
    <Class name="com.azure.cosmos.encryption.KeyVaultAccessClient"/>
    <Method name="wrapKeyAsync"/>
    <Bug pattern="NP_NULL_ON_SOME_PATH_FROM_RETURN_VALUE"/>
  </Match>

  <Match>
    <Class name="com.azure.cosmos.encryption.AzureKeyVaultKeyWrapProvider"/>
    <Method name="unwrapKey"/>
    <Bug pattern="NP_NULL_ON_SOME_PATH_FROM_RETURN_VALUE"/>
  </Match>

  <Match>
    <Class name="com.azure.cosmos.encryption.AzureKeyVaultKeyWrapProvider"/>
    <Method name="wrapKey"/>
    <Bug pattern="NP_NULL_ON_SOME_PATH_FROM_RETURN_VALUE"/>
  </Match>

  <!-- DB is retrieved synchronously (Flux::block()) after creating it, so no chance of null  -->
  <Match>
    <Class name="com.azure.cosmos.implementation.DatabaseForTest"/>
    <Method name="create"/>
    <Bug pattern="NP_NULL_ON_SOME_PATH_FROM_RETURN_VALUE"/>
  </Match>

  <!-- Issue: https://github.com/Azure/azure-sdk-for-java/issues/9041 -->
  <Match>
    <Class name="com.azure.cosmos.implementation.RxGatewayStoreModel"/>
    <Bug pattern="NP_NULL_ON_SOME_PATH"/>
  </Match>

  <!-- Issue: https://github.com/Azure/azure-sdk-for-java/issues/9044 -->
  <Match>
    <Class name="com.azure.cosmos.implementation.RxGatewayStoreModel"/>
    <Method name="validateOrThrow"/>
    <Bug pattern="DM_DEFAULT_ENCODING"/>
  </Match>

  <!-- The in-memory map is not serializable, given value is of type IServerIdentity which is not serializable -->
  <Match>
    <Class name="com.azure.cosmos.implementation.routing.InMemoryCollectionRoutingMap$MinPartitionKeyPairComparator"/>
    <Bug pattern="SE_COMPARATOR_SHOULD_BE_SERIALIZABLE"/>
  </Match>

  <!-- The following 3 suppression are valid, the types uses default value if parse fails  -->
  <Match>
    <Class name="com.azure.cosmos.implementation.Configs"/>
    <Method name="getIntValue"/>
    <Bug pattern="DM_BOXED_PRIMITIVE_FOR_PARSING"/>
  </Match>

  <Match>
    <Class name="com.azure.cosmos.implementation.Integers"/>
    <Method name="tryParse"/>
    <Bug pattern="DM_BOXED_PRIMITIVE_FOR_PARSING"/>
  </Match>

  <Match>
    <Class name="com.azure.cosmos.implementation.Longs"/>
    <Method name="tryParse"/>
    <Bug pattern="DM_BOXED_PRIMITIVE_FOR_PARSING"/>
  </Match>

  <!-- Issue: https://github.com/Azure/azure-sdk-for-java/issues/9048 -->
  <Match>
    <Class name="com.azure.cosmos.models.ModelBridgeInternal"/>
    <Method name="toDatabaseAccount"/>
    <Bug pattern="DM_BOXED_PRIMITIVE_FOR_PARSING"/>
  </Match>


  <!-- Extra null check is for assertion -->
  <Match>
    <Class name="com.azure.cosmos.implementation.directconnectivity.AddressResolver"/>
    <Method name="~(.*)\$(resolveAddressesAndIdentityAsync|null)\$(.*)"/>
    <Bug pattern="RCN_REDUNDANT_NULLCHECK_OF_NULL_VALUE"/>
  </Match>

  <!-- Issue: https://github.com/Azure/azure-sdk-for-java/issues/9050 -->
  <Match>
    <Class name="com.azure.cosmos.implementation.directconnectivity.rntbd.RntbdClientChannelPool"/>
    <Bug pattern="RCN_REDUNDANT_NULLCHECK_OF_NULL_VALUE"/>
  </Match>

  <!-- Code is doing DCL, this needs to be evaluated
   https://www.cs.umd.edu/~pugh/java/memoryModel/DoubleCheckedLocking.html
   Issue: https://github.com/Azure/azure-sdk-for-java/issues/9054
   -->
  <Match>
    <Class name="com.azure.cosmos.models.CosmosItemResponse"/>
    <Method name="getItem"/>
    <Bug pattern="RCN_REDUNDANT_NULLCHECK_OF_NULL_VALUE"/>
  </Match>

  <!-- Fallthrough is by design -->
  <Match>
    <Class name="com.azure.cosmos.implementation.routing.MurmurHash3_32"/>
    <Method name="hash"/>
    <Bug pattern="SF_SWITCH_FALLTHROUGH"/>
  </Match>

  <!-- Suppress URF_UNREAD_FIELD, the fields are read but during serialization -->
  <Match>
    <Class name="com.azure.cosmos.implementation.ClientSideRequestStatistics$AddressResolutionStatistics"/>
    <Field name="endTimeUTC"/>
    <Bug pattern="URF_UNREAD_FIELD"/>
  </Match>

  <!-- Suppress URF_UNREAD_FIELD, the fields are read but during serialization -->
  <Match>
    <Class name="com.azure.cosmos.implementation.ClientSideRequestStatistics$AddressResolutionStatistics"/>
    <Field name="startTimeUTC"/>
    <Bug pattern="URF_UNREAD_FIELD"/>
  </Match>

  <!-- Suppress URF_UNREAD_FIELD, the fields are read but during serialization -->
  <Match>
    <Class name="com.azure.cosmos.implementation.ClientSideRequestStatistics$AddressResolutionStatistics"/>
    <Field name="targetEndpoint"/>
    <Bug pattern="URF_UNREAD_FIELD"/>
  </Match>

  <!-- Suppress URF_UNREAD_FIELD, the fields are read but during serialization -->
  <Match>
    <Class name="com.azure.cosmos.implementation.ClientSideRequestStatistics$AddressResolutionStatistics"/>
    <Field name="errorMessage"/>
    <Bug pattern="URF_UNREAD_FIELD"/>
  </Match>

  <!-- Suppress URF_UNREAD_FIELD, the fields are read but during serialization -->
  <Match>
    <Class name="com.azure.cosmos.implementation.ClientSideRequestStatistics$AddressResolutionStatistics"/>
    <Field name="inflightRequest"/>
    <Bug pattern="URF_UNREAD_FIELD"/>
  </Match>

  <!-- Suppress URF_UNREAD_FIELD, the fields are read but during serialization -->
  <Match>
    <Class name="com.azure.cosmos.implementation.ClientSideRequestStatistics$StoreResponseStatistics"/>
    <Field name="requestResourceType"/>
    <Bug pattern="URF_UNREAD_FIELD"/>
  </Match>

  <!-- Suppress URF_UNREAD_FIELD, the field is read but during serialization -->
  <Match>
    <Class name="com.azure.cosmos.implementation.ClientSideRequestStatistics$StoreResponseStatistics"/>
    <Field name="requestResponseTimeUTC"/>
    <Bug pattern="URF_UNREAD_FIELD"/>
  </Match>

  <!-- Suppress URF_UNREAD_FIELD, the field is read but during serialization -->
  <Match>
    <Class name="com.azure.cosmos.implementation.ClientSideRequestStatistics$StoreResponseStatistics"/>
    <Field name="storeResult"/>
    <Bug pattern="URF_UNREAD_FIELD"/>
  </Match>

  <!-- Suppress URF_UNREAD_FIELD, the field is read but during serialization -->
  <Match>
    <Class name="com.azure.cosmos.implementation.RequestTimeline$Event"/>
    <Field name="durationInMicroSec"/>
    <Bug pattern="URF_UNREAD_FIELD"/>
  </Match>

  <!-- The entire class is unused. Bug: https://github.com/Azure/azure-sdk-for-java/issues/9075 -->
  <Match>
    <Class name="com.azure.cosmos.implementation.changefeed.implementation.RemainingWorkEstimatorImpl"/>
    <Bug pattern="URF_UNREAD_FIELD"/>
  </Match>

  <!-- serviceConfigReader type is not used, but comment seems this is be used in future updates -->
  <Match>
    <Class name="com.azure.cosmos.implementation.directconnectivity.GlobalAddressResolver"/>
    <Field name="serviceConfigReader"/>
    <Bug pattern="URF_UNREAD_FIELD"/>
  </Match>

  <!-- gatewayAddressCache also seems associated with serviceConfigReader suppressed previously -->
  <Match>
    <Class name="com.azure.cosmos.implementation.directconnectivity.GlobalAddressResolver"/>
    <Field name="gatewayAddressCache"/>
    <Bug pattern="URF_UNREAD_FIELD"/>
  </Match>

  <!-- addressResolver also seems associated with serviceConfigReader suppressed previously -->
  <Match>
    <Class name="com.azure.cosmos.implementation.directconnectivity.GlobalAddressResolver"/>
    <Field name="addressResolver"/>
    <Bug pattern="URF_UNREAD_FIELD"/>
  </Match>

  <!-- Bug: https://github.com/Azure/azure-sdk-for-java/issues/9076 -->
  <Match>
    <Class name="com.azure.cosmos.implementation.directconnectivity.StoreClientFactory"/>
    <Field name="maxConcurrentConnectionOpenRequests"/>
    <Bug pattern="URF_UNREAD_FIELD"/>
  </Match>

  <!-- Bug: https://github.com/Azure/azure-sdk-for-java/issues/9076 -->
  <Match>
    <Class name="com.azure.cosmos.implementation.directconnectivity.StoreClientFactory"/>
    <Field name="requestTimeout"/>
    <Bug pattern="URF_UNREAD_FIELD"/>
  </Match>

  <!-- Bug: https://github.com/Azure/azure-sdk-for-java/issues/9076 -->
  <Match>
    <Class name="com.azure.cosmos.implementation.directconnectivity.StoreClientFactory"/>
    <Field name="enableTransportClientSharing"/>
    <Bug pattern="URF_UNREAD_FIELD"/>
  </Match>

  <!-- Suppress URF_UNREAD_FIELD, the field is read but during serialization -->
  <Match>
    <Class name="com.azure.cosmos.implementation.directconnectivity.rntbd.RntbdResponseHeaders"/>
    <Field name="indexTermsGenerated"/>
    <Bug pattern="URF_UNREAD_FIELD"/>
  </Match>

  <!-- Suppress URF_UNREAD_FIELD, the field is read but during serialization -->
  <Match>
    <Class name="com.azure.cosmos.implementation.directconnectivity.rntbd.RntbdResponseHeaders"/>
    <Field name="queriesPerformed"/>
    <Bug pattern="URF_UNREAD_FIELD"/>
  </Match>

  <!-- Suppress URF_UNREAD_FIELD, the field is read but during serialization -->
  <Match>
    <Class name="com.azure.cosmos.implementation.directconnectivity.rntbd.RntbdResponseHeaders"/>
    <Field name="readsPerformed"/>
    <Bug pattern="URF_UNREAD_FIELD"/>
  </Match>

  <!-- Suppress URF_UNREAD_FIELD, the field is read but during serialization -->
  <Match>
    <Class name="com.azure.cosmos.implementation.directconnectivity.rntbd.RntbdResponseHeaders"/>
    <Field name="scriptsExecuted"/>
    <Bug pattern="URF_UNREAD_FIELD"/>
  </Match>

  <!-- Suppress URF_UNREAD_FIELD, the field is read but during serialization -->
  <Match>
    <Class name="com.azure.cosmos.implementation.directconnectivity.rntbd.RntbdResponseHeaders"/>
    <Field name="writesPerformed"/>
    <Bug pattern="URF_UNREAD_FIELD"/>
  </Match>

  <!-- This field is set to false as of today, looks like the field it left for future enhancement -->
  <Match>
    <Class name="com.azure.cosmos.implementation.query.DefaultDocumentQueryExecutionContext"/>
    <Field name="isContinuationExpected"/>
    <Bug pattern="URF_UNREAD_FIELD"/>
  </Match>

  <!-- Bug: https://github.com/Azure/azure-sdk-for-java/issues/9077 -->
  <Match>
    <Class name="com.azure.cosmos.implementation.query.PipelinedDocumentQueryExecutionContext"/>
    <Field name="correlatedActivityId"/>
    <Bug pattern="URF_UNREAD_FIELD"/>
  </Match>

  <!-- Bug: https://github.com/Azure/azure-sdk-for-java/issues/9077 -->
  <Match>
    <Class name="com.azure.cosmos.implementation.directconnectivity.StoreClientFactory"/>
    <Field name="clientTelemetry"/>
    <Bug pattern="URF_UNREAD_FIELD"/>
  </Match>

  <!-- Bug: https://github.com/Azure/azure-sdk-for-java/issues/9078 -->
  <Match>
    <Class name="com.azure.cosmos.implementation.directconnectivity.rntbd.RntbdRequestHeaders"/>
    <Method name="addResourceIdOrPathHeaders"/>
    <Bug pattern="SF_SWITCH_NO_DEFAULT"/>
  </Match>

  <!-- Bug: https://github.com/Azure/azure-sdk-for-java/issues/9078 -->
  <Match>
    <Class name="com.azure.cosmos.implementation.routing.MurmurHash3_32"/>
    <Method name="hash"/>
    <Bug pattern="SF_SWITCH_NO_DEFAULT"/>
  </Match>

  <!-- Bug: https://github.com/Azure/azure-sdk-for-java/issues/9078 -->
  <Match>
    <Class name="com.azure.cosmos.implementation.routing.PartitionKeyInternal"/>
    <Method name="fromObjectArray"/>
    <Bug pattern="SF_SWITCH_NO_DEFAULT"/>
  </Match>

  <!-- Bug: https://github.com/Azure/azure-sdk-for-java/issues/9082 -->
  <Match>
    <Class name="com.azure.cosmos.implementation.changefeed.ServiceItemLease"/>
    <Field name="ContinuationToken"/>
    <Bug pattern="NM_FIELD_NAMING_CONVENTION"/>
  </Match>

  <!-- Bug: https://github.com/Azure/azure-sdk-for-java/issues/9082 -->
  <Match>
    <Class name="com.azure.cosmos.implementation.changefeed.ServiceItemLease"/>
    <Field name="LeaseToken"/>
    <Bug pattern="NM_FIELD_NAMING_CONVENTION"/>
  </Match>

  <!-- Bug: https://github.com/Azure/azure-sdk-for-java/issues/9082 -->
  <Match>
    <Class name="com.azure.cosmos.implementation.changefeed.ServiceItemLease"/>
    <Field name="Owner"/>
    <Bug pattern="NM_FIELD_NAMING_CONVENTION"/>
  </Match>

  <!-- Bug: https://github.com/Azure/azure-sdk-for-java/issues/9082 -->
  <Match>
    <Class name="com.azure.cosmos.implementation.routing.LocationCache$LocationUnavailabilityInfo"/>
    <Field name="LastUnavailabilityCheckTimeStamp"/>
    <Bug pattern="NM_FIELD_NAMING_CONVENTION"/>
  </Match>

  <!-- Bug: https://github.com/Azure/azure-sdk-for-java/issues/9082 -->
  <Match>
    <Class name="com.azure.cosmos.implementation.routing.LocationCache$LocationUnavailabilityInfo"/>
    <Field name="UnavailableOperations"/>
    <Bug pattern="NM_FIELD_NAMING_CONVENTION"/>
  </Match>

  <!-- Bug: https://github.com/Azure/azure-sdk-for-java/issues/9082 -->
  <Match>
    <Class name="com.azure.cosmos.implementation.RxDocumentServiceRequest"/>
    <Field name="UseGatewayMode"/>
    <Bug pattern="NM_FIELD_NAMING_CONVENTION"/>
  </Match>

  <!-- The static field sharedGatewayHttpClient is cleared using synchronized ref count mechanism -->
  <Match>
    <Class name="com.azure.cosmos.implementation.http.SharedGatewayHttpClient"/>
    <Field name="sharedGatewayHttpClient"/>
    <Bug pattern="ST_WRITE_TO_STATIC_FROM_INSTANCE_METHOD"/>
  </Match>

  <!-- Bug: https://github.com/Azure/azure-sdk-for-java/issues/9087 -->
  <Match>
    <Class name="com.azure.cosmos.implementation.RetryPolicyWithDiagnostics"/>
    <Field name="retriesCountForDiagnostics"/>
    <Bug pattern="VO_VOLATILE_INCREMENT"/>
  </Match>

  <!-- Bug: https://github.com/Azure/azure-sdk-for-java/issues/9087 -->
  <Match>
    <Class name="com.azure.cosmos.implementation.changefeed.implementation.AutoCheckpointer"/>
    <Field name="processedDocCount"/>
    <Bug pattern="VO_VOLATILE_INCREMENT"/>
  </Match>

  <!-- Bug: https://github.com/Azure/azure-sdk-for-java/issues/9087 -->
  <Match>
    <Class name="com.azure.cosmos.implementation.query.DefaultDocumentQueryExecutionContext"/>
    <Field name="retries"/>
    <Bug pattern="VO_VOLATILE_INCREMENT"/>
  </Match>

  <!-- Bug: https://github.com/Azure/azure-sdk-for-java/issues/9054 -->
  <Match>
    <Class name="com.azure.cosmos.models.CosmosItemResponse"/>
    <Field name="item"/>
    <Bug pattern="DC_DOUBLECHECK"/>
  </Match>

  <!-- Bug: https://github.com/Azure/azure-sdk-for-java/issues/9088 -->
  <Match>
    <Class name="com.azure.cosmos.CosmosException"/>
    <Field name="cosmosError"/>
    <Bug pattern="SE_BAD_FIELD"/>
  </Match>

  <!-- Bug: https://github.com/Azure/azure-sdk-for-java/issues/9088 -->
  <Match>
    <Class name="com.azure.cosmos.CosmosException"/>
    <Field name="cosmosDiagnostics"/>
    <Bug pattern="SE_BAD_FIELD"/>
  </Match>

  <!-- Bug: https://github.com/Azure/azure-sdk-for-java/issues/9088 -->
  <Match>
    <Class name="com.azure.cosmos.CosmosException"/>
    <Field name="requestTimeline"/>
    <Bug pattern="SE_BAD_FIELD"/>
  </Match>

  <!-- Bug: https://github.com/Azure/azure-sdk-for-java/issues/9088 -->
  <Match>
    <Class name="com.azure.cosmos.CosmosException"/>
    <Field name="requestUri"/>
    <Bug pattern="SE_BAD_FIELD"/>
  </Match>

  <Match>
    <Class name="com.azure.cosmos.CosmosException"/>
    <Field name="channelAcquisitionTimeline"/>
    <Bug pattern="SE_BAD_FIELD"/>
  </Match>

  <!-- Bug: https://github.com/Azure/azure-sdk-for-java/issues/9088 -->
  <Match>
    <Class name="com.azure.cosmos.implementation.directconnectivity.rntbd.RntbdContextException"/>
    <Field name="cosmosError"/>
    <Bug pattern="SE_BAD_FIELD"/>
  </Match>

  <!-- Bug: https://github.com/Azure/azure-sdk-for-java/issues/9088 -->
  <Match>
    <Class name="com.azure.cosmos.implementation.directconnectivity.rntbd.RntbdContextException"/>
    <Field name="status"/>
    <Bug pattern="SE_BAD_FIELD"/>
  </Match>

  <!-- DocumentModelOperationException fields re serializable -->
  <Match>
    <Class name="com.azure.ai.formrecognizer.models.DocumentModelOperationException"/>
    <Field name="documentModelOperationError"/>
    <Bug pattern="SE_BAD_FIELD"/>
  </Match>

  <!-- TextAnalyticsException fields re serializable -->
  <Match>
    <Class name="com.azure.ai.textanalytics.models.TextAnalyticsException"/>
    <Field name="errors"/>
    <Bug pattern="SE_BAD_FIELD"/>
  </Match>

  <!-- Exception is required to catch, ref: code comment in the OrderbyRowComparer::compare() method  -->
  <Match>
    <Class name="com.azure.cosmos.implementation.query.orderbyquery.OrderbyRowComparer"/>
    <Method name="compare"/>
    <Bug pattern="REC_CATCH_EXCEPTION"/>
  </Match>

  <!-- Exception is required to handle null location names, malformed endpoint, ref: code comment  -->
  <Match>
    <Class name="com.azure.cosmos.implementation.routing.LocationCache"/>
    <Method name="getEndpointByLocation"/>
    <Bug pattern="REC_CATCH_EXCEPTION"/>
  </Match>

  <!-- Code has a TODO to handle Exception case  -->
  <Match>
    <Class name="~com\.azure\.cosmos\.implementation\.directconnectivity\.StoreReader(.*)"/>
    <Method name="~(.*)\$(readFromReplicas|null)\$(.*)"/>
    <Bug pattern="REC_CATCH_EXCEPTION"/>
  </Match>

  <!-- Exception is required to handle when parsing system information  -->
  <Match>
    <Class name="com.azure.cosmos.implementation.ClientSideRequestStatistics$ClientSideRequestStatisticsSerializer"/>
    <Method name="serialize"/>
    <Bug pattern="REC_CATCH_EXCEPTION"/>
  </Match>

  <!-- Exception is required to handle when getting java version  -->
  <Match>
    <Class name="com.azure.cosmos.implementation.Utils"/>
    <Method name="getJavaVersion"/>
    <Bug pattern="REC_CATCH_EXCEPTION"/>
  </Match>

  <!-- Exception is required to handle and fallback to default pair  -->
  <Match>
    <Class name="com.azure.cosmos.implementation.ResourceId"/>
    <Method name="tryParse"/>
    <Bug pattern="REC_CATCH_EXCEPTION"/>
  </Match>

  <!-- This is a false positive. Exception is getting caught in init method-->
  <Match>
    <Class name="com.azure.cosmos.implementation.RxDocumentClientImpl"/>
    <Method name="init"/>
    <Bug pattern="REC_CATCH_EXCEPTION"/>
  </Match>

  <Match>
    <Class name="com.azure.cosmos.encryption.EncryptionCosmosAsyncContainer"/>
    <Method name="decryptResponseAsync"/>
    <Bug pattern="PZLA_PREFER_ZERO_LENGTH_ARRAYS"/>
  </Match>

  <!-- Bug: https://github.com/Azure/azure-sdk-for-java/issues/9089 -->
  <Match>
    <Class name="com.azure.cosmos.implementation.PathsHelper"/>
    <Method name="getResourcePathArray"/>
    <Bug pattern="PZLA_PREFER_ZERO_LENGTH_ARRAYS"/>
  </Match>

  <!-- Bug: https://github.com/Azure/azure-sdk-for-java/issues/9089 -->
  <Match>
    <Class name="com.azure.cosmos.implementation.RxDocumentServiceRequest"/>
    <Method name="toByteArray"/>
    <Bug pattern="PZLA_PREFER_ZERO_LENGTH_ARRAYS"/>
  </Match>

  <!-- Bug: https://github.com/Azure/azure-sdk-for-java/issues/9089 -->
  <Match>
    <Class name="com.azure.cosmos.implementation.Utils"/>
    <Method name="getUTF8BytesOrNull"/>
    <Bug pattern="PZLA_PREFER_ZERO_LENGTH_ARRAYS"/>
  </Match>

  <!-- Bug: https://github.com/Azure/azure-sdk-for-java/issues/9089 -->
  <Match>
    <Class name="com.azure.cosmos.implementation.directconnectivity.rntbd.RntbdResponse"/>
    <Method name="toByteArray"/>
    <Bug pattern="PZLA_PREFER_ZERO_LENGTH_ARRAYS"/>
  </Match>

  <!-- Bug: https://github.com/Azure/azure-sdk-for-java/issues/9090 -->
  <Match>
    <Class name="com.azure.cosmos.implementation.directconnectivity.ServiceConfig"/>
    <Field name="systemReplicationPolicy"/>
    <Bug pattern="URF_UNREAD_PUBLIC_OR_PROTECTED_FIELD"/>
  </Match>

  <!-- Bug: https://github.com/Azure/azure-sdk-for-java/issues/9090 -->
  <Match>
    <Class name="com.azure.cosmos.implementation.directconnectivity.ServiceConfig"/>
    <Field name="userReplicationPolicy"/>
    <Bug pattern="URF_UNREAD_PUBLIC_OR_PROTECTED_FIELD"/>
  </Match>

  <!-- Bug: https://github.com/Azure/azure-sdk-for-java/issues/9090 -->
  <Match>
    <Class name="com.azure.cosmos.implementation.query.ParallelDocumentQueryExecutionContextBase"/>
    <Field name="pageSize"/>
    <Bug pattern="URF_UNREAD_PUBLIC_OR_PROTECTED_FIELD"/>
  </Match>


  <!-- Bug: https://github.com/Azure/azure-sdk-for-java/issues/9090 -->
  <Match>
    <Class name="com.azure.cosmos.implementation.query.ParallelDocumentQueryExecutionContextBase"/>
    <Field name="partitionKeyRanges"/>
    <Bug pattern="URF_UNREAD_PUBLIC_OR_PROTECTED_FIELD"/>
  </Match>

  <!-- Bug: https://github.com/Azure/azure-sdk-for-java/issues/9090 -->
  <Match>
    <Class name="com.azure.cosmos.implementation.QueryMetrics"/>
    <Field name="ZERO"/>
    <Bug pattern="URF_UNREAD_PUBLIC_OR_PROTECTED_FIELD"/>
  </Match>

  <!-- Bug: https://github.com/Azure/azure-sdk-for-java/issues/9091 -->
  <Match>
    <Class name="com.azure.cosmos.implementation.query.orderbyquery.OrderbyRowComparer"/>
    <Method name="compare"/>
    <Bug pattern="DC_PARTIALLY_CONSTRUCTED"/>
  </Match>

  <!--  ChannelHandlerContext::fireUserEventTriggered is fluent method and return ref can be ignored -->
  <Match>
    <Class name="com.azure.cosmos.implementation.directconnectivity.rntbd.RntbdContextDecoder"/>
    <Method name="decode"/>
    <Bug pattern="RV_RETURN_VALUE_IGNORED_NO_SIDE_EFFECT"/>
  </Match>

  <!--  ChannelHandlerContext::channelRead is fluent method and return ref can be ignored -->
  <Match>
    <Class name="com.azure.cosmos.implementation.directconnectivity.rntbd.RntbdContextRequestDecoder"/>
    <Method name="channelRead"/>
    <Bug pattern="RV_RETURN_VALUE_IGNORED_NO_SIDE_EFFECT"/>
  </Match>

  <!--  ChannelHandlerContext::fireChannelActive is fluent method and return ref can be ignored -->
  <Match>
    <Class name="com.azure.cosmos.implementation.directconnectivity.rntbd.RntbdRequestManager"/>
    <Method name="channelActive"/>
    <Bug pattern="RV_RETURN_VALUE_IGNORED_NO_SIDE_EFFECT"/>
  </Match>

  <!--  ChannelHandlerContext::fireChannelInactive is fluent method and return ref can be ignored -->
  <Match>
    <Class name="com.azure.cosmos.implementation.directconnectivity.rntbd.RntbdRequestManager"/>
    <Method name="channelInactive"/>
    <Bug pattern="RV_RETURN_VALUE_IGNORED_NO_SIDE_EFFECT"/>
  </Match>

  <Match>
    <Class name="com.azure.cosmos.implementation.directconnectivity.rntbd.RntbdRequestManager"/>
    <Method name="channelReadComplete"/>
    <Bug pattern="RV_RETURN_VALUE_IGNORED_NO_SIDE_EFFECT"/>
  </Match>

  <!--  ChannelHandlerContext::fireChannelRegistered is fluent method and return ref can be ignored -->
  <Match>
    <Class name="com.azure.cosmos.implementation.directconnectivity.rntbd.RntbdRequestManager"/>
    <Method name="channelRegistered"/>
    <Bug pattern="RV_RETURN_VALUE_IGNORED_NO_SIDE_EFFECT"/>
  </Match>

  <!--  ChannelHandlerContext::fireChannelUnregistered is fluent method and return ref can be ignored -->
  <Match>
    <Class name="com.azure.cosmos.implementation.directconnectivity.rntbd.RntbdRequestManager"/>
    <Method name="channelUnregistered"/>
    <Bug pattern="RV_RETURN_VALUE_IGNORED_NO_SIDE_EFFECT"/>
  </Match>

  <!--  ChannelHandlerContext::fireChannelWritabilityChanged is fluent method and return ref can be ignored -->
  <Match>
    <Class name="com.azure.cosmos.implementation.directconnectivity.rntbd.RntbdRequestManager"/>
    <Method name="channelWritabilityChanged"/>
    <Bug pattern="RV_RETURN_VALUE_IGNORED_NO_SIDE_EFFECT"/>
  </Match>

  <!--  ChannelHandlerContext::flush is fluent method and return ref can be ignored -->
  <Match>
    <Class name="com.azure.cosmos.implementation.directconnectivity.rntbd.RntbdRequestManager"/>
    <Method name="flush"/>
    <Bug pattern="RV_RETURN_VALUE_IGNORED_NO_SIDE_EFFECT"/>
  </Match>

  <!--  ChannelHandlerContext::read is fluent method and return ref can be ignored -->
  <Match>
    <Class name="com.azure.cosmos.implementation.directconnectivity.rntbd.RntbdRequestManager"/>
    <Method name="read"/>
    <Bug pattern="RV_RETURN_VALUE_IGNORED_NO_SIDE_EFFECT"/>
  </Match>

  <!--  ChannelHandlerContext::flush is fluent method and return ref can be ignored -->
  <Match>
    <Class name="com.azure.cosmos.implementation.directconnectivity.rntbd.RntbdRequestManager"/>
    <Method name="removeContextNegotiatorAndFlushPendingWrites"/>
    <Bug pattern="RV_RETURN_VALUE_IGNORED_NO_SIDE_EFFECT"/>
  </Match>

  <!--  ChannelHandlerContext::fireUserEventTriggered is fluent method and return ref can be ignored -->
  <Match>
    <Class name="com.azure.cosmos.implementation.directconnectivity.rntbd.RntbdRequestManager"/>
    <Method name="userEventTriggered"/>
    <Bug pattern="RV_RETURN_VALUE_IGNORED_NO_SIDE_EFFECT"/>
  </Match>

  <!--  ChannelHandlerContext::fireChannelRead is fluent method and return ref can be ignored -->
  <Match>
    <Class name="com.azure.cosmos.implementation.directconnectivity.rntbd.RntbdRequestDecoder"/>
    <Method name="channelRead"/>
    <Bug pattern="RV_RETURN_VALUE_IGNORED_NO_SIDE_EFFECT"/>
  </Match>

  <!-- CompletableFuture.getNow(null) is valid (null param), suppressing false positive
        https://github.com/spotbugs/spotbugs/issues/1001 -->
  <Match>
    <Class name="com.azure.cosmos.implementation.directconnectivity.rntbd.RntbdRequestManager"/>
    <Method name="hasRequestedRntbdContext"/>
    <Bug pattern="NP_NONNULL_PARAM_VIOLATION"/>
  </Match>

  <!-- CompletableFuture.getNow(null) is valid (null param), suppressing false positive
      https://github.com/spotbugs/spotbugs/issues/1001 -->
  <Match>
    <Class name="com.azure.cosmos.implementation.directconnectivity.rntbd.RntbdRequestManager"/>
    <Method name="hasRntbdContext"/>
    <Bug pattern="NP_NONNULL_PARAM_VIOLATION"/>
  </Match>

  <!-- CompletableFuture.getNow(null) is valid (null param), suppressing false positive
      https://github.com/spotbugs/spotbugs/issues/1001 -->
  <Match>
    <Class name="com.azure.cosmos.implementation.directconnectivity.rntbd.RntbdRequestManager"/>
    <Method name="messageReceived"/>
    <Bug pattern="NP_NONNULL_PARAM_VIOLATION"/>
  </Match>

  <!-- CompletableFuture.getNow(null) is valid (null param), suppressing false positive
      https://github.com/spotbugs/spotbugs/issues/1001 -->
  <Match>
    <Class name="com.azure.cosmos.implementation.directconnectivity.rntbd.RntbdRequestManager"/>
    <Method name="rntbdContext"/>
    <Bug pattern="NP_NONNULL_PARAM_VIOLATION"/>
  </Match>

  <!-- Exception is needed to catch a SslException masked as a RuntimeException by Netty -->
  <Match>
    <Class name="com.azure.cosmos.implementation.directconnectivity.rntbd.RntbdRequestManager"/>
    <Method name="close"/>
    <Bug pattern="BC_IMPOSSIBLE_INSTANCEOF"/>
  </Match>

  <!-- Bug: https://github.com/Azure/azure-sdk-for-java/issues/9092 -->
  <Match>
    <Class name="com.azure.cosmos.implementation.query.OrderByUtils$PageToItemTransformer"/>
    <Method name="~(.*)\$(apply|null)\$(.*)"/>
    <Bug pattern="RV_RETURN_VALUE_IGNORED_INFERRED"/>
  </Match>

  <!-- Bug: https://github.com/Azure/azure-sdk-for-java/issues/9092 -->
  <Match>
    <Class name="com.azure.cosmos.implementation.query.AggregateDocumentQueryExecutionContext"/>
    <Method name="~(.*)\$(drainAsync|null)\$(.*)"/>
    <Bug pattern="RV_RETURN_VALUE_IGNORED_INFERRED"/>
  </Match>

  <!-- Bug: https://github.com/Azure/azure-sdk-for-java/issues/9092 -->
  <Match>
    <Class name="com.azure.cosmos.implementation.QueryMetrics"/>
    <Method name="mergeQueryMetricsMap"/>
    <Bug pattern="RV_RETURN_VALUE_IGNORED_INFERRED"/>
  </Match>

  <!-- Bug: https://github.com/Azure/azure-sdk-for-java/issues/9093 -->
  <Match>
    <Class name="com.azure.cosmos.implementation.PathsHelper"/>
    <Method name="tryParsePathSegments"/>
    <Bug pattern="DLS_DEAD_LOCAL_STORE_OF_NULL"/>
  </Match>

  <Match>
    <Class name="com.azure.cosmos.implementation.encryption.AeadAes256CbcHmac256Algorithm"/>
    <Method name="encryptData"/>
    <Bug pattern="DLS_DEAD_LOCAL_STORE"/>
  </Match>

  <!-- Bug: https://github.com/Azure/azure-sdk-for-java/issues/9093 -->
  <Match>
    <Class name="com.azure.cosmos.implementation.QueryMetrics"/>
    <Method name="createFromDelimitedString"/>
    <Bug pattern="DLS_DEAD_LOCAL_STORE"/>
  </Match>

  <!-- Bug: https://github.com/Azure/azure-sdk-for-java/issues/9093 -->
  <Match>
    <Class name="com.azure.cosmos.implementation.ReplicationPolicy"/>
    <Method name="setMaxReplicaSetSize"/>
    <Bug pattern="DLS_DEAD_LOCAL_STORE"/>
  </Match>

  <!-- Bug: https://github.com/Azure/azure-sdk-for-java/issues/9093 -->
  <Match>
    <Class name="com.azure.cosmos.implementation.ResourceThrottleRetryPolicy"/>
    <Method name="shouldRetry"/>
    <Bug pattern="DLS_DEAD_LOCAL_STORE"/>
  </Match>

  <!-- Bug: https://github.com/Azure/azure-sdk-for-java/issues/9093 -->
  <Match>
    <Class name="com.azure.cosmos.implementation.ResourceTokenAuthorizationHelper"/>
    <Method name="getAuthorizationTokenUsingResourceTokens"/>
    <Bug pattern="DLS_DEAD_LOCAL_STORE"/>
  </Match>

  <!-- Bug: https://github.com/Azure/azure-sdk-for-java/issues/9093 -->
  <Match>
    <Class name="com.azure.cosmos.implementation.directconnectivity.GoneAndRetryWithRetryPolicy"/>
    <Method name="shouldRetry"/>
    <Bug pattern="DLS_DEAD_LOCAL_STORE"/>
  </Match>

  <!-- Bug: https://github.com/Azure/azure-sdk-for-java/issues/9093 -->
  <Match>
    <Class name="com.azure.cosmos.implementation.directconnectivity.StoreReader"/>
    <Method name="readFromStoreAsync"/>
    <Bug pattern="DLS_DEAD_LOCAL_STORE"/>
  </Match>

  <!-- Bug: https://github.com/Azure/azure-sdk-for-java/issues/9093 -->
  <Match>
    <Class name="com.azure.cosmos.implementation.routing.LocationCache"/>
    <Method name="anyEndpointsAvailable"/>
    <Bug pattern="DLS_DEAD_LOCAL_STORE"/>
  </Match>

  <!-- Bug: https://github.com/Azure/azure-sdk-for-java/issues/9093 -->
  <Match>
    <Class name="com.azure.cosmos.models.JsonSerializable"/>
    <Method name="getObjectByPath"/>
    <Bug pattern="DLS_DEAD_LOCAL_STORE"/>
  </Match>

  <!-- Bug: https://github.com/Azure/azure-sdk-for-java/issues/9094 -->
  <Match>
    <Class name="com.azure.cosmos.implementation.caches.AsyncCache"/>
    <Method name="getAsync"/>
    <Bug pattern="NP_LOAD_OF_KNOWN_NULL_VALUE"/>
  </Match>

  <!-- Bug: https://github.com/Azure/azure-sdk-for-java/issues/9050 -->
  <Match>
    <Class name="com.azure.cosmos.implementation.directconnectivity.rntbd.RntbdClientChannelPool"/>
    <Bug pattern="NP_LOAD_OF_KNOWN_NULL_VALUE"/>
  </Match>

  <!-- The static field sharedTransportClient is cleared using synchronized ref count mechanism -->
  <Match>
    <Class name="com.azure.cosmos.implementation.directconnectivity.SharedTransportClient"/>
    <Field name="sharedTransportClient"/>
    <Bug pattern="ST_WRITE_TO_STATIC_FROM_INSTANCE_METHOD"/>
  </Match>

  <!-- Bug: https://github.com/Azure/azure-sdk-for-java/issues/9095 -->
  <Match>
    <Class name="com.azure.cosmos.implementation.RxDocumentServiceRequest"/>
    <Field name="resourceFullName"/>
    <Bug pattern="UUF_UNUSED_FIELD"/>
  </Match>

  <!-- Bug: https://github.com/Azure/azure-sdk-for-java/issues/9095 -->
  <Match>
    <Class name="com.azure.cosmos.implementation.directconnectivity.AddressResolver$RefreshState"/>
    <Field name="resolutionResult"/>
    <Bug pattern="UUF_UNUSED_FIELD"/>
  </Match>

  <!-- Bug: https://github.com/Azure/azure-sdk-for-java/issues/9095 -->
  <Match>
    <Class name="com.azure.cosmos.implementation.directconnectivity.GlobalAddressResolver"/>
    <Field name="addressResolver"/>
    <Bug pattern="UUF_UNUSED_FIELD"/>
  </Match>

  <!-- Bug: https://github.com/Azure/azure-sdk-for-java/issues/9095 -->
  <Match>
    <Class name="com.azure.cosmos.implementation.directconnectivity.GlobalAddressResolver"/>
    <Field name="gatewayAddressCache"/>
    <Bug pattern="UUF_UNUSED_FIELD"/>
  </Match>

  <!-- Bug: https://github.com/Azure/azure-sdk-for-java/issues/9096 -->
  <Match>
    <Class name="com.azure.cosmos.models.SqlParameterList"/>
    <Method name="listIterator"/>
    <Bug pattern="IL_INFINITE_RECURSIVE_LOOP"/>
  </Match>

  <!-- False positive, IPartitionKeyComponent does not extend from Comparable -->
  <Match>
    <Class name="com.azure.cosmos.implementation.routing.IPartitionKeyComponent"/>
    <Bug pattern="CO_ABSTRACT_SELF"/>
  </Match>

  <!--Bug: https://github.com/Azure/azure-sdk-for-java/issues/9097 -->
  <Match>
    <Class name="com.azure.cosmos.implementation.directconnectivity.ConsistencyReader"/>
    <Method name="readAsync"/>
    <Bug pattern="DB_DUPLICATE_SWITCH_CLAUSES"/>
  </Match>

  <!--Bug: https://github.com/Azure/azure-sdk-for-java/issues/9097 -->
  <Match>
    <Class name="com.azure.cosmos.implementation.directconnectivity.HttpTransportClient"/>
    <Method name="prepareHttpMessage"/>
    <Bug pattern="DB_DUPLICATE_SWITCH_CLAUSES"/>
  </Match>

  <!-- Field is not initialized in Ctr but is set using setters -->
  <Match>
    <Class name="com.azure.cosmos.implementation.changefeed.ProcessorSettings"/>
    <Field name="maxItemCount"/>
    <Bug pattern="UWF_FIELD_NOT_INITIALIZED_IN_CONSTRUCTOR"/>
  </Match>


  <!-- Bug: https://github.com/Azure/azure-sdk-for-java/issues/9098 -->
  <Match>
    <Class name="com.azure.cosmos.implementation.directconnectivity.AddressResolver"/>
    <Method name="~(.*)\$(resolveAddressesAndIdentityAsync|null)\$(.*)"/>
    <Bug pattern="ES_COMPARING_STRINGS_WITH_EQ"/>
  </Match>

  <!-- Bug: https://github.com/Azure/azure-sdk-for-java/issues/9099 -->
  <Match>
    <Class name="com.azure.cosmos.implementation.RxDocumentServiceRequest"/>
    <Field name="entityId"/>
    <Bug pattern="UWF_UNWRITTEN_PUBLIC_OR_PROTECTED_FIELD"/>
  </Match>

  <!-- Bug: https://github.com/Azure/azure-sdk-for-java/issues/9100 -->
  <Match>
    <Class name="com.azure.cosmos.implementation.caches.RxPartitionKeyRangeCache"/>
    <Method name="~(.*)\$(tryGetRangeByPartitionKeyRangeId|null)\$(.*)"/>
    <Bug pattern="NP_NULL_PARAM_DEREF"/>
  </Match>

  <!-- Bug: https://github.com/Azure/azure-sdk-for-java/issues/9100 -->
  <Match>
    <Class name="com.azure.cosmos.implementation.directconnectivity.GatewayAddressCache"/>
    <Method name="getServerAddressesViaGatewayAsync"/>
    <Bug pattern="NP_NULL_PARAM_DEREF"/>
  </Match>

  <!-- Returning a new copy of the object is not necessary -->
  <Match>
    <Class name="com.azure.cosmos.implementation.RxDocumentServiceRequest"/>
    <Method name="getContentAsByteArray"/>
    <Bug pattern="EI_EXPOSE_REP"/>
  </Match>

  <!-- Returning a new copy of the object is not necessary -->
  <Match>
    <Class name="com.azure.cosmos.implementation.directconnectivity.StoreResponse"/>
    <Method name="getResponseBody"/>
    <Bug pattern="EI_EXPOSE_REP"/>
  </Match>

  <!-- Returning a new copy of the object is not necessary -->
  <Match>
    <Class name="com.azure.cosmos.implementation.directconnectivity.StoreResponse"/>
    <Method name="getResponseHeaderNames"/>
    <Bug pattern="EI_EXPOSE_REP"/>
  </Match>

  <!-- Returning a new copy of the object is not necessary -->
  <Match>
    <Class name="com.azure.cosmos.implementation.directconnectivity.StoreResponse"/>
    <Method name="getResponseHeaderValues"/>
    <Bug pattern="EI_EXPOSE_REP"/>
  </Match>

  <!-- Returning a new copy of the object is not necessary -->
  <Match>
    <Class name="com.azure.cosmos.encryption.EncryptionKeyUnwrapResult"/>
    <Method name="getDataEncryptionKey"/>
    <Bug pattern="EI_EXPOSE_REP"/>
  </Match>

  <!-- Returning a new copy of the object is not necessary -->
  <Match>
    <Class name="com.azure.cosmos.encryption.EncryptionKeyUnwrapResult"/>
    <Method name="getWrappedDataEncryptionKey"/>
    <Bug pattern="EI_EXPOSE_REP"/>
  </Match>

  <!-- Returning a new copy of the object is not necessary -->
  <Match>
    <Class name="com.azure.cosmos.encryption.DecryptionResult"/>
    <Method name="getEncryptedContent"/>
    <Bug pattern="EI_EXPOSE_REP"/>
  </Match>

  <!-- Returning a new copy of the object is not necessary -->
  <Match>
    <Class name="com.azure.cosmos.implementation.encryption.EncryptionProperties"/>
    <Method name="getEncryptedData"/>
    <Bug pattern="EI_EXPOSE_REP"/>
  </Match>

  <!-- Returning a new copy of the object is not necessary -->
  <Match>
    <Class name="com.azure.cosmos.implementation.encryption.EncryptionProperties"/>
    <Method name="&lt;init&gt;"/>
    <Bug pattern="EI_EXPOSE_REP2"/>
  </Match>

  <!-- Returning a new copy of the object is not necessary -->
  <Match>
    <Class name="com.azure.cosmos.encryption.EncryptionKeyUnwrapResult"/>
    <Method name="&lt;init&gt;"/>
    <Bug pattern="EI_EXPOSE_REP2"/>
  </Match>

  <!-- Returning a new copy of the object is not necessary -->
  <Match>
    <Class name="com.azure.cosmos.implementation.directconnectivity.StoreResponse"/>
    <Method name="&lt;init&gt;"/>
    <Bug pattern="EI_EXPOSE_REP2"/>
  </Match>

  <!-- Returning a new copy of the object is not necessary -->
  <Match>
    <Class name="com.azure.cosmos.encryption.EncryptionKeyWrapResult"/>
    <Method name="getWrappedDataEncryptionKey"/>
    <Bug pattern="EI_EXPOSE_REP2,EI_EXPOSE_REP"/>
  </Match>

  <!-- Returning a new copy of the object is not necessary -->
  <Match>
    <Class name="com.azure.cosmos.encryption.EncryptionKeyWrapResult"/>
    <Method name="getEncryptionKeyWrapMetadata"/>
    <Bug pattern="EI_EXPOSE_REP2,EI_EXPOSE_REP"/>
  </Match>

  <!-- Returning a new copy of the object is not necessary -->
  <Match>
    <Class name="com.azure.cosmos.encryption.EncryptionKeyWrapResult"/>
    <Method name="&lt;init&gt;"/>
    <Bug pattern="EI_EXPOSE_REP2"/>
  </Match>

  <!-- Returning a new copy of the object is not necessary -->
  <Match>
    <Class name="com.azure.cosmos.implementation.RxDocumentServiceRequest"/>
    <Method name="setContentBytes"/>
    <Bug pattern="EI_EXPOSE_REP2"/>
  </Match>

  <!-- Returning a new copy of the object is not necessary -->
  <Match>
    <Class name="com.azure.cosmos.implementation.ClientEncryptionKey"/>
    <Method name="getWrappedDataEncryptionKey"/>
    <Bug pattern="EI_EXPOSE_REP"/>
  </Match>

  <!-- Returning a new copy of the object is not necessary -->
  <Match>
    <Class name="com.azure.cosmos.implementation.ClientEncryptionKey"/>
    <Method name="setWrappedDataEncryptionKey"/>
    <Bug pattern="EI_EXPOSE_REP2"/>
  </Match>

  <!-- https://github.com/Azure/azure-sdk-for-java/issues/9102 -->
  <Match>
    <Class name="com.azure.cosmos.implementation.ItemOperations"/>
    <Method name="readManyAsync"/>
    <Bug pattern="UC_USELESS_OBJECT"/>
  </Match>

  <!-- https://github.com/Azure/azure-sdk-for-java/issues/9102 -->
  <Match>
    <Class name="com.azure.cosmos.implementation.RxDocumentClientImpl"/>
    <Method name="~(.*)\$(readMany|null)\$(.*)"/>
    <Bug pattern="UC_USELESS_OBJECT"/>
  </Match>

  <!-- Bug: https://github.com/Azure/azure-sdk-for-java/issues/9103 -->
  <Match>
    <Class name="com.azure.cosmos.implementation.directconnectivity.ServiceConfig"/>
    <Method name="&lt;init&gt;"/>
    <Bug pattern="ISC_INSTANTIATE_STATIC_CLASS"/>
  </Match>

  <!-- Super doesn't need to be cloned since it is Object -->
  <Match>
    <Class name="com.azure.cosmos.implementation.DocumentServiceRequestContext"/>
    <Bug pattern="CN_IDIOM_NO_SUPER_CALL"/>
  </Match>

  <!-- Super doesn't need to be cloned since it is Object -->
  <Match>
    <Class name="com.azure.cosmos.implementation.RxDocumentServiceRequest"/>
    <Bug pattern="CN_IDIOM_NO_SUPER_CALL"/>
  </Match>

  <!-- Exception is ignored by design which indicate that error while evaluating system information -->
  <Match>
    <Class name="com.azure.cosmos.implementation.ClientSideRequestStatistics$ClientSideRequestStatisticsSerializer"/>
    <Method name="serialize"/>
    <Bug pattern="DE_MIGHT_IGNORE"/>
  </Match>

  <!-- Exception in AutoCloseable.close is ignored -->
  <Match>
    <Class name="com.azure.core.tracing.opentelemetry.OpenTelemetryHttpPolicy$ScalarPropagatingMono"/>
    <Method name="subscribe"/>
    <Bug pattern="DE_MIGHT_IGNORE"/>
  </Match>
  <Match>
    <Class name="com.azure.cosmos.implementation.TracerProvider"/>
    <Method name="subscribe"/>
    <Bug pattern="DE_MIGHT_IGNORE"/>
  </Match>

  <!-- Exception is ignored by design which indicate that non-parsable id -->
  <Match>
    <Class name="com.azure.cosmos.implementation.ResourceId"/>
    <Method name="verify"/>
    <Bug pattern="DE_MIGHT_IGNORE"/>
  </Match>

  <!-- Bug: https://github.com/Azure/azure-sdk-for-java/issues/9104 -->
  <Match>
    <Class name="com.azure.cosmos.implementation.routing.StringPartitionKeyComponent"/>
    <Method name="writeForBinaryEncoding"/>
    <Bug pattern="INT_BAD_COMPARISON_WITH_SIGNED_BYTE"/>
  </Match>

  <!-- The Bug was reported because StringPartitionKeyComponent's hashCode() implementation is
        based only on the hashCode() method of it's member variable 'value'.
        This is valid since the StringPartitionKeyComponent has only one member variable so
        delegating to that member variable's hashCode is fine -->
  <Match>
    <Class name="com.azure.cosmos.implementation.routing.StringPartitionKeyComponent"/>
    <Bug pattern="HE_HASHCODE_USE_OBJECT_EQUALS"/>
  </Match>

  <!-- Bug: https://github.com/Azure/azure-sdk-for-java/issues/9046 -->
  <Match>
    <Class name="com.azure.cosmos.implementation.ResourceId"/>
    <Method name="equals"/>
    <Bug pattern="HE_EQUALS_USE_HASHCODE"/>
  </Match>

  <!-- Bug: https://github.com/Azure/azure-sdk-for-java/issues/9105 -->
  <Match>
    <Class name="com.azure.cosmos.implementation.ResourceId"/>
    <Method name="tryParse"/>
    <Bug pattern="BIT_SIGNED_CHECK"/>
  </Match>


  <!-- False positive, equals method is implemented correctly by using equality of member variables  -->
  <Match>
    <Class name="com.azure.cosmos.implementation.VectorSessionToken"/>
    <Method name="equals"/>
    <Bug pattern="EQ_UNUSUAL"/>
  </Match>

  <!-- False positive, equals method is implemented correctly by using equality of member variables  -->
  <Match>
    <Class name="com.azure.cosmos.implementation.routing.PartitionKeyInternal"/>
    <Method name="equals"/>
    <Bug pattern="EQ_UNUSUAL"/>
  </Match>

  <!-- False positive, equals method is implemented correctly by using equality of member variables  -->
  <Match>
    <Class name="com.azure.cosmos.implementation.clienttelemetry.ReportPayload"/>
    <Method name="equals"/>
    <Bug pattern="EQ_UNUSUAL"/>
  </Match>

  <!-- Bug: https://github.com/Azure/azure-sdk-for-java/issues/9106 -->
  <Match>
    <Class name="com.azure.cosmos.implementation.PathsHelper"/>
    <Method name="generatePathForNameBased"/>
    <Bug pattern="BC_VACUOUS_INSTANCEOF,SIO_SUPERFLUOUS_INSTANCEOF"/>
  </Match>

  <!-- Bug: https://github.com/Azure/azure-sdk-for-java/issues/9107 -->
  <Match>
    <Class name="com.azure.cosmos.ConnectionPolicy"/>
    <Field name="defaultPolicy"/>
    <Bug pattern="LI_LAZY_INIT_STATIC"/>
  </Match>

  <!-- Bug: https://github.com/Azure/azure-sdk-for-java/issues/9108 -->
  <Match>
    <Class name="com.azure.cosmos.implementation.changefeed.CancellationTokenSource"/>
    <Method name="close"/>
    <Bug pattern="UC_USELESS_VOID_METHOD"/>
  </Match>

  <!-- Bug: https://github.com/Azure/azure-sdk-for-java/issues/9109 -->
  <Match>
    <Class name="com.azure.cosmos.implementation.query.orderbyquery.OrderbyRowComparer"/>
    <Method name="compare"/>
    <Bug pattern="RV_NEGATING_RESULT_OF_COMPARETO"/>
  </Match>


  <!-- Bug: https://github.com/Azure/azure-sdk-for-java/issues/9110 -->
  <Match>
    <Class name="com.azure.cosmos.implementation.directconnectivity.Address"/>
    <Method name="isPrimary"/>
    <Bug pattern="NP_NULL_ON_SOME_PATH_FROM_RETURN_VALUE"/>
  </Match>

  <!-- Bug: https://github.com/Azure/azure-sdk-for-java/issues/9110 -->
  <Match>
    <Class name="com.azure.cosmos.implementation.query.OrderByContinuationToken"/>
    <Method name="getInclusive"/>
    <Bug pattern="NP_NULL_ON_SOME_PATH_FROM_RETURN_VALUE"/>
  </Match>

  <!-- Bug: https://github.com/Azure/azure-sdk-for-java/issues/9110 -->
  <Match>
    <Class name="com.azure.cosmos.implementation.query.QueryInfo"/>
    <Method name="hasSelectValue"/>
    <Bug pattern="NP_NULL_ON_SOME_PATH_FROM_RETURN_VALUE"/>
  </Match>

  <!-- Bug: https://github.com/Azure/azure-sdk-for-java/issues/9110 -->
  <Match>
    <Class name="com.azure.cosmos.implementation.routing.Range"/>
    <Method name="isMaxInclusive"/>
    <Bug pattern="NP_NULL_ON_SOME_PATH_FROM_RETURN_VALUE"/>
  </Match>

  <!-- Bug: https://github.com/Azure/azure-sdk-for-java/issues/9110 -->
  <Match>
    <Class name="com.azure.cosmos.implementation.routing.Range"/>
    <Method name="isMinInclusive"/>
    <Bug pattern="NP_NULL_ON_SOME_PATH_FROM_RETURN_VALUE"/>
  </Match>

  <Match>
    <Class name="com.azure.cosmos.implementation.encryption.CosmosDataEncryptionKeyProvider"/>
    <Method name="initialize"/>
    <Bug pattern="NP_NULL_ON_SOME_PATH_FROM_RETURN_VALUE"/>
  </Match>

  <!-- https://github.com/Azure/azure-sdk-for-java/issues/9179 -->
  <Match>
    <Class name="com.azure.cosmos.implementation.SessionContainer"/>
    <Method name="setSessionToken"/>
    <Bug pattern="RCN_REDUNDANT_NULLCHECK_WOULD_HAVE_BEEN_A_NPE"/>
  </Match>

  <!-- https://github.com/Azure/azure-sdk-for-java/issues/9179 -->
  <Match>
    <Class name="com.azure.cosmos.implementation.SessionContainer"/>
    <Method name="shouldUpdateSessionToken"/>
    <Bug pattern="RCN_REDUNDANT_NULLCHECK_WOULD_HAVE_BEEN_A_NPE"/>
  </Match>

  <!-- https://github.com/Azure/azure-sdk-for-java/issues/9179 -->
  <Match>
    <Class name="com.azure.cosmos.implementation.routing.MurmurHash3_128"/>
    <Method name="rotateLeft32"/>
    <Bug pattern="UPM_UNCALLED_PRIVATE_METHOD"/>
  </Match>


  <Match>
    <Class name="com.azure.cosmos.implementation.routing.UInt128"/>
    <Method name="compareTo"/>
    <Bug pattern="SA_FIELD_SELF_COMPARISON"/>
  </Match>

  <Match>
    <Class name="com.azure.cosmos.encryption.implementation.EncryptionProcessor"/>
    <Method name="decryptAndSerializeProperty"/>
    <Bug pattern="BC_UNCONFIRMED_CAST"/>
  </Match>

  <Match>
    <Class name="com.azure.cosmos.encryption.implementation.EncryptionProcessor"/>
    <Method name="encryptAndSerializeProperty"/>
    <Bug pattern="BC_UNCONFIRMED_CAST"/>
  </Match>
  <!-- Serializing a null value should return null to allow client to handle null cases
    consistently instead of injecting null payload behavior from the payload. -->
  <Match>
    <Class name="com.azure.data.schemaregistry.avro.SchemaRegistryAvroSerializer"/>
    <Method name="serialize"/>
    <Bug pattern="PZLA_PREFER_ZERO_LENGTH_ARRAYS"/>
  </Match>

  <!-- Exclude spotbug from non-shipping modules -->
  <Match>
    <Or>
      <Package name="com.azure.cosmos.benchmark"/>
      <Package name="com.azure.cosmos.examples"/>
      <Package name="com.azure.cosmos.examples.ChangeFeed"/>
      <Package name="com.azure.cosmos.rx.examples.multimaster"/>
      <Package name="com.azure.cosmos.rx.examples.multimaster.samples"/>
    </Or>
    <Bug pattern="JLM_JSR166_UTILCONCURRENT_MONITORENTER,
    NP_NULL_ON_SOME_PATH_FROM_RETURN_VALUE,
    NO_NOTIFY_NOT_NOTIFYALL,
    UC_USELESS_OBJECT,
    SIC_INNER_SHOULD_BE_STATIC,
    SIC_INNER_SHOULD_BE_STATIC_ANON,
    UWF_FIELD_NOT_INITIALIZED_IN_CONSTRUCTOR,
    NP_NULL_ON_SOME_PATH_FROM_RETURN_VALUE,
    BX_UNBOXING_IMMEDIATELY_REBOXED,
    MS_SHOULD_BE_FINAL,
    REC_CATCH_EXCEPTION,
    WA_NOT_IN_LOOP,
    MS_SHOULD_BE_FINAL,
    BC_UNCONFIRMED_CAST_OF_RETURN_VALUE,
    DLS_DEAD_LOCAL_STORE,
    IM_BAD_CHECK_FOR_ODD,
    RC_REF_COMPARISON,
    REC_CATCH_EXCEPTION"/>
  </Match>

  <!-- Exclude vendor-ed apache-commons types from spotbug -->
  <Match>
    <Class name="~com\.azure\.cosmos\.implementation\.apachecommons(.+)"/>
    <Bug pattern="BC_UNCONFIRMED_CAST_OF_RETURN_VALUE,
    IS2_INCONSISTENT_SYNC,
    BC_UNCONFIRMED_CAST_OF_RETURN_VALUE,
    SE_BAD_FIELD,
    SE_TRANSIENT_FIELD_NOT_RESTORED,
    ES_COMPARING_PARAMETER_STRING_WITH_EQ,
    PZLA_PREFER_ZERO_LENGTH_ARRAYS,
    DM_CONVERT_CASE"/>
  </Match>

  <!-- Exclude vendor-ed guava25 types from spotbug -->
  <Match>
    <Class name="~com\.azure\.cosmos\.implementation\.guava25(.+)"/>
    <Bug pattern="BC_BAD_CAST_TO_ABSTRACT_COLLECTION,
    BC_UNCONFIRMED_CAST,
    BC_UNCONFIRMED_CAST_OF_RETURN_VALUE,
    DLS_DEAD_LOCAL_STORE,
    DLS_DEAD_LOCAL_STORE_IN_RETURN,
    DMI_NONSERIALIZABLE_OBJECT_WRITTEN,
    DP_CREATE_CLASSLOADER_INSIDE_DO_PRIVILEGED,
    EQ_DOESNT_OVERRIDE_EQUALS,
    HE_EQUALS_NO_HASHCODE,
    HE_EQUALS_USE_HASHCODE,
    HE_HASHCODE_NO_EQUALS,
    HE_INHERITS_EQUALS_USE_HASHCODE,
    IA_AMBIGUOUS_INVOCATION_OF_INHERITED_OR_OUTER_METHOD,
    IS2_INCONSISTENT_SYNC,
    IT_NO_SUCH_ELEMENT,
    NM_SAME_SIMPLE_NAME_AS_INTERFACE,
    NP_LOAD_OF_KNOWN_NULL_VALUE,
    NP_NULL_ON_SOME_PATH_FROM_RETURN_VALUE,
    NS_NON_SHORT_CIRCUIT,
    PZLA_PREFER_ZERO_LENGTH_ARRAYS,
    RI_REDUNDANT_INTERFACES,
    RV_RETURN_VALUE_IGNORED_NO_SIDE_EFFECT,
    SA_FIELD_SELF_ASSIGNMENT,
    SE_BAD_FIELD,
    SE_COMPARATOR_SHOULD_BE_SERIALIZABLE,
    SE_INNER_CLASS,
    SE_NO_SERIALVERSIONID,
    SE_TRANSIENT_FIELD_NOT_RESTORED,
    SF_SWITCH_FALLTHROUGH,
    UC_USELESS_CONDITION,
    UMAC_UNCALLABLE_METHOD_OF_ANONYMOUS_CLASS,
    UWF_FIELD_NOT_INITIALIZED_IN_CONSTRUCTOR,
    UWF_UNWRITTEN_FIELD"/>
  </Match>

  <!-- Exclude AAP source code types from spotbug -->
  <Match>
    <Class name="~com\.azure\.cosmos\.encryption\.implementation\.mdesrc(.+)"/>
    <Bug pattern="DM_CONVERT_CASE,
    ST_WRITE_TO_STATIC_FROM_INSTANCE_METHOD,
    UWF_FIELD_NOT_INITIALIZED_IN_CONSTRUCTOR,
    NP_BOOLEAN_RETURN_NULL,
    PZLA_PREFER_ZERO_LENGTH_ARRAYS,
    SS_SHOULD_BE_STATIC,
    UUF_UNUSED_PUBLIC_OR_PROTECTED_FIELD,
    BX_UNBOXING_IMMEDIATELY_REBOXED,
	EI_EXPOSE_REP,
	URF_UNREAD_FIELD,
	DM_DEFAULT_ENCODING,
	DB_DUPLICATE_SWITCH_CLAUSES,
	UWF_UNWRITTEN_PUBLIC_OR_PROTECTED_FIELD,
	HE_INHERITS_EQUALS_USE_HASHCODE,
	HE_EQUALS_USE_HASHCODE,
	ICAST_INTEGER_MULTIPLY_CAST_TO_LONG,
	HE_EQUALS_USE_HASHCODE,
	SIC_INNER_SHOULD_BE_STATIC_ANON,
	EI_EXPOSE_REP2,
	INT_VACUOUS_COMPARISON"/>
  </Match>

  <!-- Exclude vendor-ed com.fasterxml.uuid:java-uuid-generator types from spotbug -->
  <Match>
    <Class name="~com\.azure\.cosmos\.implementation\.uuid(.+)"/>
    <Bug pattern="CN_IDIOM_NO_SUPER_CALL,
    MS_PKGPROTECT,
    DM_CONVERT_CASE,
    MS_MUTABLE_COLLECTION_PKGPROTECT,
    RCN_REDUNDANT_NULLCHECK_OF_NONNULL_VALUE,
    SF_SWITCH_NO_DEFAULT,
    UCF_USELESS_CONTROL_FLOW,
    SE_COMPARATOR_SHOULD_BE_SERIALIZABLE,
    CI_CONFUSED_INHERITANCE,
    MS_SHOULD_BE_FINAL"/>
  </Match>

  <Match>
    <Or>
      <Class name="com.azure.cosmos.implementation.ImplementationBridgeHelpers"/>
      <Class name="com.azure.cosmos.implementation.ImplementationBridgeHelpers$CosmosAsyncClientEncryptionKeyHelper"/>
      <Class name="com.azure.cosmos.implementation.ImplementationBridgeHelpers$CosmosAsyncContainerHelper"/>
      <Class name="com.azure.cosmos.implementation.ImplementationBridgeHelpers$CosmosAsyncDatabaseHelper"/>
      <Class name="com.azure.cosmos.implementation.ImplementationBridgeHelpers$CosmosBatchHelper"/>
      <Class name="com.azure.cosmos.implementation.ImplementationBridgeHelpers$CosmosBatchOperationResultHelper"/>
      <Class name="com.azure.cosmos.implementation.ImplementationBridgeHelpers$CosmosBatchRequestOptionsHelper"/>
      <Class name="com.azure.cosmos.implementation.ImplementationBridgeHelpers$CosmosBatchResponseHelper"/>
      <Class name="com.azure.cosmos.implementation.ImplementationBridgeHelpers$CosmosBulkExecutionOptionsHelper"/>
      <Class name="com.azure.cosmos.implementation.ImplementationBridgeHelpers$CosmosBulkExecutionThresholdsStateHelper"/>
      <Class name="com.azure.cosmos.implementation.ImplementationBridgeHelpers$CosmosBulkItemResponseHelper"/>
      <Class name="com.azure.cosmos.implementation.ImplementationBridgeHelpers$CosmosChangeFeedRequestOptionsHelper"/>
      <Class name="com.azure.cosmos.implementation.ImplementationBridgeHelpers$CosmosClientBuilderHelper"/>
      <Class name="com.azure.cosmos.implementation.ImplementationBridgeHelpers$CosmosClientHelper"/>
      <Class name="com.azure.cosmos.implementation.ImplementationBridgeHelpers$CosmosContainerPropertiesHelper"/>
      <Class name="com.azure.cosmos.implementation.ImplementationBridgeHelpers$CosmosDiagnosticsHelper"/>
      <Class name="com.azure.cosmos.implementation.ImplementationBridgeHelpers$CosmosExceptionHelper"/>
      <Class name="com.azure.cosmos.implementation.ImplementationBridgeHelpers$CosmosItemRequestOptionsHelper"/>
      <Class name="com.azure.cosmos.implementation.ImplementationBridgeHelpers$CosmosItemResponseHelper"/>
      <Class name="com.azure.cosmos.implementation.ImplementationBridgeHelpers$CosmosPageFluxHelper"/>
      <Class name="com.azure.cosmos.implementation.ImplementationBridgeHelpers$CosmosPatchOperationsHelper"/>
      <Class name="com.azure.cosmos.implementation.ImplementationBridgeHelpers$CosmosQueryRequestOptionsHelper"/>
      <Class name="com.azure.cosmos.implementation.ImplementationBridgeHelpers$DirectConnectionConfigHelper"/>
      <Class name="com.azure.cosmos.implementation.ImplementationBridgeHelpers$FeedResponseHelper"/>
      <Class name="com.azure.cosmos.implementation.ImplementationBridgeHelpers$PartitionKeyHelper"/>
    </Or>
    <Bug pattern="DM_EXIT"/>
  </Match>

  <!-- Empty byte array is returned as null to reactor. Reactor transform null from Callable to downstream onComplete  -->
  <Match>
    <Class name="~com\.azure\.core\.http\.okhttp\.implementation\.OkHttpAsyncResponse(.*)"/>
    <Method name="~(.*)\$(getBodyAsByteArray|null)\$(.*)"/>
    <Bug pattern="PZLA_PREFER_ZERO_LENGTH_ARRAYS"/>
  </Match>

  <!-- Internal Avro Parser does read the blockCount field. Seems to be a false positive.  -->
  <Match>
    <Or>
      <Class name="com.azure.storage.internal.avro.implementation.schema.complex.AvroArraySchema"/>
      <Class name="com.azure.storage.internal.avro.implementation.schema.complex.AvroMapSchema"/>
      <Class name="com.azure.storage.internal.avro.implementation.schema.file.AvroBlockSchema"/>
    </Or>
    <Bug pattern="DLS_DEAD_LOCAL_STORE"/>
  </Match>

  <!-- Internal Avro Parser does check the types before casting. Seems to be a false positive.  -->
  <Match>
    <Class name="com.azure.storage.internal.avro.implementation.schema.AvroSchema"/>
    <Method name="getSchema"/>
    <Bug pattern="BC_UNCONFIRMED_CAST"/>
  </Match>

  <!-- FluxInputStream definitely throws an IOException since this.lastError is an IOException. -->
  <Match>
    <Class name="com.azure.storage.common.implementation.FluxInputStream"/>
    <Method name="read"/>
    <Bug pattern="BC_UNCONFIRMED_CAST_OF_RETURN_VALUE"/>
  </Match>

  <!-- This dead store is due to a deficiency in the Customization class. We need to reference the original return type but we have no use for it so we just comment it out -->
  <Match>
    <Class name="com.azure.storage.blob.models.Block"/>
    <Method name="getSize"/>
    <Bug pattern="DLS_DEAD_LOCAL_STORE"/>
  </Match>

  <!-- Exclude REC_CATCH_EXCEPTION and false positive error for management samples. All samples in management catch Exception instead of throw it. -->
  <Match>
    <Package name="~com\.azure\.resourcemanager(\.[^.]+)*\.samples(\.[^.]+)*"/>
    <Bug pattern="REC_CATCH_EXCEPTION,
                  RCN_REDUNDANT_NULLCHECK_WOULD_HAVE_BEEN_A_NPE,
                  RCN_REDUNDANT_NULLCHECK_OF_NONNULL_VALUE"/>
  </Match>

  <!-- Exclude BC_UNCONFIRMED_CAST_OF_RETURN_VALUE as false positive -->
  <Match>
    <Or>
      <Class name="com.azure.resourcemanager.resources.fluentcore.dag.TaskGroup"/>
      <Class name="com.azure.resourcemanager.resources.fluentcore.dag.TaskGroup$ProxyTaskGroupWrapper"/>
    </Or>
    <Bug pattern="BC_UNCONFIRMED_CAST_OF_RETURN_VALUE"/>
  </Match>

  <!-- Exclude NM_CLASS_NOT_EXCEPTION for all resource manager due to it is just naming -->
  <Match>
    <Class name="~com\.azure\.resourcemanager(\.[^.]+)*"/>
    <Bug pattern="NM_CLASS_NOT_EXCEPTION"/>
  </Match>

  <!-- Exclude for Resource Manager generated code -->
  <!-- NP_LOAD_OF_KNOWN_NULL_VALUE - Known issue in autorest of setting parameters when calling REST API -->
  <!-- SIC_INNER_SHOULD_BE_STATIC_ANON - Known issue in autorest of inner Enumeration for InputStream response -->
  <!-- UPM_UNCALLED_PRIVATE_METHOD - Known issue in autorest to generate method that might not be called -->
  <!-- SKIPPED_CLASS_TOO_BIG - Nothing we can do about this -->
  <!-- PZLA_PREFER_ZERO_LENGTH_ARRAYS - byte array will return null by generator -->
  <Match>
    <Or>
      <Class name="~com\.azure\.resourcemanager(\.[^.]+)*\.fluent\.([^.]+)Client"/>
      <Class name="~com\.azure\.resourcemanager(\.[^.]+)*\.implementation\.([^.]+)ClientImpl"/>
    </Or>
    <Bug pattern="NP_LOAD_OF_KNOWN_NULL_VALUE,SKIPPED_CLASS_TOO_BIG,UPM_UNCALLED_PRIVATE_METHOD"/>
  </Match>
  <Match>
    <Class name="~com\.azure\.resourcemanager(\.[^.]+)*\.fluent(\.[^.]+)*"/>
    <Bug pattern="PZLA_PREFER_ZERO_LENGTH_ARRAYS"/>
  </Match>
  <Match>
    <Class name="~com\.azure\.resourcemanager(\.[^.]+)*\.implementation\.([^.]+)ClientImpl([^.]*)"/>
    <Bug pattern="SIC_INNER_SHOULD_BE_STATIC_ANON"/>
  </Match>
  <Match>
    <And>
      <Class name="~com\.azure\.resourcemanager(\.[^.]+)*\.implementation\.([^.]+)Impl"/>
      <Or>
        <Method name="manager"/>
        <Method name="serviceClient"/>
      </Or>
    </And>
    <Bug pattern="UPM_UNCALLED_PRIVATE_METHOD"/>
  </Match>

  <!-- Exception needs to be caught here.-->
  <Match>
    <Class name="com.azure.spring.cloud.config.AppConfigurationPropertySourceLocator"/>
    <Bug pattern="REC_CATCH_EXCEPTION"/>
  </Match>

  <!-- Exclude from spring related classes -->
  <Match>
    <And>
      <Or>
        <Class name="com.azure.spring.cloud.core.implementation.credential.resolver.AzureKeyCredentialResolver"/>
        <Class name="com.azure.spring.cloud.core.implementation.credential.resolver.AzureNamedKeyCredentialResolver"/>
        <Class name="com.azure.spring.cloud.core.implementation.credential.resolver.AzureSasCredentialResolver"/>
        <Class name="com.azure.spring.cloud.service.implementation.storage.credential.StorageSharedKeyCredentialResolver"/>
      </Or>
      <Method name="resolve"/>
    </And>
    <Bug pattern="BC_UNCONFIRMED_CAST"/>
  </Match>

  <!-- This match should be removed after fixing https://github.com/Azure/azure-sdk-for-java/issues/26356 -->
  <Match>
    <Class name="com.azure.spring.cloud.autoconfigure.keyvault.environment.KeyVaultOperation"/>
    <Field name="timer"/>
    <Bug pattern="ST_WRITE_TO_STATIC_FROM_INSTANCE_METHOD"/>
  </Match>

  <Match>
    <Class name="com.azure.spring.cloud.autoconfigure.context.AzureTokenCredentialAutoConfiguration$AzureServiceClientBuilderFactoryPostProcessor"/>
    <Field name="beanFactory"/>
    <Bug pattern="UWF_FIELD_NOT_INITIALIZED_IN_CONSTRUCTOR"/>
  </Match>

  <Match>
    <Class name="com.azure.spring.messaging.config.AzureListenerEndpointRegistrar"/>
    <Bug pattern="NP_NULL_ON_SOME_PATH"/>
  </Match>

  <!-- Suppressing error for using anonymous inner classes. -->
  <Match>
    <Class name="com.azure.spring.cloud.autoconfigure.implementation.compatibility.AzureSpringBootVersionVerifier"/>
    <Method name="is2_6"/>
    <Bug pattern="SIC_INNER_SHOULD_BE_STATIC_ANON"/>
  </Match>

  <Match>
    <Class name="com.azure.spring.cloud.autoconfigure.implementation.compatibility.AzureSpringBootVersionVerifier"/>
    <Method name="is2_5"/>
    <Bug pattern="SIC_INNER_SHOULD_BE_STATIC_ANON"/>
  </Match>

  <!-- The transient fields are not used if deserialization happens. -->
  <Match>
    <Class name="com.azure.identity.implementation.MsalAuthenticationAccount"/>
    <Field name="authenticationRecord"/>
    <Bug pattern="SE_TRANSIENT_FIELD_NOT_RESTORED"/>
  </Match>

  <!-- These fields are designed to be not written. They are for deserializing. -->
  <Match>
    <Class name="com.azure.identity.implementation.LinuxKeyRingAccessor$GError"/>
    <Bug pattern="UWF_UNWRITTEN_FIELD"/>
  </Match>

  <!-- These fields use File Reader with default encoding, java 8 doesn't support passing in encoding type. -->
  <Match>
    <Class name="com.azure.identity.implementation.IntelliJCacheAccessor"/>
    <Or>
      <Method name="getIntellijServicePrincipalDetails"/>
      <Method name="getKdbxPassword"/>
      <Method name="getCredentialFromKdbx"/>
    </Or>
    <Bug pattern="DM_DEFAULT_ENCODING,
    REC_CATCH_EXCEPTION"/>
  </Match>

  <!-- The field is designed to be unread and for serialization purpose. -->
  <Match>
    <Class name="~com\.azure\.search\.documents\.indexes\.models\.(EdgeNGramTokenFilter|KeywordTokenizer|LuceneStandardTokenizer|NGramTokenFilter|SynonymMap)"/>
    <Bug pattern="URF_UNREAD_FIELD"/>
  </Match>

  <!-- Use static final ObjectMapper property to save the cost of ObjectMapper initialization. -->
  <Match>
    <Class name="com.azure.search.documents.SearchAsyncClient"/>
    <Bug pattern="SIC_INNER_SHOULD_BE_STATIC_ANON"/>
  </Match>

  <Match>
    <Class name="com.azure.core.experimental.serializer.JsonSerializer"/>
    <Bug pattern="NM_SAME_SIMPLE_NAME_AS_INTERFACE"/>
  </Match>

  <!-- Use the property to take the custom serializer from SearchClient. -->
  <Match>
    <Class name="~com\.azure\.search\.documents\.models\.(SearchResult|SuggestResult)"/>
    <Bug pattern="UWF_FIELD_NOT_INITIALIZED_IN_CONSTRUCTOR"/>
  </Match>

  <!-- Use abstract TypeReference class for serialize and deserialize API. -->
  <Match>
    <Class name="~com\.azure\.search\.documents\.models\.(SearchResult|SuggestResult)"/>
    <Bug pattern="SIC_INNER_SHOULD_BE_STATIC_ANON"/>
  </Match>

  <Match>
    <Or>
      <Class name="com.azure.core.serializer.json.jackson.JacksonJsonSerializer"/>
      <Class name="com.azure.core.serializer.json.gson.GsonJsonSerializer"/>
    </Or>
    <Bug pattern="SIC_INNER_SHOULD_BE_STATIC_ANON"/>
  </Match>
  <!-- Setup in Identity Test classes, required for the tests to work properly.-->
  <Match>
    <Class name="com.azure.identity.ClientCertificateCredentialTest"/>
    <Bug pattern="DMI_HARDCODED_ABSOLUTE_FILENAME"/>
  </Match>

  <Match>
    <Or>
      <Class name="com.azure.identity.implementation.IdentityClientTests"/>
      <Class name="com.azure.identity.implementation.SynchronizedAccessorTests"/>
    </Or>
    <Or>
      <Bug pattern="NP_NULL_ON_SOME_PATH_FROM_RETURN_VALUE"/> <!-- false positive -->
      <Bug pattern="UI_INHERITANCE_UNSAFE_GETRESOURCE"/>
    </Or>
  </Match>

  <Match>
    <Bug pattern="EI_EXPOSE_REP"/>
    <Or>
      <Class name="com.azure.core.implementation.AccessibleByteArrayOutputStream"/>
      <Class name="com.azure.json.implementation.AccessibleByteArrayOutputStream"/>
    </Or>
  </Match>

  <!-- EventGrid swagger naming -->
  <Match>
    <Or>
      <Class name="com.azure.messaging.eventgrid.implementation.models.CloudEvent"/>
      <Class name="com.azure.messaging.eventgrid.systemevents.AppConfigurationKeyValueDeletedEventData"/>
    </Or>
  </Match>
  <Bug pattern="NM_CONFUSING"/>

  <Match>
    <Class name="com.azure.ai.metricsadvisor.implementation.models.InfluxDBParameter"/>
    <Method name="getUserName"/>
    <Bug pattern="NM_CONFUSING"/>
  </Match>

  <!-- Disabling false positives in azure-core -->
  <!-- This Issue has been resolved as per spotbugs's recommended solution but the static checker still flags it, its a known issue with this rule. -->
  <Match>
    <Class name="com.azure.core.util.logging.ClientLogger"/>
    <Bug pattern="CRLF_INJECTION_LOGS"/>
  </Match>
  <Match>
    <Class name="com.azure.core.util.logging.LoggingEventBuilder"/>
    <Bug pattern="CRLF_INJECTION_LOGS"/>
  </Match>

  <!-- The predictable randomness doesn't expose any crucial detail in this case. -->
  <Match>
    <Class name="com.azure.core.http.policy.ExponentialBackoff"/>
    <Bug pattern="PREDICTABLE_RANDOM"/>
  </Match>

  <!-- In the default log level azure-core will not print the stack trace, but when the user opt-in for the lowest level log (DEBUG) we'll print it, which is expected. -->
  <Match>
    <Class name="com.azure.core.implementation.logging.DefaultLogger"/>
    <Bug pattern="INFORMATION_EXPOSURE_THROUGH_AN_ERROR_MESSAGE"/>
  </Match>

  <!-- False positives -->
  <Match>
    <Class name="com.azure.security.keyvault.jca.KeyVaultKeyStore"/>
    <Method name="getFilenames"/>
    <Bug pattern="RCN_REDUNDANT_NULLCHECK_OF_NONNULL_VALUE"/>
  </Match>
  <Match>
    <Class name="com.azure.security.keyvault.jca.implementation.utils.HttpUtil"/>
    <Method name="~(get|post)"/>
    <Bug pattern="RCN_REDUNDANT_NULLCHECK_WOULD_HAVE_BEEN_A_NPE"/>
  </Match>
  <Match>
    <Class name="com.azure.security.keyvault.jca.implementation.KeyVaultPrivateKey"/>
    <Bug pattern="SE_BAD_FIELD"/>
  </Match>

  <!-- Returning a new copy of the object is not necessary for queuing system use cases.
  Client do not change content of message once message is created. Array copy would degrade the performance.
  https://github.com/Azure/azure-sdk-for-java/blob/master/sdk/core/azure-core-amqp/src/main/java/com/azure/core/amqp/models/AmqpMessageBody.java#L115 -->
  <Match>
    <Class name="com.azure.core.amqp.models.AmqpMessageBody"/>
    <Field name="data"/>
    <Bug pattern="EI_EXPOSE_REP"/>
  </Match>

  <!-- For BinaryData, copying array contents degrades performance. The data returned as byte array from BinaryData is expected to be copied by the call if mutability is desired. -->
  <Match>
    <Class name="com.azure.core.implementation.util.ByteArrayContent"/>
    <Field name="content"/>
    <Bug pattern="EI_EXPOSE_REP"/>
  </Match>


  <!-- Buffered responses are only used when we know the response body will be deserialized into a POJO. -->
  <!-- Given that we don't want to waste resources copying the array when we return it. -->
  <!-- Additionally, we don't need to copy the array when receiving it as the process to convert the response into an array -->
  <!-- it will be deeply copied. -->
  <Match>
    <Or>
      <Class name="com.azure.core.http.netty.implementation.NettyAsyncHttpBufferedResponse"/>
      <Class name="com.azure.core.http.okhttp.implementation.OkHttpAsyncBufferedResponse"/>
    </Or>
    <Bug pattern="EI_EXPOSE_REP2"/>
  </Match>

  <!-- Machine generated classes for MAA service generate spotBugs errors -->
  <Match>
    <Or>
      <Class name="~com.azure.security.attestation.implementation.models.*"/>
      <Class name="~com.azure.security.attestation.models.*+"/>
    </Or>
    <Or>
      <Bug pattern="PZLA_PREFER_ZERO_LENGTH_ARRAYS"/>
      <Bug pattern="UWF_FIELD_NOT_INITIALIZED_IN_CONSTRUCTOR"/>
    </Or>
  </Match>

  <!-- Generated implementation of Anomaly Detector is using an inline class -->
  <Match>
    <Class name="com.azure.ai.anomalydetector.implementation.AnomalyDetectorClientImpl"/>
    <Bug pattern="SIC_INNER_SHOULD_BE_STATIC_ANON"/>
  </Match>

  <!-- Some generated base clients in Purview Catalog do not send api-version -->
  <Match>
    <Class name="~com\.azure\.analytics\.purview\.catalog\.\w+BaseClient"/>
    <Bug pattern="URF_UNREAD_FIELD"/>
  </Match>

  <!-- Two clients in Confidential Ledger share the same builder resulting unused field in each  -->
  <Match>
    <Class name="~com\.azure\.security\.confidentialledger\.\w+BaseClient"/>
    <Bug pattern="URF_UNREAD_FIELD"/>
  </Match>

  <!-- This is a false positive. The type of TOptions is known because it is set
       in the constructor of the concrete class. -->
  <Match>
    <Class name="~com\.azure\.messaging\.eventhubs\.perf\.[\w]+Test"/>
    <Bug pattern="BC_UNCONFIRMED_CAST"/>
  </Match>

  <!-- We shouldn't return a zero-length array if null is provided to serialization/deserialization and clone methods. -->
  <Match>
    <Class name="com.azure.security.keyvault.keys.models.Base64UrlJsonDeserializer"/>
    <Method name="deserialize"/>
    <Bug pattern="PZLA_PREFER_ZERO_LENGTH_ARRAYS"/>
  </Match>
  <Match>
    <Class name="com.azure.security.keyvault.keys.models.ByteExtensions"/>
    <Method name="clone"/>
    <Bug pattern="PZLA_PREFER_ZERO_LENGTH_ARRAYS"/>
  </Match>

  <!-- If the ServiceVersion type doesn't implement Enum it would have already thrown an exception. -->
  <Match>
    <Class name="com.azure.core.test.implementation.AzureMethodSourceArgumentsProvider"/>
    <Method name="getServiceVersions"/>
    <Bug pattern="BC_UNCONFIRMED_CAST_OF_RETURN_VALUE"/>
  </Match>

  <Match>
    <Class name="~com\.azure\.search.*"/>
    <Or>
      <Field name="odataType"/>
      <Field name="type"/>
    </Or>
    <Bug pattern="URF_UNREAD_FIELD"/>
  </Match>


  <Match>
    <Or>
      <Class name="com.azure.aot.graalvm.support.netty.implementation.features.TargetIoNettyHandlerSslJdkAlpnApplicationProtocolNegotiatorAlpnWrapper"/>
      <Class name="com.azure.aot.graalvm.support.netty.implementation.features.TargetIoNettyHandlerSslJdkAlpnApplicationProtocolNegotiatorAlpnWrapperJava8"/>
      <Class name="com.azure.aot.graalvm.support.netty.implementation.features.TargetIoNettyHandlerSslJdkSslContext"/>
      <Class name="com.azure.aot.graalvm.support.netty.implementation.features.TargetIoNettyHandlerSslSslContext"/>
    </Or>
    <Bug pattern="BC_IMPOSSIBLE_CAST"/>
  </Match>
  <Match>
    <Or>
      <Class name="com.azure.aot.graalvm.support.netty.implementation.features.TargetIoNettyHandlerCodecHttpHttpContentDecompressor"/>
    </Or>
    <Bug pattern="CI_CONFUSED_INHERITANCE"/>
  </Match>
  <Match>
    <Or>
      <Class name="com.azure.aot.graalvm.support.netty.implementation.features.TargetIoNettyHandlerSslOpenSsl"/>
    </Or>
    <Bug pattern="URF_UNREAD_FIELD"/>
  </Match>

  <!-- False-positive when using ClientLogger.logThrowableAsError/Warning -->
  <Match>
    <Or>
      <Class name="com.azure.core.implementation.jackson.FlatteningSerializer"/>
      <Class name="com.azure.core.serializeradapter.jackson.implementation.FlatteningSerializer"/>
    </Or>
    <Method name="propertyOnlyFlattenSerialize"/>
    <Bug pattern="BC_UNCONFIRMED_CAST_OF_RETURN_VALUE"/>
  </Match>

<<<<<<< HEAD
  <Match>
    <Package name="~com\.azure\.core\.implementation\.jackson\.core.*"/>
  </Match>
  <Match>
    <Package name="~com\.azure\.json\.implementation\.jackson\.core.*"/>
=======
  <!-- False-positive when using ClientLogger.logThrowableAsError/Warning -->
  <Match>
    <Or>
      <Class name="com.azure.core.http.okhttp.implementation.OkHttpFluxRequestBody"/>
      <Class name="com.azure.core.http.okhttp.implementation.OkHttpInputStreamRequestBody"/>
    </Or>
    <Method name="writeTo"/>
    <Bug pattern="BC_UNCONFIRMED_CAST_OF_RETURN_VALUE"/>
  </Match>

  <!-- Exclude BC_UNCONFIRMED_CAST_OF_RETURN_VALUE as false positive -->
  <Match>
    <Class name="com.azure.ai.textanalytics.AnalyzeActionsAsyncClient"/>
    <Or>
      <Method name="getCustomEntitiesTaskParameters"/>
      <Method name="getCustomMultiLabelClassificationTaskParameters"/>
      <Method name="getCustomSingleClassificationTaskParameters"/>
      <Method name="getEntitiesTaskParameters"/>
      <Method name="getEntityLinkingTaskParameters"/>
      <Method name="getExtractiveSummarizationTaskParameters"/>
      <Method name="getHealthcareTaskParameters"/>
      <Method name="getKeyPhraseTaskParameters"/>
      <Method name="getPiiTaskParameters"/>
      <Method name="getSentimentAnalysisTaskParameters"/>
    </Or>
  </Match>
  <Match>
    <Class name="com.azure.ai.textanalytics.AnalyzeHealthcareEntityAsyncClient"/>
    <Or>
      <Method name="beginAnalyzeHealthcareEntities"/>
      <Method name="beginAnalyzeHealthcarePagedIterable"/>
    </Or>
    <Bug pattern="BC_UNCONFIRMED_CAST_OF_RETURN_VALUE"/>
  </Match>
  <Match>
    <Class name="com.azure.ai.textanalytics.AnalyzeHealthcareEntityAsyncClient"/>
    <Or>
      <Method name="beginAnalyzeHealthcareEntities"/>
      <Method name="beginAnalyzeHealthcarePagedIterable"/>
    </Or>
    <Bug pattern="BC_UNCONFIRMED_CAST_OF_RETURN_VALUE"/>
  </Match>
  <Match>
    <Class name="com.azure.ai.textanalytics.AnalyzeSentimentAsyncClient"/>
    <Method name="getAnalyzedSentimentResponse"/>  
    <Bug pattern="BC_UNCONFIRMED_CAST_OF_RETURN_VALUE"/>
  </Match>
  <Match>
    <Class name="com.azure.ai.textanalytics.DetectLanguageAsyncClient"/>
    <Method name="getDetectedLanguageResponse"/>
    <Bug pattern="BC_UNCONFIRMED_CAST_OF_RETURN_VALUE"/>
  </Match>
  <Match>
    <Class name="com.azure.ai.textanalytics.ExtractKeyPhraseAsyncClient"/>
    <Method name="getExtractedKeyPhrasesResponse"/>
    <Bug pattern="BC_UNCONFIRMED_CAST_OF_RETURN_VALUE"/>
  </Match>
  <Match>
    <Class name="com.azure.ai.textanalytics.RecognizeEntityAsyncClient"/>
    <Method name="getRecognizedEntitiesResponse"/>
    <Bug pattern="BC_UNCONFIRMED_CAST_OF_RETURN_VALUE"/>
  </Match>
  <Match>
    <Class name="com.azure.ai.textanalytics.RecognizeLinkedEntityAsyncClient"/>
    <Method name="getRecognizedLinkedEntitiesResponse"/>
    <Bug pattern="BC_UNCONFIRMED_CAST_OF_RETURN_VALUE"/>
  </Match>  
  <Match>
    <Class name="com.azure.ai.textanalytics.RecognizePiiEntityAsyncClient"/>
    <Method name="getRecognizePiiEntitiesResponse"/>
    <Bug pattern="BC_UNCONFIRMED_CAST_OF_RETURN_VALUE"/>
>>>>>>> 658056f8
  </Match>
</FindBugsFilter><|MERGE_RESOLUTION|>--- conflicted
+++ resolved
@@ -2683,13 +2683,6 @@
     <Bug pattern="BC_UNCONFIRMED_CAST_OF_RETURN_VALUE"/>
   </Match>
 
-<<<<<<< HEAD
-  <Match>
-    <Package name="~com\.azure\.core\.implementation\.jackson\.core.*"/>
-  </Match>
-  <Match>
-    <Package name="~com\.azure\.json\.implementation\.jackson\.core.*"/>
-=======
   <!-- False-positive when using ClientLogger.logThrowableAsError/Warning -->
   <Match>
     <Or>
@@ -2734,7 +2727,7 @@
   </Match>
   <Match>
     <Class name="com.azure.ai.textanalytics.AnalyzeSentimentAsyncClient"/>
-    <Method name="getAnalyzedSentimentResponse"/>  
+    <Method name="getAnalyzedSentimentResponse"/>
     <Bug pattern="BC_UNCONFIRMED_CAST_OF_RETURN_VALUE"/>
   </Match>
   <Match>
@@ -2756,11 +2749,17 @@
     <Class name="com.azure.ai.textanalytics.RecognizeLinkedEntityAsyncClient"/>
     <Method name="getRecognizedLinkedEntitiesResponse"/>
     <Bug pattern="BC_UNCONFIRMED_CAST_OF_RETURN_VALUE"/>
-  </Match>  
+  </Match>
   <Match>
     <Class name="com.azure.ai.textanalytics.RecognizePiiEntityAsyncClient"/>
     <Method name="getRecognizePiiEntitiesResponse"/>
     <Bug pattern="BC_UNCONFIRMED_CAST_OF_RETURN_VALUE"/>
->>>>>>> 658056f8
+  </Match>
+
+  <Match>
+    <Package name="~com\.azure\.core\.implementation\.jackson\.core.*"/>
+  </Match>
+  <Match>
+    <Package name="~com\.azure\.json\.implementation\.jackson\.core.*"/>
   </Match>
 </FindBugsFilter>
--- conflicted
+++ resolved
@@ -1271,8 +1271,8 @@
 
   <!-- DocumentModelOperationException fields re serializable -->
   <Match>
-    <Class name="com.azure.ai.formrecognizer.models.DocumentAnalysisException"/>
-    <Field name="errorInformation"/>
+    <Class name="com.azure.ai.formrecognizer.models.DocumentModelOperationException"/>
+    <Field name="documentModelOperationError"/>
     <Bug pattern="SE_BAD_FIELD"/>
   </Match>
 
@@ -1311,6 +1311,13 @@
     <Bug pattern="REC_CATCH_EXCEPTION"/>
   </Match>
 
+    <!-- Exception is required to handle when getting java version  -->
+  <Match>
+    <Class name="com.azure.cosmos.implementation.Utils"/>
+    <Method name="getJavaVersion"/>
+    <Bug pattern="REC_CATCH_EXCEPTION"/>
+  </Match>
+
   <!-- Exception is required to handle and fallback to default pair  -->
   <Match>
     <Class name="com.azure.cosmos.implementation.ResourceId"/>
@@ -1891,8 +1898,6 @@
     <Bug pattern="DE_MIGHT_IGNORE"/>
   </Match>
 
-<<<<<<< HEAD
-=======
   <!-- Exception in AutoCloseable.close is ignored -->
   <Match>
     <Class name="com.azure.core.tracing.opentelemetry.OpenTelemetryHttpPolicy$ScalarPropagatingMono"/>
@@ -1905,7 +1910,6 @@
     <Bug pattern="DE_MIGHT_IGNORE"/>
   </Match>
 
->>>>>>> 3e469fee
   <!-- Exception is ignored by design which indicate that non-parsable id -->
   <Match>
     <Class name="com.azure.cosmos.implementation.ResourceId"/>
@@ -2441,6 +2445,10 @@
     <Method name="~(get|post)"/>
     <Bug pattern="RCN_REDUNDANT_NULLCHECK_WOULD_HAVE_BEEN_A_NPE"/>
   </Match>
+  <Match>
+    <Class name="com.azure.security.keyvault.jca.implementation.KeyVaultPrivateKey"/>
+    <Bug pattern="SE_BAD_FIELD"/>
+  </Match>
 
   <!-- Returning a new copy of the object is not necessary for queuing system use cases.
   Client do not change content of message once message is created. Array copy would degrade the performance.

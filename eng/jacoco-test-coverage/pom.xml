--- conflicted
+++ resolved
@@ -58,11 +58,7 @@
     <dependency>
       <groupId>com.azure</groupId>
       <artifactId>azure-ai-textanalytics</artifactId>
-<<<<<<< HEAD
-      <version>5.1.8</version> <!-- {x-version-update;com.azure:azure-ai-textanalytics;current} -->
-=======
       <version>5.2.0-beta.4</version> <!-- {x-version-update;com.azure:azure-ai-textanalytics;current} -->
->>>>>>> 0bd5113d
     </dependency>
     <dependency>
     <groupId>com.azure</groupId>

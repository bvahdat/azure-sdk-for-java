--- conflicted
+++ resolved
@@ -26,18 +26,10 @@
 import io.netty.handler.codec.http.HttpVersion;
 import io.netty.util.concurrent.Future;
 import io.netty.util.concurrent.GenericFutureListener;
-<<<<<<< HEAD
 import io.reactivex.Single;
 import io.reactivex.SingleEmitter;
 import io.reactivex.SingleOnSubscribe;
-import io.reactivex.functions.Action;
 import io.reactivex.subjects.ReplaySubject;
-=======
-import rx.Single;
-import rx.SingleEmitter;
-import rx.functions.Action1;
-import rx.subjects.ReplaySubject;
->>>>>>> f9f781c5
 
 import java.net.InetSocketAddress;
 import java.net.Proxy;
@@ -205,16 +197,7 @@
                         }
                     });
                 }
-<<<<<<< HEAD
-            }).doOnDispose(new Action() {
-                        @Override
-                        public void run() {
-                            // close the connection, release resources
-                        }
-                    });
-=======
             });
->>>>>>> f9f781c5
         }
     }
 

--- conflicted
+++ resolved
@@ -7,7 +7,6 @@
 package com.microsoft.rest.http;
 
 import rx.Single;
-import rx.functions.Func1;
 
 import java.io.InputStream;
 
@@ -64,17 +63,7 @@
      * Buffers the HTTP response body into memory, allowing the content to be inspected and replayed.
      * @return This HTTP response, with body content buffered into memory.
      */
-<<<<<<< HEAD
-    public Single<BufferedHttpResponse> buffer() {
-        return bodyAsStringAsync().map(new Func1<String, BufferedHttpResponse>() {
-            @Override
-            public BufferedHttpResponse call(String body) {
-                return new BufferedHttpResponse(statusCode(), headers(), body);
-            }
-        });
-=======
     public HttpResponse buffer() {
         return new BufferedHttpResponse(this);
->>>>>>> 33f4a924
     }
 }